--- conflicted
+++ resolved
@@ -148,20 +148,14 @@
     return TypedIValue(at::ivalue::GenericDict::create(std::move(elems)),
                        DictType::create(keyType, valueType));
   } else {
-<<<<<<< HEAD
-    AT_ERROR(
-        "Only tensors and (possibly nested) tuples or dicts of tensors are supported "
-        "as inputs or outputs of traced functions");
-=======
     throw std::runtime_error(c10::str(
-        "Only tensors and (possibly nested) tuples of tensors are supported ",
+        "Only tensors and (possibly nested) tuples of tensors or dicts are supported ",
         "as inputs or outputs of traced functions",
         ", but instead got value of type ",
         py::str(input.get_type().attr("__name__")),
         ".",
         "\nValue: ",
         py::repr(input)));
->>>>>>> 9eb0f435
   }
 }
 
