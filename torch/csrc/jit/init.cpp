--- conflicted
+++ resolved
@@ -184,17 +184,17 @@
                   method_name,
                   param_name,
                   getQParamFunc,
-<<<<<<< HEAD
-                  at::ScalarType::Char);
+                  at::ScalarType::QInt8);
             } else if (param_name == std::string("bias")) {
               auto getQParamFunc =
                   py::cast<std::function<std::tuple<std::string, float, int>(
                       float, float)>>(pyGetQParamFunc);
-              InsertQuantDequantNodesForBias(
-                  moduleObj, method_name, getQParamFunc);
-=======
+              InsertQuantDequantNodesForParam(
+                  moduleObj,
+                  method_name,
+                  param_name,
+                  getQParamFunc,
                   at::ScalarType::QInt8);
->>>>>>> 6a8f5579
             }
           })
       .def(
