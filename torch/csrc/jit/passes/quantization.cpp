--- conflicted
+++ resolved
@@ -26,15 +26,20 @@
   return quantnodeLookup.find(n);
 }
 
-void insertQuantNodeParams(Node* quant,
-  std::tuple<std::string, float, int>& qparam) {
+std::vector<Value*> insertQuantParamNodes(Node* quant,
+  const std::tuple<std::string, float, int>& qparam) {
+  std::vector<Value*> qparam_vals;
   auto& scale = std::get<1>(qparam);
   auto& zero_point = std::get<2>(qparam);
+
+  // All params inserted before quant node which is
+  // beginning of the quant-dequant pattern
   WithInsertPoint ins(quant);
   Value* scale_v = quant->owningGraph()->insertConstant(scale);
+  qparam_vals.emplace_back(scale_v);
   Value* zeropoint_v = quant->owningGraph()->insertConstant(zero_point);
-  quant->addInput(scale_v);
-  quant->addInput(zeropoint_v);
+  qparam_vals.emplace_back(zeropoint_v);
+  return qparam_vals;
 }
 
 // Create Quant Node
@@ -73,13 +78,18 @@
 
   // Attach inputs to quant and dequant nodes
   quant->addInput(v);
-  insertQuantNodeParams(quant, qparam);
   dequant->addInput(quant->output());
+  // Insert qparam nodes
+  auto qparam_values = insertQuantParamNodes(quant, qparam);
+  for (Value* qparam_value : qparam_values) {
+    quant->addInput(qparam_value);
+    dequant->addInput(qparam_value);
+  }
 }
 
 // Insert Quant-Dequant node pair for specific input to node n
 void addQuantDeQuantNodesForInput(Value* v, Node* n,
-  std::tuple<std::string, float, int>& qparam) {
+  const std::tuple<std::string, float, int>& qparam) {
   AT_ASSERT(v != nullptr);
   AT_ASSERT(n != nullptr);
   Node* quant = createQuantNode(v, n);
@@ -94,28 +104,37 @@
 
   // Attach inputs to quant and dequant nodes
   quant->addInput(v);
-  insertQuantNodeParams(quant, qparam);
   dequant->addInput(quant->output());
+  // Insert qparam nodes
+  auto qparam_values = insertQuantParamNodes(quant, qparam);
+  for (Value* qparam_value : qparam_values) {
+    quant->addInput(qparam_value);
+    dequant->addInput(qparam_value);
+  }
 }
 
 template <typename... ArgT>
 bool matchQParamDictKeytoObserver(Node* n,
   const std::unordered_map<std::string, std::tuple<ArgT...>>& qparam_dict,
-  std::unordered_map<Value*, std::tuple<ArgT...>>& qparam_value_dict) {
+  std::tuple<ArgT...>& qparam_value) {
   // Observer nodes have two inputs
   if (n->kind() != prim::PythonOp || n->inputs().size() != 2) {
     return false;
   }
+  // For observer node, qparam dict key matches the
+  // second input name for observer node
   Value* vname = n->inputs()[1];
   AT_ASSERT(toIValue(vname).has_value());
   IValue valuekey = toIValue(vname).value();
-  Value* v = n->inputs()[0];
+  if (!valuekey.isString()) {
+    return false;
+  }
   auto it = qparam_dict.find(valuekey.toStringRef());
   if (it == qparam_dict.end()) {
     return false;
   }
-  // This is observer node for Value v
-  qparam_value_dict.emplace(v, it->second);
+  // Extract the qparam_dict value
+  qparam_value = it->second;
   return true;
 }
 
@@ -222,11 +241,6 @@
   }
 }
 
-<<<<<<< HEAD
-void InsertQuantDequantNodes(std::shared_ptr<Graph>& graph,
-  const std::unordered_map<std::string, std::tuple<std::string,
-  float, int>>& qparam_dict) {
-=======
 void InsertObserverNodes(
     std::shared_ptr<script::Module>& moduleObj,
     const std::string& method_name,
@@ -242,8 +256,9 @@
       function_var->graph(), observer_node, function_var->num_inputs());
 }
 
-void InsertQuantDequantNodes(std::shared_ptr<Graph>& graph) {
->>>>>>> 83032829
+void InsertQuantDequantNodes(std::shared_ptr<Graph>& graph,
+  const std::unordered_map<std::string, std::tuple<std::string,
+  float, int>>& qparam_dict) {
   std::stack<Block*> blocks_to_visit;
   blocks_to_visit.push(graph->block());
   // For storing quantizable values - node pairs that are external
@@ -258,9 +273,8 @@
   // Observer nodes to remove from graph
   std::vector<Node*> nodes_to_remove;
 
-  // Create value:qparam dict. Even if ssa-name changed between
-  // passes and previous name is reused for some other Value,
-  // this will guarantee correct mapping between Value* and qparam.
+  // Create value:qparam dict. Once qparam dict key is matched
+  // to the observer node, we create value node to qparam for lookup.
   std::unordered_map<Value*,
     std::tuple<std::string, float, int>> qparam_value_dict;
 
@@ -274,10 +288,13 @@
         blocks_to_visit.push(subblock);
       }
 
+      std::tuple<std::string, float, int> qparam_data;
       if (matchQParamDictKeytoObserver<std::string, float, int>
-        (n, qparam_dict, qparam_value_dict)) {
+        (n, qparam_dict, qparam_data)) {
         // This is the observer node. Mark it and the second input
         // constant node for deletion.
+        Value* qparam_value = n->inputs()[0];
+        qparam_value_dict.emplace(qparam_value, qparam_data);
         nodes_to_remove.emplace_back(n);
         nodes_to_remove.emplace_back(n->inputs()[1]->node());
         continue;
