--- conflicted
+++ resolved
@@ -46,22 +46,7 @@
   return static_cast<size_t>(-1);
 }
 
-<<<<<<< HEAD
-float getScaleforNode(Node* n) {
-  if (!n->inputs().size()) {
-    return 0;
-  }
-  // TODO: Fetch the position of scale from op schema once its available
-  Value* scale_value = n->inputs()[1];
-  c10::IValue scale_ivalue = toIValue(scale_value).value();
-  float scale = static_cast<float>(scale_ivalue.toDouble());
-  return scale;
-}
-
-std::vector<param_info_t> getQuantizableParamsofType(
-=======
 std::vector<param_info_t> getQuantizableParamsofName(
->>>>>>> 6a8f5579
     script::Method& method,
     const std::string& param_name) {
   std::vector<param_info_t> params_to_insert_qdq;
@@ -508,11 +493,7 @@
         getQParamFunc,
     at::ScalarType t) {
   AT_ASSERT(getQParamFunc != nullptr);
-<<<<<<< HEAD
-  auto params_to_insert_qdq = getQuantizableParamsofType(method, param_name);
-=======
   auto params_to_insert_qdq = getQuantizableParamsofName(method, param_name);
->>>>>>> 6a8f5579
 
   for (auto& param_info : params_to_insert_qdq) {
     auto& param_slot = method.initial_ivalues()[param_info.idx];
@@ -523,16 +504,14 @@
   }
 }
 
-<<<<<<< HEAD
-// Adding quant-dequant node for bias is considered as special case because
-// qparam for bias depend on scale factors for input activation and weight.
-void InsertQuantDequantNodesForBias(
+void InsertQuantDequantNodesForParam(
     script::Method& method,
+    const std::string& param_name,
     const std::function<std::tuple<std::string, float, int>(float, float)>&
-        getQParamFunc) {
+        getQParamFunc,
+    at::ScalarType t) {
   AT_ASSERT(getQParamFunc != nullptr);
-  auto params_to_insert_qdq =
-      getQuantizableParamsofType(method, std::string("bias"));
+  auto params_to_insert_qdq = getQuantizableParamsofName(method, param_name);
 
   for (auto& param_info : params_to_insert_qdq) {
     // Fetch scale for input activation and weight to the quantizable
@@ -552,13 +531,16 @@
       Value* input_value = n->inputs()[input_index];
       Node* n_input_value = input_value->node();
       if (n_input_value->kind().toQualString() !=
-              std::string("aten::dequantize_linear") ||
-          !n_input_value->inputs().size()) {
+          std::string("aten::dequantize_linear")) {
         // Dequant node pattern for input is missing
         skip_node = true;
         break;
       }
-      float input_scale = getScaleforNode(n_input_value);
+      AT_ASSERT(n_input_value->inputs().size() >= 3);
+      // Fetch scale from the dequantize_linear node
+      Value* scale_value = n_input_value->inputs()[1];
+      c10::IValue scale_ivalue = toIValue(scale_value).value();
+      float input_scale = static_cast<float>(scale_ivalue.toDouble());
       AT_ASSERT(input_scale != 0.0);
       scale_factors[idx] = input_scale;
     }
@@ -566,24 +548,12 @@
       continue;
     }
     auto bias_qparam = getQParamFunc(scale_factors[0], scale_factors[1]);
-    addQuantDeQuantNodesForInput(
-        param_info.v, param_info.n, bias_qparam, at::ScalarType::Int);
-  }
-}
-
-void InsertQuantDequantNodesForBias(
-    std::shared_ptr<script::Module>& moduleObj,
-    const std::string& method_name,
-    const std::function<std::tuple<std::string, float, int>(float, float)>&
-        getQParamFunc) {
-  auto& method = moduleObj->get_method(method_name);
-  InsertQuantDequantNodesForBias(method, getQParamFunc);
-}
-
-=======
->>>>>>> 6a8f5579
+    addQuantDeQuantNodesForInput(param_info.v, param_info.n, bias_qparam, t);
+  }
+}
+
 // Exposing the template api helps reuse the same interface for different
-// qparamfunc for different qschemes.
+// qparamfunc for different qschemes and params.
 template <typename Fn>
 void InsertQuantDequantNodesForParam(
     std::shared_ptr<script::Module>& moduleObj,
@@ -596,11 +566,7 @@
 }
 
 // Explicit Supported Template specialization for getQParamFunc.
-<<<<<<< HEAD
-template void InsertQuantDequantNodesForParam(
-=======
 template TORCH_API void InsertQuantDequantNodesForParam(
->>>>>>> 6a8f5579
     std::shared_ptr<script::Module>& moduleObj,
     const std::string& method_name,
     const std::string& param_name,
@@ -608,5 +574,13 @@
         getQParamFunc,
     at::ScalarType t);
 
+template void InsertQuantDequantNodesForParam(
+    std::shared_ptr<script::Module>& moduleObj,
+    const std::string& method_name,
+    const std::string& param_name,
+    const std::function<std::tuple<std::string, float, int>(float, float)>&
+        getQParamFunc,
+    at::ScalarType t);
+
 } // namespace jit
 } // namespace torch