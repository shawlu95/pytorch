#include <torch/csrc/jit/passes/quantization.h>

#include <torch/csrc/jit/ir.h>
#include <torch/csrc/jit/node_hashing.h>
#include <torch/csrc/jit/operator.h>
#include <torch/csrc/jit/passes/alias_analysis.h>

#include <stack>

namespace torch {
namespace jit {
namespace {
// QuantizerUtils

bool checkIfNodeQuantizable(Node* n) {
  AT_ASSERT(n != nullptr);
  // This is map for quantizable nodes. It will be expanded in future to
  // support more ops and patterns.
  static const OperatorSet quantnodeLookup = {
      "aten::conv2d(Tensor input, Tensor weight, Tensor? bias=None, int[2] \
stride=1, int[2] padding=0, int[2] dilation=1, int groups=1) -> Tensor",
      "aten::relu(Tensor self) -> Tensor",
      "aten::_convolution(Tensor input, Tensor weight, Tensor? bias, int[] \
stride, int[] padding, int[] dilation, bool transposed, int[] output_padding, \
int groups, bool benchmark, bool deterministic, bool cudnn_enabled) -> Tensor"};
  return quantnodeLookup.find(n);
}

std::vector<Value*> insertQuantParamNodes(
    Node* quant,
    const std::tuple<std::string, float, int>& qparam) {
  std::vector<Value*> qparam_vals;
  auto& scale = std::get<1>(qparam);
  auto& zero_point = std::get<2>(qparam);

  // All params inserted before quant node which is
  // beginning of the quant-dequant pattern
  WithInsertPoint ins(quant);
  Value* scale_v = quant->owningGraph()->insertConstant(scale);
  qparam_vals.emplace_back(scale_v);
  Value* zeropoint_v = quant->owningGraph()->insertConstant(zero_point);
  qparam_vals.emplace_back(zeropoint_v);
  return qparam_vals;
}

// Create Quant Node
Node* createQuantNode(Value* v, Node* n) {
  Node* quant = n->owningGraph()->create(
      at::Symbol::fromQualString("aten::quantize_linear"));
  AT_ASSERTM(quant != nullptr, "Failed to create quant node");
  quant->output()->setUniqueName(v->uniqueName() + ".quant");
  quant->setScope(n->scope());
  return quant;
}

// Create Dequant node
Node* createDeQuantNode(Value* v, Node* n) {
  Node* dequant =
      n->owningGraph()->create(at::Symbol::fromQualString(
      "aten::dequantize_linear"));
  AT_ASSERTM(dequant != nullptr, "Failed to create dequant node");
  dequant->output()->setUniqueName(v->uniqueName() + ".dequant");
  dequant->setScope(n->scope());
  return dequant;
}

<<<<<<< HEAD
// Create IntTensor Node
Node* createIntReprNode(Value* v, Node* n) {
  Node* intrepr =
      n->owningGraph()->create(at::Symbol::fromQualString("aten::int_repr"));
  AT_ASSERTM(intrepr != nullptr, "Failed to create inttensor node");
  intrepr->output()->setUniqueName(v->uniqueName() + ".intrepr");
  intrepr->setScope(n->scope());
  return intrepr;
}

// Insert Quant-Dequant node pattern for quantizable node outputs
void addQuantDeQuantNodes(Value* v,
  std::tuple<std::string, float, int>& qparam) {
=======
// Insert Quant-Dequant node pair for quantizable node outputs
void addQuantDeQuantNodes(
    Value* v,
    std::tuple<std::string, float, int>& qparam) {
>>>>>>> 7a298f6d
  AT_ASSERT(v != nullptr);
  Node* n = v->node();
  Node* quant = createQuantNode(v, n);
  Node* intrepr = createIntReprNode(v, n);
  Node* dequant = createDeQuantNode(v, n);

  // Add quant-intrepr-dequant nodes and replace for all uses of Value
  quant->insertAfter(n);
  intrepr->insertAfter(quant);
  dequant->insertAfter(intrepr);
  v->replaceAllUsesWith(dequant->output());

  // Attach inputs to quantization pattern nodes
  quant->addInput(v);
  intrepr->addInput(quant->output());
  dequant->addInput(intrepr->output());
  // Insert qparam nodes
  auto qparam_values = insertQuantParamNodes(quant, qparam);
  for (Value* qparam_value : qparam_values) {
    quant->addInput(qparam_value);
    dequant->addInput(qparam_value);
  }
}

<<<<<<< HEAD
// Insert Quant-Dequant node pattern for specific input to node n
void addQuantDeQuantNodesForInput(Value* v, Node* n,
  const std::tuple<std::string, float, int>& qparam) {
=======
// Insert Quant-Dequant node pair for specific input to node n
void addQuantDeQuantNodesForInput(
    Value* v,
    Node* n,
    const std::tuple<std::string, float, int>& qparam) {
>>>>>>> 7a298f6d
  AT_ASSERT(v != nullptr);
  AT_ASSERT(n != nullptr);
  Node* quant = createQuantNode(v, n);
  Node* intrepr = createIntReprNode(v, n);
  Node* dequant = createDeQuantNode(v, n);

  // Insert the quant-intrepr-dequant node for the V->N
  // pair which is identified as quantizable during
  // graph iteration
  dequant->insertBefore(n);
  intrepr->insertBefore(dequant);
  quant->insertBefore(intrepr);
  n->replaceInputWith(v, dequant->output());

  // Attach inputs to quantization pattern nodes
  quant->addInput(v);
  intrepr->addInput(quant->output());
  dequant->addInput(intrepr->output());
  // Insert qparam nodes
  auto qparam_values = insertQuantParamNodes(quant, qparam);
  for (Value* qparam_value : qparam_values) {
    quant->addInput(qparam_value);
    dequant->addInput(qparam_value);
  }
}

template <typename... ArgT>
bool matchQParamDictKeytoObserver(
    Node* n,
    const std::unordered_map<std::string, std::tuple<ArgT...>>& qparam_dict,
    std::tuple<ArgT...>& qparam_value) {
  // Observer nodes have two inputs
  if (n->kind() != prim::PythonOp || n->inputs().size() != 2) {
    return false;
  }
  // For observer node, qparam dict key matches the
  // second input name for observer node
  Value* vname = n->inputs()[1];
  AT_ASSERT(toIValue(vname).has_value());
  IValue valuekey = toIValue(vname).value();
  if (!valuekey.isString()) {
    return false;
  }
  auto it = qparam_dict.find(valuekey.toStringRef());
  if (it == qparam_dict.end()) {
    return false;
  }
  // Extract the qparam_dict value
  qparam_value = it->second;
  return true;
}

} // namespace

// PyBind APIs
void PropagateQuantInfo(std::shared_ptr<Graph>& graph) {
  throw std::runtime_error("Pass not implemented yet!");
}

static Node* addObserverFor(Value* v, Node* original_observer_node, Node* def) {
  AT_ASSERT(def != nullptr);
  WithInsertPoint ins(def);

  // We need to pass the value name to observer function - create a constant
  // holding this name.
  Value* vname = def->owningGraph()->insertConstant(v->uniqueName());

  // Create a new observer node. We just need to clone the original one.
  Node* observerNode = def->owningGraph()->createClone(
      &*original_observer_node, [&](Value* v) { return v; }, false);

  // Set the type and the name of the output of the new observer node. It will
  // be used instead of the original value v.
  Value* observedValue = observerNode->addOutput();
  observedValue->setType(v->type());
  observedValue->setUniqueName(v->uniqueName() + ".observed");

  // Now we can add the inputs.
  observerNode->addInput(v);
  observerNode->addInput(vname);
  return observerNode;
}

static bool outputsNeedToBeObserved(Node* n) {
  return n->kind() != prim::Constant;
}

void InsertObserverNodes(
    const std::shared_ptr<Graph>& graph,
    Node* observer_node,
    ssize_t num_activation_inputs) {
  AT_ASSERT(graph != nullptr);
  // num_activation_inputs is the number of activations or external data
  // excluding the parameters
  AT_ASSERT(num_activation_inputs <= graph->inputs().size());
  // For storing all values that need to be instrumented with an observer call.
  std::vector<Value*> values_to_observe;

  // For traversing all blocks in the graph including subblocks.
  std::stack<Block*> blocks_to_visit;

  // Mark observer nodes for inputs so we dont add observers
  // for observers while traversing graph
  std::unordered_set<Node*> observer_for_input;

  // Add observer for external input nodes excluding parameters
  // These are treated as activation as they vary across batches
  // and need to be observed.

  // prim::Param nodes do not belong to the graph. Hence the Insert
  // point is the beginning of graph node. This also safe guards against
  // observing a potentially mutated value due to some in-place operation
  Node* insert_node = *graph->nodes().begin();
  for (size_t idx = 0; idx < num_activation_inputs; ++idx) {
    auto& v = graph->inputs()[idx];
    if (v->type()->isSubtypeOf(TensorType::get())) {
      Node* new_observer_node = addObserverFor(v, observer_node, insert_node);
      new_observer_node->insertBefore(insert_node);
      observer_for_input.emplace(new_observer_node);
    }
  }

  blocks_to_visit.push(graph->block());
  while (!blocks_to_visit.empty()) {
    Block* b = blocks_to_visit.top();
    blocks_to_visit.pop();
    for (Node* n : b->nodes()) {
      // Skip nodes that we don't need to observe, e.g. 'prim::Constant' or
      // observer nodes
      if (!outputsNeedToBeObserved(n) || observer_for_input.count(n) != 0) {
        continue;
      }

      // Record all outputs in the values_to_observe - we'll later add observers
      // for all values from it.
      for (Value* v : n->outputs()) {
        values_to_observe.push_back(v);
      }

      // Schedule subblocks (if any) for visiting.
      for (Block* subblock : n->blocks()) {
        blocks_to_visit.push(subblock);
      }
    }
  }

  // Actually add observer nodes.
  for (Value* v : values_to_observe) {
    if (v->type()->isSubtypeOf(TensorType::get())) {
      Node* clone_observer_node = addObserverFor(v, observer_node, v->node());
      clone_observer_node->insertAfter(v->node());
    }
  }
}

void InsertObserverNodes(
    std::shared_ptr<script::Module>& moduleObj,
    const std::string& method_name,
    Node* observer_node) {
  const auto& method = moduleObj->get_method(method_name);
  InsertObserverNodes(method.graph(), observer_node, method.num_inputs());
}

void InsertObserverNodes(
    std::shared_ptr<script::Function>& function_var,
    Node* observer_node) {
  InsertObserverNodes(
      function_var->graph(), observer_node, function_var->num_inputs());
}

void InsertQuantDequantNodes(
    std::shared_ptr<Graph>& graph,
    const std::unordered_map<std::string, std::tuple<std::string, float, int>>&
        qparam_dict) {
  std::stack<Block*> blocks_to_visit;
  blocks_to_visit.push(graph->block());
  // For storing quantizable values - node pairs that are external
  // or intermediate inputs to quantizable nodes
  std::vector<std::pair<Value*, Node*>> quantInputs;
  // For storing quantizable values that are output of quantizable nodes
  // Since same value can go to multiple nodes, we use set so that
  // we insert quant-dequant node pairs for value only once
  std::vector<Value*> quantOutputs;
  std::unordered_set<Value*> valueLookup;

  // Observer nodes to remove from graph
  std::vector<Node*> nodes_to_remove;

  // Create value:qparam dict. Once qparam dict key is matched
  // to the observer node, we create value node to qparam for lookup.
  std::unordered_map<Value*, std::tuple<std::string, float, int>>
      qparam_value_dict;

  while (!blocks_to_visit.empty()) {
    Block* b = blocks_to_visit.top();
    blocks_to_visit.pop();

    for (Node* n : b->nodes()) {
      // Schedule the sub blocks
      for (Block* subblock : n->blocks()) {
        blocks_to_visit.push(subblock);
      }

      std::tuple<std::string, float, int> qparam_data;
      if (matchQParamDictKeytoObserver<std::string, float, int>(
              n, qparam_dict, qparam_data)) {
        // This is the observer node. Mark it and the second input
        // constant node for deletion.
        Value* qparam_value = n->inputs()[0];
        qparam_value_dict.emplace(qparam_value, qparam_data);
        nodes_to_remove.emplace_back(n);
        nodes_to_remove.emplace_back(n->inputs()[1]->node());
        continue;
      }

      // We iterate over node inputs to identify which Values
      // need to be quantized depending on node type
      for (auto& v : n->inputs()) {
        if (!v->type()->isSubtypeOf(TensorType::get())) {
          // Skip quantization for non tensors
          continue;
        }

        if (checkIfNodeQuantizable(v->node())) {
          // Goal of this iteration is to identify the parent node for V
          // that is quantizable and replace all uses of Value with
          // quant-dequant output. Usage of set helps adding single
          // q-dq nodes for all V->users
          // Example N1 -> (V1 -> (N2), V2 -> (N3))
          //         N1 is quantizable node. So we insert quant-dequant
          //         nodes for all outputs of N1 (V1, V2) once
          if (!valueLookup.count(v)) {
            valueLookup.emplace(v);
            quantOutputs.emplace_back(v);
          }
        } else if (checkIfNodeQuantizable(n)) {
          // Goal of this iteration is to identify nodes that are
          // quantizable but input value originate from non quantizable
          // node. This requires selectively inserting q-dq nodes for
          // inputs into node N(V, N pair) because parent node might
          // also have input into other non quantizable nodes
          // Example : N1(prim::Param) -> (V1 -> (N4, N5), V2 -> (N6, N7), V3)
          //           N1 is not quantizable node but N4 and N7 are
          //           quantizable nodes. So we add the (V1, N4) and
          //           (V2, N7) as insertion points for quant-dequant nodes
          quantInputs.emplace_back(v, n);
        }
      }
    } // End Loop for nodes within block

    // Since we are iterating node inputs only above, we need to iterate
    // over block outputs values and if they originate from quantizable
    // node, we push to quantOutputs set
    auto outputVals = b->outputs();
    for (auto& v : outputVals) {
      if (checkIfNodeQuantizable(v->node()) &&
          v->type()->isSubtypeOf(TensorType::get())) {
        quantOutputs.emplace_back(v);
      }
    } // end for
  } // end Block traversal

  // Destory Observer Nodes
  for (auto& n : nodes_to_remove) {
    n->destroy();
  }

  // Insert the quant-dequant pair for values output from quantizable nodes
  for (auto& ele : quantOutputs) {
    if (qparam_value_dict.count(ele) != 0) {
      addQuantDeQuantNodes(ele, qparam_value_dict[ele]);
    }
  }

  // Insert the quant-dequant pair for values inputs to quantizable nodes
  for (auto& ele : quantInputs) {
    if (qparam_value_dict.count(ele.first) != 0) {
      addQuantDeQuantNodesForInput(
          ele.first, ele.second, qparam_value_dict[ele.first]);
    }
  }
}

void QuantLinting(std::shared_ptr<Graph>& graph) {
  throw std::runtime_error("Pass not implemented yet!");
}

void FoldQuantNodesIntoInputsOutputs(std::shared_ptr<Graph>& graph) {
  throw std::runtime_error("Pass not implemented yet!");
}

} // namespace jit
} // namespace torch<|MERGE_RESOLUTION|>--- conflicted
+++ resolved
@@ -55,16 +55,14 @@
 
 // Create Dequant node
 Node* createDeQuantNode(Value* v, Node* n) {
-  Node* dequant =
-      n->owningGraph()->create(at::Symbol::fromQualString(
-      "aten::dequantize_linear"));
+  Node* dequant = n->owningGraph()->create(
+      at::Symbol::fromQualString("aten::dequantize_linear"));
   AT_ASSERTM(dequant != nullptr, "Failed to create dequant node");
   dequant->output()->setUniqueName(v->uniqueName() + ".dequant");
   dequant->setScope(n->scope());
   return dequant;
 }
 
-<<<<<<< HEAD
 // Create IntTensor Node
 Node* createIntReprNode(Value* v, Node* n) {
   Node* intrepr =
@@ -76,14 +74,9 @@
 }
 
 // Insert Quant-Dequant node pattern for quantizable node outputs
-void addQuantDeQuantNodes(Value* v,
-  std::tuple<std::string, float, int>& qparam) {
-=======
-// Insert Quant-Dequant node pair for quantizable node outputs
 void addQuantDeQuantNodes(
     Value* v,
     std::tuple<std::string, float, int>& qparam) {
->>>>>>> 7a298f6d
   AT_ASSERT(v != nullptr);
   Node* n = v->node();
   Node* quant = createQuantNode(v, n);
@@ -108,17 +101,11 @@
   }
 }
 
-<<<<<<< HEAD
 // Insert Quant-Dequant node pattern for specific input to node n
-void addQuantDeQuantNodesForInput(Value* v, Node* n,
-  const std::tuple<std::string, float, int>& qparam) {
-=======
-// Insert Quant-Dequant node pair for specific input to node n
 void addQuantDeQuantNodesForInput(
     Value* v,
     Node* n,
     const std::tuple<std::string, float, int>& qparam) {
->>>>>>> 7a298f6d
   AT_ASSERT(v != nullptr);
   AT_ASSERT(n != nullptr);
   Node* quant = createQuantNode(v, n);
