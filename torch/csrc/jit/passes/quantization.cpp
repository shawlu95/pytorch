--- conflicted
+++ resolved
@@ -30,6 +30,16 @@
   return quantnodeLookup.find(n);
 }
 
+Value* getScaleValue(Node* n) {
+  if (n->kind().toQualString() !=
+      std::string("aten::dequantize_linear")) {
+    return nullptr;
+  }
+  TORCH_CHECK(n->inputs().size() == 4);
+  // Fetch scale from the dequant node
+  return n->inputs()[1];
+}
+
 Node* traverseToQuantNode(Node* dq) {
   TORCH_INTERNAL_ASSERT(dq != nullptr);
   TORCH_INTERNAL_ASSERT(dq->inputs().size() != 0);
@@ -153,27 +163,17 @@
     Node* insert_point,
     const std::tuple<std::string, float, int>& qparam,
     at::ScalarType t) {
-<<<<<<< HEAD
-  AT_ASSERT(v != nullptr);
-  Node* n = v->node();
-  Node* quant = createQuantNode(v, n);
-  Node* intrepr = createIntReprNode(v, n);
-  Node* dequant = createDeQuantNode(v, n);
-=======
   TORCH_INTERNAL_ASSERT(v != nullptr);
   WithCurrentScope scope_guard(
       *insert_point->owningGraph(), insert_point->scope());
   Node* quant = createQuantNode(v, insert_point->owningGraph());
   Node* intrepr = createIntReprNode(v, insert_point->owningGraph());
   Node* dequant = createDeQuantNode(v, insert_point->owningGraph());
->>>>>>> d73caca2
 
   // Add quant-intrepr-dequant nodes and replace for all uses of Value
   quant->insertAfter(insert_point);
   intrepr->insertAfter(quant);
   dequant->insertAfter(intrepr);
-<<<<<<< HEAD
-  v->replaceAllUsesWith(dequant->output());
 
   // Attach inputs to quantization pattern nodes
   quant->addInput(v);
@@ -185,59 +185,12 @@
     quant->addInput(qparam_value);
     dequant->addInput(qparam_value);
   }
-  // Add ScalarType Node
-  Value* scalartype_v = insertScalarType(quant, t);
-  AT_ASSERT(scalartype_v != nullptr);
-  quant->addInput(scalartype_v);
-  dequant->addInput(scalartype_v);
-}
-
-// Insert Quant-Dequant node pattern for specific input to node n
-void addQuantDeQuantNodesForInput(
-    Value* v,
-    Node* n,
-    const std::tuple<std::string, float, int>& qparam,
-    at::ScalarType t) {
-  AT_ASSERT(v != nullptr);
-  AT_ASSERT(n != nullptr);
-  Node* quant = createQuantNode(v, n);
-  Node* intrepr = createIntReprNode(v, n);
-  Node* dequant = createDeQuantNode(v, n);
-
-  // Insert the quant-intrepr-dequant node for the V->N
-  // pair which is identified as quantizable during
-  // graph iteration
-  dequant->insertBefore(n);
-  intrepr->insertBefore(dequant);
-  quant->insertBefore(intrepr);
-  n->replaceInputWith(v, dequant->output());
-=======
->>>>>>> d73caca2
-
-  // Attach inputs to quantization pattern nodes
-  quant->addInput(v);
-  intrepr->addInput(quant->output());
-  dequant->addInput(intrepr->output());
-  // Insert qparam nodes
-  auto qparam_values = insertQuantParamNodes(quant, qparam);
-  for (Value* qparam_value : qparam_values) {
-    quant->addInput(qparam_value);
-    dequant->addInput(qparam_value);
-  }
-<<<<<<< HEAD
-  // Add ScalarType Node
-  Value* scalartype_v = insertScalarType(quant, t);
-  AT_ASSERT(scalartype_v != nullptr);
-  quant->addInput(scalartype_v);
-  dequant->addInput(scalartype_v);
-=======
   // Add ScalarType Node for q-dq
   Value* scalartype_v = insertScalarType(quant, t);
   TORCH_INTERNAL_ASSERT(scalartype_v != nullptr);
   quant->addInput(scalartype_v);
   dequant->addInput(scalartype_v);
   return dequant;
->>>>>>> d73caca2
 }
 
 template <typename... ArgT>
@@ -485,11 +438,6 @@
   }
 
   // Insert the quant-dequant pair for values output from quantizable nodes
-<<<<<<< HEAD
-  for (auto& ele : quantOutputs) {
-    if (qparam_value_dict.count(ele) != 0) {
-      addQuantDeQuantNodes(ele, qparam_value_dict[ele], at::ScalarType::QUInt8);
-=======
   for (auto& v_to_quant : quantOutputs) {
     if (qparam_value_dict.count(v_to_quant) != 0) {
       Node* dq = addQuantDeQuantNodesFor(
@@ -504,20 +452,10 @@
       Node* q = traverseToQuantNode(dq);
       TORCH_INTERNAL_ASSERT(q != nullptr);
       q->replaceInputWith(dq->output(), v_to_quant);
->>>>>>> d73caca2
     }
   }
 
   // Insert the quant-dequant pair for values inputs to quantizable nodes
-<<<<<<< HEAD
-  for (auto& ele : quantInputs) {
-    if (qparam_value_dict.count(ele.first) != 0) {
-      addQuantDeQuantNodesForInput(
-          ele.first,
-          ele.second,
-          qparam_value_dict[ele.first],
-          at::ScalarType::QUInt8);
-=======
   for (auto& param_info : quantInputs) {
     if (qparam_value_dict.count(param_info.v) != 0) {
       Node* dq = addQuantDeQuantNodesFor(
@@ -527,7 +465,6 @@
           at::ScalarType::QUInt8);
       TORCH_INTERNAL_ASSERT(dq != nullptr);
       param_info.n->replaceInputWith(param_info.v, dq->output());
->>>>>>> d73caca2
     }
   }
 }
@@ -567,12 +504,12 @@
     const std::function<std::tuple<std::string, float, int>(float, float)>&
         getQParamFunc,
     at::ScalarType t) {
-  AT_ASSERT(getQParamFunc != nullptr);
+  TORCH_CHECK(getQParamFunc != nullptr);
   auto params_to_insert_qdq = getQuantizableParamsofName(method, param_name);
 
-  for (auto& param_info : params_to_insert_qdq) {
-    // Fetch scale for input activation and weight to the quantizable
-    // node for which bias need to be quantized
+  for (param_info_t& param_info : params_to_insert_qdq) {
+    // This getQParamFunc requires scale for weight and activation. if
+    // either of these attr not present we skip inserting q-dq node.
     Node* n = param_info.n;
     // Check if this node has weight attr as input
     size_t param_index = getParamIndexinOpArgs(n, std::string("weight"));
@@ -580,6 +517,7 @@
       // No attribute by name weight
       continue;
     }
+
     std::vector<size_t> node_inputs_idx{0, param_index};
     std::array<float, 2> scale_factors = {0, 0};
     bool skip_node = false;
@@ -587,25 +525,25 @@
       size_t input_index = node_inputs_idx[idx];
       Value* input_value = n->inputs()[input_index];
       Node* n_input_value = input_value->node();
-      if (n_input_value->kind().toQualString() !=
-          std::string("aten::dequantize_linear")) {
+      Value* scale_value = getScaleValue(n_input_value);
+      if (!scale_value) {
         // Dequant node pattern for input is missing
         skip_node = true;
         break;
       }
-      AT_ASSERT(n_input_value->inputs().size() == 4);
-      // Fetch scale from the dequantize_linear node
-      Value* scale_value = n_input_value->inputs()[1];
       c10::IValue scale_ivalue = toIValue(scale_value).value();
       float input_scale = static_cast<float>(scale_ivalue.toDouble());
-      AT_ASSERT(input_scale != 0.0);
+      TORCH_CHECK(input_scale != 0.0);
       scale_factors[idx] = input_scale;
     }
     if (skip_node) {
       continue;
     }
     auto bias_qparam = getQParamFunc(scale_factors[0], scale_factors[1]);
-    addQuantDeQuantNodesForInput(param_info.v, param_info.n, bias_qparam, t);
+    Node* dq = addQuantDeQuantNodesFor(
+        param_info.v, param_info.v->node()->next(), bias_qparam, t);
+    TORCH_INTERNAL_ASSERT(dq != nullptr);
+    param_info.n->replaceInputWith(param_info.v, dq->output());
   }
 }
 
