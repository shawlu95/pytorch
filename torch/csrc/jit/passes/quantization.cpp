--- conflicted
+++ resolved
@@ -152,22 +152,13 @@
     Value* v,
     Node* insert_point,
     const std::tuple<std::string, float, int>& qparam,
-<<<<<<< HEAD
     at::ScalarType t) {
-  AT_ASSERT(v != nullptr);
-  Node* n = v->node();
-  Node* quant = createQuantNode(v, n);
-  Node* intrepr = createIntReprNode(v, n);
-  Node* dequant = createDeQuantNode(v, n);
-=======
-    at::ScalarType t = at::ScalarType::Undefined) {
   TORCH_INTERNAL_ASSERT(v != nullptr);
   WithCurrentScope scope_guard(
       *insert_point->owningGraph(), insert_point->scope());
   Node* quant = createQuantNode(v, insert_point->owningGraph());
   Node* intrepr = createIntReprNode(v, insert_point->owningGraph());
   Node* dequant = createDeQuantNode(v, insert_point->owningGraph());
->>>>>>> be33434d
 
   // Add quant-intrepr-dequant nodes and replace for all uses of Value
   quant->insertAfter(insert_point);
@@ -184,60 +175,12 @@
     quant->addInput(qparam_value);
     dequant->addInput(qparam_value);
   }
-<<<<<<< HEAD
-  // Add ScalarType Node
+  // Add ScalarType Node for q-dq
   Value* scalartype_v = insertScalarType(quant, t);
-  AT_ASSERT(scalartype_v != nullptr);
+  TORCH_INTERNAL_ASSERT(scalartype_v != nullptr);
   quant->addInput(scalartype_v);
   dequant->addInput(scalartype_v);
-}
-
-// Insert Quant-Dequant node pattern for specific input to node n
-void addQuantDeQuantNodesForInput(
-    Value* v,
-    Node* n,
-    const std::tuple<std::string, float, int>& qparam,
-    at::ScalarType t) {
-  AT_ASSERT(v != nullptr);
-  AT_ASSERT(n != nullptr);
-  Node* quant = createQuantNode(v, n);
-  Node* intrepr = createIntReprNode(v, n);
-  Node* dequant = createDeQuantNode(v, n);
-
-  // Insert the quant-intrepr-dequant node for the V->N
-  // pair which is identified as quantizable during
-  // graph iteration
-  dequant->insertBefore(n);
-  intrepr->insertBefore(dequant);
-  quant->insertBefore(intrepr);
-  n->replaceInputWith(v, dequant->output());
-
-  // Attach inputs to quantization pattern nodes
-  quant->addInput(v);
-  intrepr->addInput(quant->output());
-  dequant->addInput(intrepr->output());
-  // Insert qparam nodes
-  auto qparam_values = insertQuantParamNodes(quant, qparam);
-  for (Value* qparam_value : qparam_values) {
-    quant->addInput(qparam_value);
-    dequant->addInput(qparam_value);
-  }
-  // Add ScalarType Node
-  Value* scalartype_v = insertScalarType(quant, t);
-  AT_ASSERT(scalartype_v != nullptr);
-  quant->addInput(scalartype_v);
-  dequant->addInput(scalartype_v);
-=======
-  // optional argument required only for quantization
-  // of specific attributes eg: bias.
-  if (t != at::ScalarType::Undefined) {
-    Value* scalartype_v = insertScalarType(quant, t);
-    TORCH_INTERNAL_ASSERT(scalartype_v != nullptr);
-    quant->addInput(scalartype_v);
-    dequant->addInput(scalartype_v);
-  }
   return dequant;
->>>>>>> be33434d
 }
 
 template <typename... ArgT>
@@ -485,15 +428,13 @@
   }
 
   // Insert the quant-dequant pair for values output from quantizable nodes
-<<<<<<< HEAD
-  for (auto& ele : quantOutputs) {
-    if (qparam_value_dict.count(ele) != 0) {
-      addQuantDeQuantNodes(ele, qparam_value_dict[ele], at::ScalarType::QUInt8);
-=======
   for (auto& v_to_quant : quantOutputs) {
     if (qparam_value_dict.count(v_to_quant) != 0) {
       Node* dq = addQuantDeQuantNodesFor(
-          v_to_quant, v_to_quant->node(), qparam_value_dict[v_to_quant]);
+          v_to_quant,
+          v_to_quant->node(),
+          qparam_value_dict[v_to_quant],
+          at::ScalarType::QUInt8);
       TORCH_INTERNAL_ASSERT(dq != nullptr);
       v_to_quant->replaceAllUsesWith(dq->output());
       // Above step replaces v->quant with vdq->quant. We need to restore link.
@@ -501,27 +442,19 @@
       Node* q = traverseToQuantNode(dq);
       TORCH_INTERNAL_ASSERT(q != nullptr);
       q->replaceInputWith(dq->output(), v_to_quant);
->>>>>>> be33434d
     }
   }
 
   // Insert the quant-dequant pair for values inputs to quantizable nodes
-<<<<<<< HEAD
-  for (auto& ele : quantInputs) {
-    if (qparam_value_dict.count(ele.first) != 0) {
-      addQuantDeQuantNodesForInput(
-          ele.first,
-          ele.second,
-          qparam_value_dict[ele.first],
-          at::ScalarType::QUInt8);
-=======
   for (auto& param_info : quantInputs) {
     if (qparam_value_dict.count(param_info.v) != 0) {
       Node* dq = addQuantDeQuantNodesFor(
-          param_info.v, param_info.v->node(), qparam_value_dict[param_info.v]);
+          param_info.v,
+          param_info.v->node(),
+          qparam_value_dict[param_info.v],
+          at::ScalarType::QUInt8);
       TORCH_INTERNAL_ASSERT(dq != nullptr);
       param_info.n->replaceInputWith(param_info.v, dq->output());
->>>>>>> be33434d
     }
   }
 }
