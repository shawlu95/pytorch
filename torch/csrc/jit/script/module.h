--- conflicted
+++ resolved
@@ -446,19 +446,17 @@
   void register_module(
       const std::string& name,
       std::shared_ptr<Module> module) {
-<<<<<<< HEAD
     if (module->parent_) {
       AT_ERROR(
           "Attempting to assign submodule '",
           name,
-          "' but it is already a submodule of another ScriptModule '", module->parent_->name(), "'");
+          "' but it is already a submodule of another ScriptModule '",
+          module->parent_->name(),
+          "'");
     }
     module->parent_ = this;
     module->name_ = name;
-    insert(name, modules_, MODULE, std::move(module));
-=======
-    insert(name, modules_, EntityType::MODULE, {name, std::move(module)});
->>>>>>> c2401a4c
+    insert(name, modules_, EntityType::MODULE, std::move(module));
   }
 
   Method& create_method(
@@ -516,11 +514,7 @@
   }
 
   std::shared_ptr<Module> get_module(const std::string& name) const {
-<<<<<<< HEAD
-    return modules_[get_offset(name, MODULE)];
-=======
-    return modules_[get_offset(name, EntityType::MODULE)].module;
->>>>>>> c2401a4c
+    return modules_[get_offset(name, EntityType::MODULE)];
   }
 
   c10::ArrayRef<std::shared_ptr<Module>> get_modules() const {
@@ -551,15 +545,9 @@
     }
     return nullptr;
   }
-<<<<<<< HEAD
   std::shared_ptr<Module> find_module(const std::string& name) {
-    auto offset = find_offset(name, MODULE);
+    auto offset = find_offset(name, EntityType::MODULE);
     return offset ? modules_[*offset] : nullptr;
-=======
-  NamedModule* find_module(const std::string& name) {
-    auto offset = find_offset(name, EntityType::MODULE);
-    return offset ? &modules_[*offset] : nullptr;
->>>>>>> c2401a4c
   }
   Method* find_method(const std::string& name) {
     auto offset = find_offset(name, EntityType::METHOD);
@@ -567,11 +555,7 @@
   }
   void apply(std::function<void(Module&)> fn) {
     for (auto& submod : get_modules()) {
-<<<<<<< HEAD
       submod->apply(fn);
-=======
-      submod.module->apply(fn);
->>>>>>> c2401a4c
     }
     fn(*this);
   }
