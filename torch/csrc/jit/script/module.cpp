#include <c10/util/Exception.h>
#include <torch/csrc/autograd/generated/variable_factories.h>
#include <torch/csrc/jit/export.h>
#include <torch/csrc/jit/operator.h>
#include <torch/csrc/jit/passes/dead_code_elimination.h>
#include <torch/csrc/jit/script/compiler.h>
#include <torch/csrc/jit/script/error_report.h>
#include <torch/csrc/jit/script/module.h>
#include <torch/csrc/jit/script/schema_matching.h>

namespace torch {
namespace jit {
namespace script {

struct RecursiveMethodCallError : public std::exception {};
void placeholderCreator(Function&) {
  throw RecursiveMethodCallError();
}

void Function::ensure_defined() {
  try {
    if (function_creator_) {
      auto creator = function_creator_;
      function_creator_ = placeholderCreator;
      creator(*this);
      function_creator_ = nullptr;
    }
  } catch (RecursiveMethodCallError&) {
    throw ErrorReport() // TODO: once lower_first_class methods is removed
                        // re-establish callsite info for debugging
        << " method '" << name() << "' is called recursively. "
        << "Recursive calls are not supported";
  }
}

Value* Function::try_emit_call(
    Graph& graph,
    const SourceRange& loc,
    c10::optional<NamedValue> self,
    ArrayRef<NamedValue> args,
    ArrayRef<NamedValue> kwargs,
    std::stringstream& failure_messages,
    bool conv_tensors_to_nums) {
  ensure_defined();
  auto fn = this->graph();

  auto matched_schema = tryMatchSchema(
      getSchema(),
      loc,
      graph,
      std::move(self),
      args,
      kwargs,
      failure_messages,
      conv_tensors_to_nums);
  if (!matched_schema)
    return nullptr;

  check_single_output();
  return inlineCallTo(graph, *fn, matched_schema->inputs).at(0);
}

Value* Function::emit_call(
    Graph& graph,
    const SourceRange& loc,
    ArrayRef<NamedValue> args,
    ArrayRef<NamedValue> kwargs) {
  std::stringstream failure_messages;
  if (auto result = try_emit_call(
          graph,
          loc,
          c10::nullopt,
          args,
          kwargs,
          failure_messages,
          /*conv_tensors_to_nums=*/true)) {
    return result;
  }
  throw ErrorReport(loc) << failure_messages.str();
}

void Module::to(at::Device device, at::ScalarType dtype, bool non_blocking) {
  to_impl(device, dtype, non_blocking);
}

void Module::to(at::ScalarType dtype, bool non_blocking) {
  to_impl(/*device=*/c10::nullopt, dtype, non_blocking);
}

void Module::to(at::Device device, bool non_blocking) {
  to_impl(device, /*dtype=*/c10::nullopt, non_blocking);
}

void Module::save(std::ostream& out, const ExtraFilesMap& extra_files) {
  ExportModule(*this, out, extra_files);
}

void Module::save(
    const std::string& filename,
    const ExtraFilesMap& extra_files) {
  ExportModule(*this, filename, extra_files);
}

void module_state_to(
    const Slot& s,
    const c10::optional<at::Device>& device,
    const c10::optional<at::ScalarType>& dtype,
    bool non_blocking) {
  // Need to access the `at::Tensor` as a `Variable` here.
  autograd::Variable variable = s.value().toTensor();
  at::Tensor data = variable.data();
  // Use the data's original device or dtype if not supplied here.
  auto new_data = data.to(
      device.value_or(data.device()),
      dtype.value_or(data.scalar_type()),
      non_blocking);
  variable.set_data(new_data);
}

void Module::to_impl(
    const c10::optional<at::Device>& device,
    const c10::optional<at::ScalarType>& dtype,
    bool non_blocking) {
  // First call `to()` on every child module.
  for (auto& child : get_modules()) {
    child->to_impl(device, dtype, non_blocking);
  }
  // Then convert every of our parameters.
  for (auto& parameter : get_parameters()) {
    module_state_to(parameter, device, dtype, non_blocking);
  }
  // Then convert every tensor attributes (buffers).
  for (auto& attr : get_attributes()) {
    if (attr.type()->isSubtypeOf(TensorType::get())) {
      module_state_to(attr, device, dtype, non_blocking);
    }
  }
}

// lower_first_class_method and lift_lowered_method are transitionary functions
// used to translate between module-as-first-class code generation,
// and module-as-special execution. Once module-as-first-class execution is
// debugged, then we can remove both and remove the lowered_functions_ table.

// remove the first module argument, replacing any access of its
// parameters/attributes with extra_ivalue input Slots that hold what value to
// pass into the graph
std::pair<std::shared_ptr<Graph>, std::vector<Slot>> lower_graph(
    const ModulePtr& self,
    Graph& g_,
    size_t self_offset = 0) {
  std::shared_ptr<Graph> g = g_.copy();
  std::vector<Slot> extra_ivalues;
  std::unordered_map<Slot, size_t> slot_to_offset;
  struct ToScan {
    ModulePtr mod;
    Node* n;
    size_t offset;
  };
  std::vector<ToScan> to_scan;
  std::vector<Node*> to_clean; // nodes that should be dead at the end

  auto getOrAddSlot = [&](const Slot& slot) -> Value* {
    auto it = slot_to_offset.find(slot);
    if (it != slot_to_offset.end()) {
      size_t ivalues_start = g->inputs().size() - extra_ivalues.size();
      return g->inputs().at(ivalues_start + it->second);
    }
    extra_ivalues.emplace_back(slot);
    slot_to_offset[slot] = extra_ivalues.size() - 1;
    return g->addInput()->setType(slot.type());
  };

  auto self_value = g->inputs().at(self_offset);

  for (Use use : self_value->uses()) {
    to_scan.emplace_back(ToScan{self, use.user, use.offset});
  }
  while (to_scan.size() > 0) {
    auto e = to_scan.back();
    to_scan.pop_back();

    // when we lambda lift forks, first-class modules may be passed across
    // forks. This code recursively lowers the module in the fork call.
    if (e.n->kind() == prim::fork) {
      auto subgraph = e.n->g(attr::Subgraph);
      std::vector<Slot> new_slots;
      std::tie(subgraph, new_slots) = lower_graph(e.mod, *subgraph, e.offset);
      e.n->g_(attr::Subgraph, subgraph);
      for (const Slot& slot : new_slots) {
        e.n->addInput(getOrAddSlot(slot));
      }
      e.n->removeInput(e.offset);
      continue;
    }
    if (e.n->kind() != prim::GetAttr) {
      throw ErrorReport(e.n->sourceRange())
          << "temporary: the only valid use of a module is looking up an attribute";
    }
    Slot slot(e.mod, e.mod->type()->getAttributeSlot(e.n->s(attr::name)));
    if (ClassTypePtr c = e.n->output()->type()->cast<ClassType>()) {
      if (c->qualname() == "__torch__.$Module") {
        auto obj = slot.value().toObject();
        for (Use use : e.n->output()->uses()) {
          to_scan.emplace_back(ToScan{obj, use.user, use.offset});
        }
        to_clean.emplace_back(e.n);
        continue;
      }
    }
    e.n->output()->replaceAllUsesWith(getOrAddSlot(slot));
    e.n->destroy();
  }

  while (to_clean.size() > 0) {
    Node* n = to_clean.back();
    AT_ASSERT(!n->hasUses());
    n->destroy();
    to_clean.pop_back();
  }
  AT_ASSERT(!self_value->hasUses());
  g->eraseInput(self_offset);

  return std::make_pair(std::move(g), std::move(extra_ivalues));
}

std::pair<std::shared_ptr<Function>, std::vector<Slot>> Module::
    lower_first_class_method(Function* fn) {
  fn->ensure_defined();
  auto lowered = lower_graph(module_object(), *fn->graph());
  CompilationUnit cu;
  cu.set_optimized(fn->is_optimized());
  std::shared_ptr<Function> new_func =
      cu.create_function(fn->name(), lowered.first);

  // generate the new schema
  // slice away the self argument
  std::vector<Argument> args(
      fn->getSchema().arguments().begin() + 1,
      fn->getSchema().arguments().end());
  size_t id = 0;
  for (const Slot& slot : lowered.second) {
    std::ostringstream ss;
    ss << "slot" << id++;
    args.emplace_back(ss.str(), slot.type());
  }
  new_func->setSchema(fn->getSchema().cloneWithArguments(std::move(args)));
  return std::make_pair(new_func, std::move(lowered.second));
}

static FunctionSchema sliceFirst(const FunctionSchema& schema) {
  // we are required to slice out the self argument
  // because it is not expected to appear in Module schema
  // until the executor is made to be first-class
  std::vector<Argument> sliced(
      schema.arguments().begin() + 1, schema.arguments().end());
  return schema.cloneWithArguments(std::move(sliced));
}

Method::Method(Module* owner, Function* first_class_function)
    : owner_(owner), schema_(sliceFirst(first_class_function->getSchema())) {
  std::tie(function_, initial_ivalues_) =
      owner->lower_first_class_method(first_class_function);
}

void Module::define(const std::string& src, const ResolverPtr& resolver) {
  class_compilation_unit().define(
      src,
      resolver ? resolver : script::nativeResolver(),
      simpleSelf(module_object()->type()));
}

void Module::copy_into(
    const ModuleLookup& module_lookup,
    // translate current module singleton type to new module
    // singleton type.
    std::unordered_map<TypePtr, TypePtr>& type_remap,
    std::vector<std::string> names) const {
  auto curr = module_lookup(names);
  type_remap[module_object()->type()] = curr->module_object()->type();
  for (auto& param : get_parameters()) {
    curr->register_parameter(
        param.name(),
        param.value().toTensor(),
        /*is_buffer=*/false);
  }
  for (auto& attr : get_attributes()) {
    curr->register_attribute(attr.name(), attr.type(), attr.value());
  }

  for (auto& mod : get_modules()) {
    names.push_back(mod->name());
    // Submodules must be translated first, otherwise parameter_remap entries
    // will not be filled in for methods of this module.
    mod->copy_into(module_lookup, type_remap, names);
    names.pop_back();
  }

  for (auto& fn : class_compilation_unit().get_functions()) {
    curr->clone_method(*this, fn->name(), type_remap);
  }
}

void Module::clone_method(
    const Module& orig,
    const std::string& name,
    const std::unordered_map<TypePtr, TypePtr>& type_remap) {
  // type remapping - when we copy method implementations from one module
  // singleton to another, we need to update the types of the self arguments
  // to match the new module.
  // XXX - this only handles modules that occur as variables, not modules
  // that appear in aggregate types. Currently this works fine because
  // we restrict how modules can be used during the lowering step. Eventually,
  // we will need to decide what it means for us to 'copy' a module.
  // For instance, we can copy just the state (parameters, attributes),
  // but share the code. Or we can copy the code. If we choose to copy the
  // code, what should we do about aggregate types that contain a module?
  auto type_remap_fn = [&](TypePtr in) {
    auto it = type_remap.find(in);
    if (it == type_remap.end())
      return in;
    return it->second;
  };
  const Function& fn = orig.class_compilation_unit().get_function(name);
  auto graph = fn.graph()->copy();
  graph->remapTypes(type_remap_fn);
  auto schema = fn.getSchema().cloneWithRemappedTypes(type_remap_fn);
  auto copied = class_compilation_unit().create_function(fn.name(), graph);
  copied->setSchema(std::move(schema));
}

void Module::clone_method(const Module& orig, const std::string& name) {
  std::unordered_map<TypePtr, TypePtr> type_remap;
  std::vector<std::pair<const Module*, const Module*>> to_scan = {
      {&orig, this}};
  while (!to_scan.empty()) {
    auto entry = to_scan.back();
    to_scan.pop_back();
    type_remap[entry.first->module_object()->type()] =
        entry.second->module_object()->type();
    for (const auto& sub : entry.first->get_modules()) {
      to_scan.emplace_back(
          sub.get(), entry.second->get_module(sub->name()).get());
    }
  }
  return clone_method(orig, name, type_remap);
}

void Module::train(bool on) {
<<<<<<< HEAD
 for (auto& submod : get_modules()) {
   submod->train(on);
 }
 register_attribute("training", BoolType::get(), on);
=======
  for (auto& submod : get_modules()) {
    submod->train(on);
  }
  register_buffer("training", torch::tensor(on ? 1 : 0, at::kLong));
}

IValue Module::create_class(const c10::QualifiedName& name, Stack stack) const {
  // Classes live in the top-level compilation unit.
  if (parent_) {
    return parent_->create_class(name, std::move(stack));
  }

  // Look up the class
  const auto classType =
      class_compilation_unit().get_class(c10::QualifiedName(name));
  if (!classType) {
    AT_ERROR(
        "Could not find class with name: '",
        name.qualifiedName(),
        "' in module.");
  }

  // Create a bare object with correct number of slots
  const size_t numAttrs = classType->numAttributes();
  auto obj = c10::ivalue::Object::create(classType, numAttrs);

  // Invoke the `__init__()` of the class with the arguments provided.
  Stack stackWithSelf = {obj};
  for (auto& arg : stack) {
    stackWithSelf.push_back(std::move(arg));
  }
  // Note: following Python, `__init__()` modifies its first parameter in-place
  // and returns nothing.
  classType->getMethod("__init__")->operator()(std::move(stackWithSelf));

  return obj;
>>>>>>> 824d4f99
}

} // namespace script
} // namespace jit
} // namespace torch<|MERGE_RESOLUTION|>--- conflicted
+++ resolved
@@ -347,16 +347,10 @@
 }
 
 void Module::train(bool on) {
-<<<<<<< HEAD
  for (auto& submod : get_modules()) {
    submod->train(on);
  }
  register_attribute("training", BoolType::get(), on);
-=======
-  for (auto& submod : get_modules()) {
-    submod->train(on);
-  }
-  register_buffer("training", torch::tensor(on ? 1 : 0, at::kLong));
 }
 
 IValue Module::create_class(const c10::QualifiedName& name, Stack stack) const {
@@ -389,7 +383,6 @@
   classType->getMethod("__init__")->operator()(std::move(stackWithSelf));
 
   return obj;
->>>>>>> 824d4f99
 }
 
 } // namespace script
