--- conflicted
+++ resolved
@@ -846,21 +846,15 @@
             // this was ensured in python before calling this function
             std::vector<Slot> parameters;
             gatherParametersAndBuffers(parameters, *self);
-<<<<<<< HEAD
             auto typed_inputs = toTypedStack(input_tuple);
             if (parameters.size() > 0) {
               auto inputs = typed_inputs.stack();
               auto input_types = typed_inputs.types()->elements().vec();
-              for (IValue* param : parameters) {
+              for (Slot& param : parameters) {
                 inputs.emplace_back(*param);
                 input_types.push_back(incompleteInferTypeFrom(*param));
               }
               typed_inputs = TypedStack(inputs, TupleType::create(input_types));
-=======
-            Stack inputs = toStack(input_tuple);
-            for (const Slot& param : parameters) {
-              inputs.emplace_back(*param);
->>>>>>> 9eb0f435
             }
             auto graph = tracer::createGraphByTracing(
                 func,
