#include <torch/csrc/jit/script/init.h>

#include <torch/csrc/Device.h>
#include <torch/csrc/jit/import.h>
#include <torch/csrc/jit/script/compiler.h>
#include <torch/csrc/jit/script/module.h>
#include <torch/csrc/jit/script/module_python.h>
#include <torch/csrc/jit/script/python_sugared_value.h>
#include <torch/csrc/jit/script/sugared_value.h>
#include <torch/csrc/jit/testing/file_check.h>

#include <torch/csrc/jit/constants.h>
#include <torch/csrc/jit/graph_executor.h>
#include <torch/csrc/jit/hooks_for_testing.h>
#include <torch/csrc/jit/import_source.h>
#include <torch/csrc/jit/irparser.h>
#include <torch/csrc/jit/passes/python_print.h>
#include <torch/csrc/jit/pybind_utils.h>
#include <torch/csrc/jit/python_tracer.h>
#include <torch/csrc/jit/script/logging.h>
#include <torch/csrc/jit/script/parser.h>
#include <torch/csrc/jit/tracer.h>

#include <torch/csrc/api/include/torch/ordered_dict.h>

#include <ATen/ATen.h>
#include <ATen/core/function_schema.h>
#include <ATen/core/qualified_name.h>

#include <pybind11/functional.h>
#include <pybind11/pybind11.h>
#include <pybind11/stl.h>
#include <pybind11/stl_bind.h>
#include <chrono>
#include <cstddef>
#include <memory>
#include <sstream>
#include <string>
#include <tuple>
#include <utility>
#include <vector>

PYBIND11_MAKE_OPAQUE(torch::jit::script::ExtraFilesMap);

namespace torch {
namespace jit {
namespace script {

using ::c10::Argument;
using ::c10::FunctionSchema;

using ResolutionCallback = std::function<py::function(std::string)>;
using FunctionDefaults = std::unordered_map<std::string, py::object>;

namespace {

// A resolver that will inspect the outer Python scope to find `name`.
struct PythonResolver : public Resolver {
  explicit PythonResolver(ResolutionCallback rcb) : rcb_(std::move(rcb)) {}

  /**
   * While compiling classes, the class type we're compiling will not be
   * available in Python, since we haven't finished defining the class yet. So
   * in order to make the class type available to its own methods, we need to
   * explicitly resolve it.
   *
   * @param rcb Python function to resolve a name to its Python object in the
   *            enclosing scope
   * @param classname The unqualified classname of the class currently being
   *                  compiled.
   * @param classType The class's type.
   */
  explicit PythonResolver(
      ResolutionCallback rcb,
      std::string classname,
      ClassTypePtr classType)
      : rcb_(std::move(rcb)),
        classname_(std::move(classname)),
        classType_(std::move(classType)) {}

  std::shared_ptr<SugaredValue> resolveValue(
      const std::string& name,
      Function& m,
      const SourceRange& loc) const override {
    AutoGIL ag;
    py::object obj = rcb_(name);
    if (obj.is(py::none())) {
      return nullptr;
    }
    return toSugaredValue(obj, m, loc);
  }

  TypePtr resolveType(const std::string& name) const override {
    if (classType_ && name == classname_) {
      return classType_;
    }
    AutoGIL ag;
    py::object obj = rcb_(name);
    if (obj.is(py::none())) {
      return nullptr;
    }
    py::bool_ isClass = py::module::import("inspect").attr("isclass")(obj);
    if (!py::cast<bool>(isClass)) {
      return nullptr;
    }

    py::str qualifiedName =
        py::module::import("torch.jit").attr("_qualified_name")(obj);

    return CompilationUnit::_get_python_cu().get_class(
        c10::QualifiedName(qualifiedName));
  }

 private:
  ResolutionCallback rcb_;
  std::string classname_;
  ClassTypePtr classType_;
};

std::shared_ptr<PythonResolver> pythonResolver(ResolutionCallback rcb) {
  return std::make_shared<PythonResolver>(rcb);
}
std::shared_ptr<PythonResolver> pythonResolver(
    ResolutionCallback rcb,
    std::string classname,
    ClassTypePtr classType) {
  return std::make_shared<PythonResolver>(
      rcb, std::move(classname), std::move(classType));
}
} // namespace

FunctionSchema getSchemaWithNameAndDefaults(
    const SourceRange& range,
    const FunctionSchema& schema,
    const at::optional<std::string>& new_name,
    const FunctionDefaults& default_args) {
  std::vector<Argument> new_args;
  for (auto& arg : schema.arguments()) {
    auto it = default_args.find(arg.name());
    if (it != default_args.end()) {
      try {
        IValue value;
        auto n = arg.N();
        auto list_type = arg.type()->cast<ListType>();
        if (n && *n > 0 && list_type) {
          // BroadcastingList, allow default values T for arg types List[T]
          value = toIValue(it->second, list_type->getElementType());
        } else {
          value = toIValue(it->second, arg.type());
        }
        new_args.emplace_back(
            arg.name(), arg.type(), arg.N(), value, arg.kwarg_only());
      } catch (py::cast_error& e) {
        throw ErrorReport(range)
            << "Expected a default value of type " << arg.type()->str()
            << " on parameter \"" << arg.name() << "\"";
      }
    } else {
      new_args.push_back(arg);
    }
  }

  return FunctionSchema(
      new_name.value_or(schema.name()),
      schema.overload_name(),
      new_args,
      schema.returns(),
      schema.is_vararg(),
      schema.is_varret());
}

static Self moduleSelf(
    const std::shared_ptr<Module>& m,
    const py::object& py_m) {
  return [m, py_m](Value* v) {
    v->setType(m->module_object()->type());
    return std::make_shared<ModuleValue>(v, m, py_m);
  };
}

static void setInputTensorTypes(Graph& g, const Stack& stack) {
  AT_ASSERT(stack.size() == g.inputs().size());
  for (size_t i = 0; i < stack.size(); ++i) {
    g.inputs().at(i)->setType(
        DimensionedTensorType::create(stack.at(i).toTensor()));
  }
}

static std::shared_ptr<Graph> _propagate_shapes(
    Graph& graph,
    std::vector<at::Tensor> inputs,
    bool with_grad = false) {
  Stack stack(inputs.begin(), inputs.end());
  auto retval = graph.copy();
  setInputTensorTypes(*retval, stack);
  PropagateInputShapes(retval);
  return retval;
}

static std::shared_ptr<Graph> _propagate_and_assign_input_and_output_shapes(
    Graph& graph,
    std::vector<at::Tensor> inputs,
    std::vector<at::Tensor> outputs,
    bool with_grad = false,
    bool propagate = true) {
  auto retval = graph.copy();
  if (propagate) {
    setInputTensorTypes(*retval, fmap<IValue>(inputs));
    PropagateInputShapes(retval);
  }
  AT_ASSERT(retval->inputs().size() == inputs.size());
  for (size_t i = 0; i < retval->inputs().size(); ++i) {
    auto scalar_type = inputs[i].scalar_type();
    auto sizes = inputs[i].sizes();
    auto type =
        torch::jit::CompleteTensorType::create(scalar_type, at::kCPU, sizes);
    retval->inputs()[i]->setType(type);
  }
  at::ArrayRef<Value*> output_values = retval->outputs();
  // patch this to still work if we are returning a tuple of multiple values
  if (output_values.at(0)->type()->kind() == TupleType::Kind) {
    AT_ASSERT(output_values.at(0)->node()->kind() == prim::TupleConstruct);
    output_values = output_values.at(0)->node()->inputs();
  }
  AT_ASSERT(output_values.size() == outputs.size());
  for (size_t i = 0; i < retval->outputs().size(); ++i) {
    auto scalar_type = outputs[i].scalar_type();
    auto sizes = outputs[i].sizes();
    auto type =
        torch::jit::CompleteTensorType::create(scalar_type, at::kCPU, sizes);
    output_values[i]->setType(type);
  }
  return retval;
}

void initJitScriptBindings(PyObject* module) {
  auto m = py::handle(module).cast<py::module>();

  // STL containers are not mutable by default and hence we need to bind as
  // follows.
  py::bind_map<ExtraFilesMap>(m, "ExtraFilesMap");

  // torch.jit.ScriptModule is a subclass of this C++ object.
  // Methods here are prefixed with _ since they should not be
  // public.
  py::class_<Module, std::shared_ptr<Module>>(m, "ScriptModule")
      .def(py::init<>())
      .def(
          "save",
          [](std::shared_ptr<Module> m,
             const std::string& filename,
             const ExtraFilesMap& _extra_files = ExtraFilesMap()) {
            m->save(filename, _extra_files);
          },
          py::arg("filename"),
          py::arg("_extra_files") = ExtraFilesMap())
      .def(
          "save_to_buffer",
          [](std::shared_ptr<Module> m,
             const ExtraFilesMap& _extra_files = ExtraFilesMap()) {
            std::ostringstream buf;
            m->save(buf, _extra_files);
            return py::bytes(buf.str());
          },
          py::arg("_extra_files") = ExtraFilesMap())
      .def("_set_optimized", &Module::set_optimized)
      .def(
          "_define",
          [](std::shared_ptr<Module> m,
             py::object py_m,
             const std::string& script,
             ResolutionCallback rcb) {
            c10::optional<Self> self;
            m->class_compilation_unit().define(
                script, pythonResolver(rcb), moduleSelf(m, py_m));
            didFinishEmitModule(m);
          })
      .def(
          "_create_methods",
          [](std::shared_ptr<Module> m,
             py::object py_m,
             const std::vector<Def>& defs,
             const std::vector<ResolutionCallback>& rcbs,
             const std::vector<FunctionDefaults>& defaults) {
            std::vector<ResolverPtr> resolvers;
            resolvers.reserve(rcbs.size());
            for (auto& callback : rcbs) {
              resolvers.push_back(pythonResolver(callback));
            }
            m->class_compilation_unit().define(
                defs, resolvers, moduleSelf(m, py_m));
            // Stitch in default arguments for each Def if provided
            auto defaults_it = defaults.begin();
            auto defs_it = defs.begin();
            while (defs_it != defs.end()) {
              auto& method = m->class_compilation_unit().get_function(
                  (*defs_it).name().name());
              method.setSchema(getSchemaWithNameAndDefaults(
                  defs_it->range(),
                  method.getSchema(),
                  at::nullopt,
                  *defaults_it));
              ++defs_it;
              ++defaults_it;
            }
            didFinishEmitModule(m);
          })
      .def(
          "_get_method",
          [](Module& self, const std::string& name) -> const Method& {
            return self.get_method(name);
          },
          py::return_value_policy::reference_internal)
      .def("_register_parameter", &Module::register_parameter)
      .def(
          "_register_attribute",
          [](Module& self, std::string name, TypePtr type, py::object value) {
            self.register_attribute(name, type, toIValue(value, type));
          })
      .def("_register_module", &Module::register_module)
      .def("_register_buffer", &Module::register_buffer)
      .def("_set_parameter", &Module::set_parameter)
      .def("_get_parameter", &Module::get_parameter)
      .def("_get_buffer", &Module::get_buffer)
      .def("_get_attribute", &Module::get_attribute)
      .def("_get_module", &Module::get_module)
      .def(
          "_get_modules",
          [](Module& self) -> py::tuple {
            auto modules = self.get_modules();
            py::tuple result(modules.size());
            for (size_t i = 0; i < modules.size(); ++i) {
              auto& item = modules[i];
              result[i] = std::make_pair(item->name(), item);
            }
            return result;
          })
      .def(
          "_get_parameters",
          [](Module& self) -> py::tuple {
            auto parameters = self.get_parameters();
            py::tuple result(parameters.size());
            for (size_t i = 0; i < parameters.size(); ++i) {
              auto& p = parameters[i];
              py::tuple r(2);
              result[i] = std::make_tuple(
                  p.name(), autograd::as_variable_ref(p.value().toTensor()));
            }
            return result;
          })
      .def(
          "_get_attributes",
          [](Module& self) -> py::tuple {
            auto attributes = self.get_attributes();
            py::tuple result(attributes.size());
            for (size_t i = 0; i < attributes.size(); ++i) {
              auto& buffer = attributes[i];
              py::tuple r(3);
              IValue v = buffer.value();
              result[i] = std::make_tuple(
                  buffer.name(), buffer.type(), toPyObject(std::move(v)));
            }
            return result;
          })
      .def(
          "_has_attribute",
          [](Module& self, const std::string& name) -> bool {
            return self.find_attribute(name);
          })
      .def(
          "_has_parameter",
          [](Module& self, const std::string& name) -> bool {
            return self.find_parameter(name);
          })
      .def(
          "_has_buffer",
          [](Module& self, const std::string& name) -> bool {
            return self.find_buffer(name);
          })
      .def(
          "_has_module",
          [](Module& self, const std::string& name) {
            return bool(self.find_module(name));
          })
      .def(
          "_has_method",
          [](Module& self, const std::string& name) {
            return bool(self.find_method(name));
          })
      .def(
          "_method_names",
          [](Module& self) {
            return fmap(
                self.get_methods(), [](const std::unique_ptr<Method>& method) {
                  return method->name();
                });
          })
      .def(
          "_create_method_from_trace",
          [](std::shared_ptr<Module> self,
             const std::string& name,
             py::function func,
             py::tuple input_tuple,
             py::function var_lookup_fn,
             bool force_outplace) {
            // prereq: Module's buffers and parameters are unique
            // this was ensured in python before calling this function
            auto typed_inputs = toTypedStack(input_tuple);
            auto graph = tracer::createGraphByTracing(
                func, typed_inputs, var_lookup_fn, force_outplace, self);
            self->module_object()->type()->compilation_unit().create_function(
                name, graph);
            didFinishEmitModule(self);
          })
      .def(
          "get_debug_state",
          [](Module& self) {
            if (self.find_method("forward")) {
              Method& m = self.get_method("forward");
              return m.get_executor().getDebugState();
            }
            throw std::runtime_error(
                "Attempted to call get_debug_state on a Module without a compiled forward()");
          })
      .def_property_readonly(
          "code",
          [](Module& self) {
            std::ostringstream ss;
            std::vector<at::Tensor> tensors;
            std::vector<ClassTypePtr> classes;
            PythonPrint(
                ss,
                self.class_compilation_unit(),
                true,
                tensors,
                classes,
                false);
            return ss.str();
          })
      .def("apply", &Module::apply)
      .def("_copy_into", &Module::copy_into)
      .def(
          "clone_method",
          [](std::shared_ptr<Module> m,
             std::shared_ptr<Module> orig,
             const std::string& name) { m->clone_method(*orig, name); });

  py::class_<CompilationUnit, std::shared_ptr<CompilationUnit>>(
      m, "CompilationUnit")
      .def(py::init<>())
      .def("find_function", &CompilationUnit::find_function)
      .def("set_optimized", &CompilationUnit::set_optimized)
      .def(
          "define",
          [](CompilationUnit& cu,
             const std::string& src,
             ResolutionCallback rcb) {
            cu.define(src, pythonResolver(rcb), nullptr);
          });

  py::class_<Function, std::shared_ptr<Function>>(
      m, "Function", py::dynamic_attr())
      .def(
          "__call__",
          [](py::args args, py::kwargs kwargs) {
            // see: [pybind11 varargs]
            Function& callee = py::cast<Function&>(args[0]);
            bool tracing = tracer::isTracing();
            if (tracing) {
              tracer::getTracingState()->graph->push_scope(callee.name());
            }
            py::object result = invokeScriptMethodFromPython(
                callee, tuple_slice(std::move(args), 1), std::move(kwargs));
            if (tracing) {
              tracer::getTracingState()->graph->pop_scope();
            }
            return result;
          })
      .def_property_readonly("graph", &Function::graph)
      .def_property_readonly("schema", &Function::getSchema)
      .def_property_readonly(
          "code",
          [](Function& self) {
            std::ostringstream ss;
            std::vector<at::Tensor> tensors;
            std::vector<ClassTypePtr> classes;
            PythonPrint(ss, self, false, tensors, classes, false);
            return ss.str();
          })
      .def(
          "get_debug_state",
          [](Function& self) { return self.get_executor().getDebugState(); })
      .def_property_readonly("name", &Function::name);

  py::class_<Method>(m, "ScriptMethod", py::dynamic_attr())
      .def(
          "__call__",
          [](py::args args, py::kwargs kwargs) {
            // see: [pybind11 varargs]
            Method& method = py::cast<Method&>(args[0]);
            return invokeScriptMethodFromPython(
                method, tuple_slice(std::move(args), 1), std::move(kwargs));
          })
      .def_property_readonly("graph", &Method::graph)
      .def(
          "initial_ivalues",
          [](Method& m) {
            std::vector<at::Tensor> tensors;
            for (auto& t : m.initial_ivalues()) {
              tensors.push_back(t.value().toTensor());
            }
            return tensors;
          })
      .def_property_readonly("schema", &Method::getSchema)
      .def_property_readonly("name", &Method::name)
      .def_property_readonly("code", [](Method& self) {
        std::ostringstream ss;
        std::vector<at::Tensor> tensors;
        std::vector<ClassTypePtr> classes;
        PythonPrint(ss, self.function(), true, tensors, classes, false);
        return ss.str();
      });

  m.def(
      "_jit_script_compile",
      [](const Def& def, ResolutionCallback rcb, FunctionDefaults defaults) {
        CompilationUnit cu;
        cu.define({def}, {pythonResolver(rcb)}, nullptr);
        std::shared_ptr<Function> defined = cu.get_functions().at(0);
        defined->setSchema(getSchemaWithNameAndDefaults(
            def.range(), defined->getSchema(), def.name().name(), defaults));
        didFinishEmitFunction(defined);
        return defined;
      });

  m.def(
      "_create_function_from_trace",
      [](std::string name,
         py::function func,
         py::tuple input_tuple,
         py::function var_lookup_fn,
         bool force_outplace) {
        auto typed_inputs = toTypedStack(input_tuple);
        auto graph = tracer::createGraphByTracing(
            func, typed_inputs, var_lookup_fn, force_outplace);
        CompilationUnit cu;
        auto result = cu.create_function(std::move(name), std::move(graph));
        didFinishEmitFunction(result);
        return result;
      });

  m.def(
      "_jit_script_class_compile",
      [](const std::string& qualifiedName,
         const ClassDef& classDef,
         ResolutionCallback rcb) {
        auto cu = std::make_shared<CompilationUnit>();
        auto classType =
<<<<<<< HEAD
            ClassType::create(c10::QualifiedName(classDef.name().name()), cu);
        CompilationUnit::_get_python_cu().register_class(classType);
=======
            ClassType::create(c10::QualifiedName(qualifiedName), cu);
>>>>>>> 2356fac9
        std::vector<ResolverPtr> rcbs;
        std::vector<Def> methodDefs;
        for (const auto& def : classDef.defs()) {
          methodDefs.push_back(def);
          rcbs.push_back(
              pythonResolver(rcb, classDef.name().name(), classType));
        }
        cu->define(methodDefs, rcbs, simpleSelf(classType));
      });

  m.def("parse_type_comment", [](const std::string& comment) {
    Parser p(comment);
    return Decl(p.parseTypeComment());
  });

  m.def("merge_type_from_type_comment", &mergeTypesFromTypeComment);
  m.def(
      "import_ir_module",
      [](ModuleLookup module_lookup,
         const std::string& filename,
         py::object map_location,
         ExtraFilesMap& extra_files) {
        c10::optional<at::Device> optional_device;
        if (!map_location.is(py::none())) {
          AT_ASSERT(THPDevice_Check(map_location.ptr()));
          optional_device =
              reinterpret_cast<THPDevice*>(map_location.ptr())->device;
        }
        import_ir_module(module_lookup, filename, optional_device, extra_files);
      });
  m.def(
      "import_ir_module_from_buffer",
      [](ModuleLookup module_lookup,
         const std::string& buffer,
         py::object map_location,
         ExtraFilesMap& extra_files) {
        std::istringstream in(buffer);
        c10::optional<at::Device> optional_device;
        if (!map_location.is(py::none())) {
          AT_ASSERT(THPDevice_Check(map_location.ptr()));
          optional_device =
              reinterpret_cast<THPDevice*>(map_location.ptr())->device;
        }
        import_ir_module(module_lookup, in, optional_device, extra_files);
      });

  m.def(
      "_jit_import_functions",
      [](CompilationUnit& cu,
         const std::string& src,
         const std::vector<at::Tensor>& constant_table,
         const Self& self) {
        import_functions(
            CompilationUnit::_get_python_cu_const(),
            cu,
            src,
            constant_table,
            self,
            nullptr);
      });

  m.def("_jit_set_emit_hooks", setEmitHooks);
  m.def("_jit_clear_class_registry", CompilationUnit::_clear_python_cu);
  m.def(
      "_debug_set_autodiff_subgraph_inlining",
      debugSetAutodiffSubgraphInlining);
  m.def("_propagate_shapes", _propagate_shapes);
  m.def(
      "_propagate_and_assign_input_and_output_shapes",
      _propagate_and_assign_input_and_output_shapes);
  m.def("_jit_python_print", [](py::object obj) {
    std::ostringstream ss;
    std::vector<at::Tensor> constants;
    std::vector<ClassTypePtr> classes;
    if (auto self = as_module(obj)) {
      PythonPrint(
          ss, self->class_compilation_unit(), true, constants, classes, true);
    } else if (auto self = as_function(obj)) {
      PythonPrint(ss, *self, false, constants, classes, true);
    } else {
      auto& m = py::cast<Method&>(obj);
      PythonPrint(ss, m.function(), true, constants, classes, true);
    }
    return std::make_pair(ss.str(), std::move(constants));
  });
  m.def(
      "_last_executed_optimized_graph",
      []() { return lastExecutedOptimizedGraph(); },
      "Retrieve the optimized graph that was run the last time the graph executor ran on this thread");
  m.def(
      "_create_function_from_graph",
      [](const std::string& name, std::shared_ptr<Graph> graph) {
        return CompilationUnit().create_function(name, graph);
      });

  py::class_<testing::FileCheck>(m, "FileCheck")
      .def(py::init<>())
      .def("check", &testing::FileCheck::check)
      .def("check_not", &testing::FileCheck::check_not)
      .def("check_same", &testing::FileCheck::check_same)
      .def("check_next", &testing::FileCheck::check_next)
      .def("check_count", &testing::FileCheck::check_count)
      .def("check_dag", &testing::FileCheck::check_dag)
      .def("check_count", &testing::FileCheck::check_count)
      .def(
          "check_count",
          [](testing::FileCheck& f,
             const std::string& str,
             size_t count,
             bool exactly) { return f.check_count(str, count, exactly); },
          "Check Count",
          py::arg("str"),
          py::arg("count"),
          py::arg("exactly") = false)
      .def(
          "run",
          [](testing::FileCheck& f, const std::string& str) {
            return f.run(str);
          })
      .def(
          "run", [](testing::FileCheck& f, const Graph& g) { return f.run(g); })
      .def(
          "run",
          [](testing::FileCheck& f,
             const std::string& input,
             const std::string& output) { return f.run(input, output); },
          "Run",
          py::arg("checks_file"),
          py::arg("test_file"))
      .def(
          "run",
          [](testing::FileCheck& f, const std::string& input, const Graph& g) {
            return f.run(input, g);
          },
          "Run",
          py::arg("checks_file"),
          py::arg("graph"));

  m.def(
      "_logging_set_logger",
      [](logging::LoggerBase* logger) { return logging::setLogger(logger); },
      py::return_value_policy::reference);
  py::class_<logging::LoggerBase, std::shared_ptr<logging::LoggerBase>>(
      m, "LoggerBase");
  py::enum_<logging::LockingLogger::AggregationType>(m, "AggregationType")
      .value("SUM", logging::LockingLogger::AggregationType::SUM)
      .value("AVG", logging::LockingLogger::AggregationType::AVG)
      .export_values();
  py::class_<
      logging::LockingLogger,
      logging::LoggerBase,
      std::shared_ptr<logging::LockingLogger>>(m, "LockingLogger")
      .def(py::init<>())
      .def("set_aggregation_type", &logging::LockingLogger::setAggregationType)
      .def("get_counter_val", &logging::LockingLogger::getCounterValue);
  py::class_<
      logging::NoopLogger,
      logging::LoggerBase,
      std::shared_ptr<logging::NoopLogger>>(m, "NoopLogger")
      .def(py::init<>());
}
} // namespace script
} // namespace jit
} // namespace torch<|MERGE_RESOLUTION|>--- conflicted
+++ resolved
@@ -556,12 +556,8 @@
          ResolutionCallback rcb) {
         auto cu = std::make_shared<CompilationUnit>();
         auto classType =
-<<<<<<< HEAD
-            ClassType::create(c10::QualifiedName(classDef.name().name()), cu);
+            ClassType::create(c10::QualifiedName(qualifiedName), cu);
         CompilationUnit::_get_python_cu().register_class(classType);
-=======
-            ClassType::create(c10::QualifiedName(qualifiedName), cu);
->>>>>>> 2356fac9
         std::vector<ResolverPtr> rcbs;
         std::vector<Def> methodDefs;
         for (const auto& def : classDef.defs()) {
