--- conflicted
+++ resolved
@@ -1403,11 +1403,7 @@
   auto& tensor = checkSingleTensor(tensors);
   auto utag = checkTag(tag);
   auto ptr = tensor.data_ptr();
-<<<<<<< HEAD
-  auto size = tensor.numel() * tensor.dtype().itemsize();
-=======
   auto size = tensor.numel() * tensor.element_size();
->>>>>>> ea57916d
 
   // Construct unbound buffer.
   auto& context = contexts_[0];
@@ -1426,11 +1422,7 @@
   auto& tensor = checkSingleTensor(tensors);
   auto utag = checkTag(tag);
   auto ptr = tensor.data_ptr();
-<<<<<<< HEAD
-  auto size = tensor.numel() * tensor.dtype().itemsize();
-=======
   auto size = tensor.numel() * tensor.element_size();
->>>>>>> ea57916d
 
   // Construct unbound buffer.
   auto& context = contexts_[0];
@@ -1448,11 +1440,7 @@
   auto& tensor = checkSingleTensor(tensors);
   auto utag = checkTag(tag);
   auto ptr = tensor.data_ptr();
-<<<<<<< HEAD
-  auto size = tensor.numel() * tensor.dtype().itemsize();
-=======
   auto size = tensor.numel() * tensor.element_size();
->>>>>>> ea57916d
 
   // Construct unbound buffer.
   auto& context = contexts_[0];
