--- conflicted
+++ resolved
@@ -126,25 +126,7 @@
 
         for(yy = 0; yy < outputHeight; yy++)
         {
-<<<<<<< HEAD
-          /* Compute the mean of the input image... */
-          int64_t hstart = yy * dH - padH;
-          int64_t wstart = xx * dW - padW;
-          int64_t hend = std::min(hstart + kH, inputHeight + padH);
-          int64_t wend = std::min(wstart + kW, inputWidth + padW);
-          int pool_size = (hend - hstart) * (wend - wstart);
-          hstart = std::max(hstart, (int64_t) 0);
-          wstart = std::max(wstart, (int64_t) 0);
-          hend = std::min(hend, inputHeight);
-          wend = std::min(wend, inputWidth);
-
-          scalar_t sum = 0;
-          int64_t kx, ky;
-
-          for(ky = hstart; ky < hend; ky++)
-=======
           for(xx = 0; xx < outputWidth; xx++)
->>>>>>> 428104c6
           {
             /* Compute the mean of the input image... */
             int64_t hstart = yy * dH - padH;
@@ -158,13 +140,6 @@
             wend = std::min(wend, inputWidth);
 
             scalar_t sum = 0;
-
-            int divide_factor;
-            if(count_include_pad)
-              divide_factor = pool_size;
-            else
-              divide_factor = (hend - hstart) * (wend - wstart);
-
             int64_t kx, ky;
 
             for(ky = hstart; ky < hend; ky++)
@@ -173,23 +148,17 @@
                 sum += ptr_input[ky*inputWidth + kx];
             }
             /* Update output */
+#if !defined(TH_REAL_IS_LONG)            
+            int divide_factor;
+            if(count_include_pad)
+              divide_factor = pool_size;
+            else
+              divide_factor = (hend - hstart) * (wend - wstart);
             *ptr_output++ += sum/divide_factor;
+#else
+            *ptr_output++ += sum;
+#endif            
           }
-<<<<<<< HEAD
-          /* Update output */
-#if !defined(TH_REAL_IS_LONG)
-          int divide_factor;
-          if(count_include_pad)
-            divide_factor = pool_size;
-          else
-            divide_factor = (hend - hstart) * (wend - wstart);
-
-          *ptr_output++ += sum/divide_factor;
-#else
-          *ptr_output++ += sum;
-#endif
-=======
->>>>>>> 428104c6
         }
       }
     }
