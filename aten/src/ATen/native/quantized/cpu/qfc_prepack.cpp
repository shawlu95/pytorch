#include <ATen/ATen.h>
#include <ATen/core/Type.h>
#include <ATen/core/op_registration/op_registration.h>
#include <ATen/cpp_custom_type_hack.h>
#include <ATen/fbgemm_utils.h>
#include <ATen/quantized/Quantizer.h>

#include <algorithm>
#include <vector>

namespace caffe2 {
#ifdef USE_FBGEMM
// Required for cpp_custom_type_hack to work
CAFFE_KNOWN_TYPE(PackedFCWeight);
#endif // USE_FBGEMM
} // namespace caffe2

namespace at {
namespace native {
namespace {

class QFCPackWeightInt8 final : public c10::OperatorKernel {
 public:
#ifdef USE_FBGEMM
  // Calculate the column offsets
  // Note this includes the sum of the columns as well as the scalar term
  // B_zero_point * K, whereas the row_offsets created by
  // PackAWithQuantRowOffset is only the sum of the A rows.
  void calc_col_offsets_transpose(
      int K,
      int N,
      const int8_t* Bint8,
      int32_t B_zero_point,
      int32_t* col_offsets) {
    for (size_t i = 0; i < N; ++i) {
      int32_t sum = 0;
      for (size_t j = 0; j < K; ++j) {
        sum += Bint8[i * K + j];
      }
      col_offsets[i] = sum - B_zero_point * K;
    }
  }

  at::Tensor operator()(at::Tensor weight) {
    auto N = weight.size(0);
    auto K = weight.size(1);

    int32_t weight_zero_point_int32 = weight.q_zero_point().toInt();

    // TODO: contiguous is called for further jit optimizations.
    auto weight_contig = weight.contiguous();
    auto weight_ptr_int8 = reinterpret_cast<int8_t*>(weight.data<c10::qint8>());

    std::vector<int32_t> col_offsets(N);
    calc_col_offsets_transpose(
        /*K=*/K,
        /*N=*/N,
        /*Bint8=*/weight_ptr_int8,
        /*B_zero_point=*/weight_zero_point_int32,
        /*col_offsets=*/col_offsets.data());

    auto ret_ptr = guts::make_unique<PackedFCWeight>(PackedFCWeight{
        guts::make_unique<fbgemm::PackBMatrix<int8_t>>(
            /*trans=*/fbgemm::matrix_op_t::Transpose,
            /*nRow=*/K,
            /*nCol=*/N,
            /*smat=*/weight_ptr_int8,
            /*ld=*/K,
            /*pmat=*/nullptr, // PackBMatrix manages ownership of pmat
            /*groups=*/1),
        col_offsets});

    // TODO: we will need to replace this with torchscript classes at a later
    // point.
    return cpp_custom_type_hack::create(
        std::move(ret_ptr),
        weight.options(),
        weight.q_scale(),
        weight.q_zero_point());
  }
#else // USE_FBGEMM
  at::Tensor operator()(at::Tensor /* weight */
  ) {
    // We make a strong guarantee that models using these operators will have
    // the same numerics across different machines. Therefore, we do not provide
    // a fallback path and rather fail loudly if we cannot run FBGEMM.
    AT_ASSERTM(
        false, "This PyTorch installation was not built with FBGEMM operators");
  }
#endif // USE_FBGEMM
};

static auto registry = c10::RegisterOperators().op(
<<<<<<< HEAD
    "quantized::fbgemm_fc_packed(Tensor W) -> Tensor W_prepack",
=======
    "quantized::fbgemm_fc_packed_prepack(Tensor W, int W_zero_point) -> Tensor W_prepack",
>>>>>>> aa1391aa
    c10::kernel<QFCPackWeightInt8>(),
    c10::dispatchKey(QuantizedCPUTensorId()));
} // namespace
} // namespace native
} // namespace at<|MERGE_RESOLUTION|>--- conflicted
+++ resolved
@@ -91,11 +91,7 @@
 };
 
 static auto registry = c10::RegisterOperators().op(
-<<<<<<< HEAD
-    "quantized::fbgemm_fc_packed(Tensor W) -> Tensor W_prepack",
-=======
-    "quantized::fbgemm_fc_packed_prepack(Tensor W, int W_zero_point) -> Tensor W_prepack",
->>>>>>> aa1391aa
+    "quantized::fbgemm_fc_packed_prepack(Tensor W) -> Tensor W_prepack",
     c10::kernel<QFCPackWeightInt8>(),
     c10::dispatchKey(QuantizedCPUTensorId()));
 } // namespace
