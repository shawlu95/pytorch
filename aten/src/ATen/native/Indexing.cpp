// Indexing tensors by by tensors
//
// This corresponds to "advanced indexing" in NumPy. The two operations are:
//
//  index(Tensor self, indices) -> Tensor
//  index_put_(Tensor self, indices, value, accumulate=false)
//
// The index is a TensorList containg kLong or kByte tensors or nulls. Byte
// tensors (boolean masks) are expanded to long tensors via nonzero(). Null
// tensors signify that the dimension is not indexed.
//
// All indexes are broadcast together and iterated as *one*. From NumPy:
//
// result[i_1, ..., i_M] == x[ind_1[i_1, ..., i_M], ind_2[i_1, ..., i_M],
//                           ..., ind_N[i_1, ..., i_M]]
//
// Note 1: ByteTensors expand to index as many dimensions as there are in the
// mask.
//
// Note 2: The behavior is more complicated when the index tensors are not all
// adjacent (e.g. x[[0, 1], :, [2, 3]]). In this case, self and the index
// tensors are transposed to the front: x.transpose(1, 2)[[0, 1], [2, 3]]
//
// The code contains two implementations of indexing. The more efficient
// implementation treats indexing like an elementwise operation over the
// tensors `result`, `x`, `ind_1`, `ind_2`, etc. This implementation does
// not work for index_put_ with accumulate=True. The other implementation
// combines the indexed tensors into a single linear index that is used
// with Tensor.put_. This is used for index_put_ with accumulate=True.
//
// The more efficient implementation takes the following steps for the
// above operation:
//
// 1) Broadcast ind_1, ind_2, ind_3 together to a common shape
// 2) Record x.stride(i) for each indexed dimension `i`
// 3) Replace the indexed subspace of `x` with the shape of the corresponding
//    subspace of `result` but with stride 0
// 4) Add dimensions of size 1 to the index tensors (ind_1, ind_2, etc.) so
//    that their shape is compatible with the result shape
//
// The CPU or CUDA kernel then computes element-wise over the broadcasted
// and restrided result, x, ind_1,  ind_2, etc.:
//
//   result[...] = *(&x[...] +
//                   ind_1[...] * x.stride(1) +
//                   ind_2[...] * x.stride(2) +
//                   ...)
//
// where & and * represent the C-style address-of and indirection operations.

#include <ATen/native/Indexing.h>

#include <ATen/ATen.h>
#include <ATen/NativeFunctions.h>
#include <ATen/LegacyTHFunctions.h>
#include <ATen/ExpandUtils.h>
#include <ATen/native/TensorIterator.h>

#include <algorithm>
#include <functional>
#include <numeric>
#include <vector>

namespace at { namespace native {

DEFINE_DISPATCH(index_stub);
DEFINE_DISPATCH(index_put_stub);

[[noreturn]]
static void invalid_mask(const Tensor & self, int64_t idx, const Tensor & mask, int64_t maskIdx) {
  std::stringstream ss;
  ss << "The shape of the mask " << mask.sizes() << " at index " << maskIdx;
  ss << " does not match the shape of the indexed tensor " << self.sizes();
  ss << " at index " << idx;
  AT_INDEX_ERROR(ss.str());
}

static void checkIndexTensorTypes(TensorList indices) {
  for (auto& tensor : indices) {
    if (tensor.defined()) {
      auto scalarType = tensor.scalar_type();
      if (scalarType != kLong && scalarType != kByte) {
          AT_INDEX_ERROR("tensors used as indices must be long or byte tensors");
      }
    }
  }
}

static std::vector<Tensor> expandByteTensors(const Tensor & self, TensorList indices) {
  // Expands byte tensors (masks) into the equivalent indexing by LongTensors
  std::vector<Tensor> result;
  for (auto & index : indices) {
    if (index.scalar_type() == kByte) {
      // The sizes of the ByteTensor mask must match the sizes of the
      // corresponding dimensions in self
      for (int64_t j = 0; j < index.dim(); j++) {
        int64_t srcIdx = result.size() + j;
        if (index.size(j) != self.size(srcIdx)) {
          invalid_mask(self, srcIdx, index, j);
        }
      }
      // Replace with nonzeros
      auto nonzero = index.nonzero();
      auto special_empty = false;
      for (int64_t j = 0; j < index.dim(); j++) {
        if (special_empty) {
          // We can't call select on an empty tensor so we just create an empty
          // tensor.
          result.emplace_back(at::empty({0}, nonzero.options()));
        } else {
          result.emplace_back(nonzero.select(1, j));
        }
      }
    } else {
      result.emplace_back(index);
    }
  }
  return result;
}

static bool hasContiguousSubspace(TensorList tl) {
  // true if all the non-null tensors are adjacent
  auto isDefined = [](const Tensor & tensor){ return tensor.defined(); };
  auto isNull = [](const Tensor & tensor){ return !tensor.defined(); };
  auto start = std::find_if(tl.begin(), tl.end(), isDefined);
  auto stop = std::find_if(tl.rbegin(), tl.rend(), isDefined);
  auto it = std::find_if(start, stop.base(), isNull);
  return it == stop.base();
}

// Transposes the tensor and indices together so that all the non-null indices
// index the first k dimensions of the tensor. Returns the transposed tensor
// and the reordered indices. For example:
//  transposeToFront(tensor, {nullptr, a, nullptr, b})
// returns
//  tensor.permute([1, 3, 0, 2]), {a, b, nullptr, nullptr}
static std::tuple<Tensor, std::vector<Tensor>>
transposeToFront(Tensor self, TensorList indices) {
  std::vector<int64_t> dims;
  std::vector<Tensor> transposedIndices;
  dims.reserve(self.dim());
  for (int64_t i = 0; i < self.dim(); i++) {
    if (indices[i].defined()) {
      dims.push_back(i);
      transposedIndices.emplace_back(indices[i]);
    }
  }
  for (int64_t i = 0; i < self.dim(); i++) {
    if (!indices[i].defined()) {
      dims.push_back(i);
      transposedIndices.emplace_back();
    }
  }
  return std::make_tuple(self.permute(dims), std::move(transposedIndices));
}

static std::vector<int64_t> computeLinearStride(const Tensor & tensor) {
  // computes the stride as if tensor were contigous
  auto sizes = tensor.sizes();
  std::vector<int64_t> stride(tensor.dim());
  stride[tensor.dim() - 1] = 1;
  std::partial_sum(sizes.rbegin(), sizes.rend() - 1, stride.rbegin() + 1, std::multiplies<int64_t>());
  return stride;
}

// Unsqueezes src `before` times at the front and `after` times at the end
static Tensor unsqueezeN(const Tensor & src, int64_t before, int64_t after) {
  auto srcSizes = src.sizes();
  auto nDim = src.dim();
  std::vector<int64_t> sizes(nDim + before + after, 1);
  for (int64_t i = 0; i < nDim; i++) {
    sizes[i + before] = srcSizes[i];
  }
  return src.view(sizes);
}

static Tensor wrapIndexOnce(const Tensor & index, int64_t dim, int64_t dim_size) {
  if (index.numel() != 0) {
    auto max_idx = index.max().item<int64_t>();
    auto min_idx = index.min().item<int64_t>();
    if (max_idx >= dim_size) {
      AT_INDEX_ERROR("index ", max_idx, " is out of bounds for dimension ", dim, " with size ", dim_size);
    }
    if (min_idx < -dim_size) {
      AT_INDEX_ERROR("index ", min_idx, " is out of bounds for dimension ", dim, " with size ", dim_size);
    }
  }
  return index.remainder(dim_size);
}

static Tensor computeLinearIndex(const Tensor & src, TensorList indices) {
  auto strides = computeLinearStride(src);

  // Compute the linear index by multiplying the indexing tensors by the
  // stride and summing them. All the indexing tensors have the same shape at
  // this point. We also compute the number of dimensions before and after that
  // are not being index.
  Tensor linearIndex;
  int64_t emptyBefore = 0, emptyAfter = 0, nElemBefore = 1, nElemAfter = 1;
  for (int64_t i = 0; i < src.dim(); i++) {
    if (indices[i].defined()) {
      // Cast index to the longType matching src's backend
      // This allows us to support ie indexing a cuda tensor with a cpu tensor
      Tensor index = (wrapIndexOnce(indices[i], i, src.size(i)) * strides[i]).to(kLong);
      if (linearIndex.defined()) {
        linearIndex += index;
      } else {
        linearIndex = index;
      }
    } else if (linearIndex.defined()) {
      emptyAfter++;
      nElemAfter *= src.size(i);
    } else {
      emptyBefore++;
      nElemBefore *= src.size(i);
    }
  }

  // Compute the linear indices for the parts of the tensor not being indexed
  Tensor beforeIndex;
  if (emptyBefore > 0) {
    auto index = at::arange(0, nElemBefore, src.options().dtype(kLong)) * strides[emptyBefore - 1];
    index = index.view(src.sizes().slice(0, emptyBefore));
    beforeIndex = unsqueezeN(index, 0, linearIndex.dim() + emptyAfter);
  }
  Tensor afterIndex;
  if (emptyAfter > 0) {
    auto index = at::arange(0, nElemAfter, src.options().dtype(kLong));
    index = index.view(src.sizes().slice(src.dim() - emptyAfter, emptyAfter));
    afterIndex = unsqueezeN(index, linearIndex.dim() + emptyBefore, 0);
  }

  // Sum with broadcasting to compute the full index
  linearIndex = unsqueezeN(linearIndex, emptyBefore, emptyAfter);
  if (beforeIndex.defined()) {
    linearIndex = linearIndex + beforeIndex;
  }
  if (afterIndex.defined()) {
    linearIndex = linearIndex + afterIndex;
  }
  return linearIndex;
}

static std::tuple<Tensor, Tensor> makeLinearIndex(Tensor self, TensorList orig) {
  checkIndexTensorTypes(orig);
  // first expand ByteTensor (boolean masks) into 1 or more LongTensors
  auto indices = expandByteTensors(self, orig);
  // next broadcast all index tensors together
  indices = expand_outplace(indices);
  // add missing null Tensors so that it matches self.dim()
  while (indices.size() < (size_t)self.dim()) {
    indices.emplace_back();
  }
  // if the non-null indices are not all adjacent, transpose self and indices
  // together so that they're adjacent at the front
  if (!hasContiguousSubspace(indices)) {
    std::tie(self, indices) = transposeToFront(self, indices);
  }
  auto linearIndex = computeLinearIndex(self, indices);
  return std::make_tuple(self, linearIndex);
}

static bool all_strides_match(TensorList tensors) {
  AT_ASSERT(tensors.size() >= 1);
  auto strides = tensors[0].strides();
  for (auto& tensor : tensors.slice(1)) {
    if (!strides.equals(tensor.strides())) {
      return false;
    }
  }
  return true;
}

static std::string shapes_as_str(TensorList tensors) {
  std::ostringstream os;
  bool first = true;
  for (auto& tensor : tensors) {
    if (tensor.defined()) {
      if (!first) {
        os << ", ";
      }
      os << tensor.sizes();
      first = false;
    }
  }
  return os.str();
}

struct AdvancedIndex {
  AdvancedIndex(const Tensor& src, TensorList indices);

  Tensor src;
  std::vector<Tensor> indices;
  DimVector indexed_sizes;
  DimVector indexed_strides;
  int64_t dims_before;
  int64_t dims_after;
};

// Replace indexed dimensions in src with stride 0 and the size of the result tensor.
// The offset in these dimensions is computed by the kernel using the index tensor's
// values and the stride of src. The new shape is not meaningful. It's used to make
// the shape compatible with the result tensor.
static Tensor restride_src(const Tensor& src, int64_t dims_before, int64_t dims_indexed,
                           IntArrayRef replacement_shape) {
  auto shape = DimVector(src.sizes());
  auto strides = DimVector(src.strides());
  int64_t end = dims_before + dims_indexed;
  shape.erase(shape.begin() + dims_before, shape.begin() + end);
  strides.erase(strides.begin() + dims_before, strides.begin() + end);
  shape.insert(shape.begin() + dims_before, replacement_shape.begin(), replacement_shape.end());
  strides.insert(strides.begin() + dims_before, replacement_shape.size(), 0);
  return src.as_strided(shape, strides);
}

// Add dimensions of size 1 to an index tensor so that it can be broadcast to the result
// shape and iterated over element-wise like the result tensor and the restrided src.
static Tensor reshape_indexer(const Tensor& index, int64_t dims_before, int64_t dims_after) {
  auto orig_shape = index.sizes();
  auto shape = DimVector();
  shape.append(dims_before, 1);
  shape.append(orig_shape.begin(), orig_shape.end());
  shape.append(dims_after, 1);
  return index.reshape(shape);
}

AdvancedIndex::AdvancedIndex(const Tensor& src, TensorList indices_list)
{
<<<<<<< HEAD
  int64_t element_size_bytes = src.dtype().itemsize();
=======
  int64_t element_size_bytes = src.element_size();
>>>>>>> ea57916d
  int64_t dims_before = 0, dims_after = 0, dims_indexed = 0;
  IntArrayRef replacement_shape;
  for (size_t dim = 0; dim < indices_list.size(); dim++) {
    if (!indices_list[dim].defined()) {
      if (dims_indexed == 0) {
        dims_before++;
      } else {
        dims_after++;
      }
    } else {
      dims_indexed++;
      replacement_shape = indices_list[dim].sizes();
      indexed_sizes.push_back(src.size(dim));
      indexed_strides.push_back(src.stride(dim) * element_size_bytes);
    }
  }

  // Check if the indexed subspace contains a dim of size 0, but the replacement
  // shape does not. This implies that an index is out of bounds, because there
  // is no number that's a valid index for an empty tensor. Normally, out of
  // bounds is handled in the indexing kernel, but this case fails earlier in
  // restride_src with an unhelpful error message.
  if (std::find(indexed_sizes.begin(), indexed_sizes.end(), 0) != indexed_sizes.end() &&
      std::find(replacement_shape.begin(), replacement_shape.end(), 0) == replacement_shape.end()) {
    AT_INDEX_ERROR("index is out of bounds for dimension with size 0");
  }

  this->dims_before = dims_before;
  this->dims_after = dims_after;
  this->src = restride_src(src, dims_before, dims_indexed, replacement_shape);

  for (auto& index : indices_list) {
    if (index.defined()) {
      indices.push_back(reshape_indexer(index, dims_before, dims_after));
    }
  }

  // For CUDA tensors, force all index tensors to have the same striding to
  // simplify the CUDA kernel.
  if (indices.size() >= 2 && this->src.type().device_type() == kCUDA) {
    if (!all_strides_match(indices)) {
      for (size_t i = 0; i < indices.size(); i++) {
        indices[i] = indices[i].contiguous();
      }
    }
  }
}

static AdvancedIndex make_info(Tensor self, TensorList orig) {
  checkIndexTensorTypes(orig);
  // first expand ByteTensor (boolean masks) into 1 or more LongTensors
  auto indices = expandByteTensors(self, orig);
  // next broadcast all index tensors together
  try {
    indices = expand_outplace(indices);
  } catch (std::exception& e) {
    AT_INDEX_ERROR("shape mismatch: indexing tensors could not be broadcast together"
                   " with shapes ", shapes_as_str(indices));
  }
  // add missing null Tensors so that it matches self.dim()
  while (indices.size() < (size_t)self.dim()) {
    indices.emplace_back();
  }
  // if the non-null indices are not all adjacent, transpose self and indices
  // together so that they're adjacent at the front
  if (!hasContiguousSubspace(indices)) {
    std::tie(self, indices) = transposeToFront(self, indices);
  }
  // Ensure indices are on the same device as self
  for (size_t i = 0; i < indices.size(); i++) {
    if (indices[i].defined() && indices[i].device() != self.device()) {
      indices[i] = indices[i].to(self.device());
    }
  }
  return AdvancedIndex(self, indices);
}

static std::unique_ptr<TensorIterator> make_index_iterator(const AdvancedIndex& info) {
  auto builder = TensorIterator::Builder();
  builder.dont_compute_common_dtype();
  builder.add_output(Tensor(), info.src.type().backend(), info.src.scalar_type());
  builder.add_input(info.src);
  for (auto& index : info.indices) {
    builder.add_input(index);
  }
  return builder.build();
}

static std::unique_ptr<TensorIterator> make_index_put_iterator(const AdvancedIndex& info, const Tensor& value) {
  if (!is_expandable_to(value.sizes(), info.src.sizes())) {
    AT_ERROR("shape mismatch: value tensor of shape ", value.sizes(),
             " cannot be broadcast to indexing result of shape ", info.src.sizes());
  }
  auto builder = TensorIterator::Builder();
  builder.dont_compute_common_dtype();
  builder.dont_resize_outputs();
  builder.add_output(info.src);
  builder.add_input(value, info.src.type().backend(), info.src.scalar_type());
  for (auto& index : info.indices) {
    builder.add_input(index);
  }
  return builder.build();
}

Tensor index(const Tensor & self, TensorList indices) {
  if (indices.size() > (size_t)self.dim()) {
    AT_INDEX_ERROR("too many indices for tensor of dimension ", self.dim(), " (got ", indices.size(), ")");
  }

  auto info = make_info(self, indices);
  auto iter = make_index_iterator(info);
  index_stub(iter->device_type(), *iter, info.indexed_sizes, info.indexed_strides);
  return iter->output();
}

Tensor index_put(const Tensor & self, TensorList indices, const Tensor & value, bool accumulate) {
  return self.clone().index_put_(indices, value, accumulate);
}

Tensor & index_put_(Tensor & self, TensorList indices, const Tensor & value, bool accumulate) {
  if (indices.size() > (size_t)self.dim()) {
    AT_INDEX_ERROR("too many indices for tensor of dimension ", self.dim(), " (got ", indices.size(), ")");
  }
  if (accumulate && self.type().device_type() == kCUDA) {
    Tensor src, linearIndex, expandedValue;
    std::tie(src, linearIndex) = makeLinearIndex(self, indices);
    std::tie(expandedValue) = expand_inplace(linearIndex, value);
    return src.put_(linearIndex, expandedValue, true);
  }
  auto info = make_info(self, indices);
  auto iter = make_index_put_iterator(info, value);
  index_put_stub(iter->device_type(), *iter, info.indexed_sizes, info.indexed_strides, accumulate);
  return self;
}

Tensor & index_copy_(Tensor & self, int64_t dim, const Tensor & index, const Tensor & source) {
  dim = maybe_wrap_dim(dim, self.dim());

  if (index.dim() >= 2) {
    AT_INDEX_ERROR("index_copy_(): Index should have dimension 1 or 0 (got ", index.dim(), ")");
  }

  int64_t numIndices = index.numel();
  if (source.dim() == 0 && numIndices != 1) {
    AT_INDEX_ERROR("index_copy_(): When source is scalar, index should have one element (got ", numIndices, ")");
  }
  if (index.scalar_type() != ScalarType::Long) {
    AT_INDEX_ERROR("index_copy_(): Expected LongTensor for index");
  }

  // Check that source and destination slices have the same size
  auto selfSlicedSizes = self.sizes().vec();
  if (selfSlicedSizes.size() > 0) {
    selfSlicedSizes.erase(selfSlicedSizes.begin() + dim);
  }
  auto sourceSlicedSizes = source.sizes().vec();
  if (sourceSlicedSizes.size() > 0) {
    sourceSlicedSizes.erase(sourceSlicedSizes.begin() + dim);
  }
  if (selfSlicedSizes.size() != sourceSlicedSizes.size() ||
      !std::equal(selfSlicedSizes.begin(), selfSlicedSizes.end(),
                  sourceSlicedSizes.begin())) {
    std::stringstream ss;
    ss << "index_copy_(): Source/destination tensor must have same slice shapes. ";
    ss << "Destination slice shape: " << selfSlicedSizes << " at dimension " << dim;
    ss << " and source slice shape: " << sourceSlicedSizes << " at dimension 0.";
    AT_ERROR(ss.str());
  }
  if (source.dim() > 0 && numIndices != source.size(dim)) {
     AT_INDEX_ERROR(
          "index_copy_(): Number of indices (", numIndices, ") should be equal to source.size(dim) (", source.size(dim), ")");
  }

  return at::legacy::th::_th_index_copy_(self, dim, index, source);
}

Tensor index_copy(const Tensor & self, int64_t dim, const Tensor & index, const Tensor & source) {
  return self.clone().index_copy_(dim, index, source);
}

Tensor index_add(const Tensor & self, int64_t dim, const Tensor & index, const Tensor & source) {
  return self.clone().index_add_(dim, index, source);
}

Tensor index_fill(const Tensor & self, int64_t dim, const Tensor & index, Scalar source) {
  return self.clone().index_fill_(dim, index, source);
}

Tensor index_fill(const Tensor & self, int64_t dim, const Tensor & index, const Tensor & source) {
  return self.clone().index_fill_(dim, index, source);
}

Tensor scatter(const Tensor & self, int64_t dim, const Tensor & index, const Tensor & source) {
  return self.clone().scatter_(dim, index, source);
}

Tensor scatter(const Tensor & self, int64_t dim, const Tensor & index, Scalar source) {
  return self.clone().scatter_(dim, index, source);
}

Tensor scatter_add(const Tensor & self, int64_t dim, const Tensor & index, const Tensor & source) {
  return self.clone().scatter_add_(dim, index, source);
}

Tensor masked_scatter(const Tensor & self, const Tensor & mask, const Tensor & source) {
  Tensor _mask, _self;
  std::tie(_mask, _self) = expand_outplace(mask, self);
  return _self.clone().masked_scatter_(_mask, source);
}

Tensor masked_fill(const Tensor & self, const Tensor & mask, Scalar source) {
  Tensor _mask, _self;
  std::tie(_mask, _self) = expand_outplace(mask, self);
  return _self.clone().masked_fill_(mask, source);
}

Tensor masked_fill(const Tensor & self, const Tensor & mask, const Tensor & source) {
  Tensor _mask, _self;
  std::tie(_mask, _self) = expand_outplace(mask, self);
  return _self.clone().masked_fill_(mask, source);
}

Tensor _gather_sparse_backward(const Tensor& self, int64_t dim, const Tensor& index, const Tensor& grad){
// special case scalar input and/or index
    if (self.ndimension() == 0) return at::_sparse_coo_tensor_unsafe(at::empty({0,grad.numel()}, index.options()), grad, self.sizes());
    if (grad.ndimension() == 0) return at::_sparse_coo_tensor_unsafe(index.view({1,1}), grad, self.sizes());
    Tensor sparse_ind = at::empty({self.ndimension(), grad.numel()}, self.options().dtype(at::kLong));
    int64_t n_above = grad.numel();
    int64_t n_below = 1;
    if (dim < 0) dim += self.ndimension();
    for (int i=0; i<self.ndimension(); i++) {
        n_above /= grad.size(i);
        if (i == dim) {
            sparse_ind[i] = index.reshape(-1);
        } else {
            sparse_ind[i] = at::arange(grad.size(i),self.options().dtype(at::kLong)).unsqueeze(1).expand({grad.size(i), n_above}).reshape(-1).repeat(n_below);
        }
        n_below *= grad.size(i);
    }
    return at::_sparse_coo_tensor_unsafe(sparse_ind, grad.reshape(-1), self.sizes());
}

}} // at::native<|MERGE_RESOLUTION|>--- conflicted
+++ resolved
@@ -326,11 +326,7 @@
 
 AdvancedIndex::AdvancedIndex(const Tensor& src, TensorList indices_list)
 {
-<<<<<<< HEAD
-  int64_t element_size_bytes = src.dtype().itemsize();
-=======
   int64_t element_size_bytes = src.element_size();
->>>>>>> ea57916d
   int64_t dims_before = 0, dims_after = 0, dims_indexed = 0;
   IntArrayRef replacement_shape;
   for (size_t dim = 0; dim < indices_list.size(); dim++) {
