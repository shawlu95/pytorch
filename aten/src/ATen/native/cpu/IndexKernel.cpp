#include <ATen/native/Indexing.h>

#include <cmath>
#include <iostream>
#include <ATen/Dispatch.h>
#include <ATen/native/TensorIterator.h>
#include <ATen/Parallel.h>
#include <ATen/cpu/vec256/vec256.h>

namespace at { namespace native {
namespace {

using namespace vec256;

struct Indexer {
  Indexer(int64_t num_indexers, char** indexers, const int64_t* indexer_strides,
          IntArrayRef original_sizes, IntArrayRef original_strides)
    : num_indexers(num_indexers)
    , indexers(indexers)
    , indexer_strides(indexer_strides)
    , original_strides(original_strides.data())
    , original_sizes(original_sizes.data()) {
    AT_ASSERT(original_strides.size() == num_indexers);
    AT_ASSERT(original_sizes.size() == num_indexers);
  }

  int64_t num_indexers;
  char** indexers;
  const int64_t* indexer_strides;
  const int64_t* original_strides;
  const int64_t* original_sizes;

  int64_t get(int64_t idx) {
    int64_t offset = 0;
    for (int j = 0; j < num_indexers; j++) {
      int64_t value = *(int64_t*)&indexers[j][idx * indexer_strides[j]];
      int64_t size = original_sizes[j];
      if (value < -size || value >= size) {
        AT_INDEX_ERROR("index ", value, " is out of bounds for dimension ", j, " with size ", size);
      }
      if (value < 0) {
        value += size;
      }
      offset += value * original_strides[j];
    }
    return offset;
  }
};

static bool is_constant_index(int ntensor, const int64_t* strides) {
  AT_ASSERT(ntensor >= 3);
  for (int arg = 2; arg < ntensor; arg++) {
    if (strides[arg] != 0) {
      return false;
    }
  }
  return true;
}

template <typename scalar_t, typename func_t>
void cpu_index_kernel(TensorIterator& iter, IntArrayRef index_size, IntArrayRef index_stride,
                      const func_t& f, bool serial_execution=false)
{
  auto loop = [&](int ntensor, char** data, const int64_t* strides, int64_t n) {
    auto indexer = Indexer(ntensor - 2, &data[2], &strides[2], index_size, index_stride);
    char* dst = data[0];
    char* src = data[1];
    if (is_constant_index(ntensor, strides)) {
      // specialization for when every element uses the same index
      int64_t offset = indexer.get(0);
      if (strides[0] == sizeof(scalar_t) && strides[1] == sizeof(scalar_t)) {
        for (int64_t i = 0; i < n; i++) {
          f(dst + strides[0] * i, src + strides[1] * i, offset);
        }
      } else {
        for (int64_t i = 0; i < n; i++) {
          f(dst + strides[0] * i, src + strides[1] * i, offset);
        }
      }
    } else {
      for (int64_t i = 0; i < n; i++) {
        int64_t offset = indexer.get(i);
        f(dst + strides[0] * i, src + strides[1] * i, offset);
      }
    }
  };
  if (serial_execution) {
    iter.serial_for_each(loop, {0, iter.numel()});
  } else {
    iter.for_each(loop);
  }
}

void index_kernel(TensorIterator& iter, IntArrayRef index_size, IntArrayRef index_stride) {
<<<<<<< HEAD
  AT_DISPATCH_ALL_TYPES_AND_HALF(iter.dtype(), "index", [&] {
=======
  AT_DISPATCH_ALL_TYPES_AND(at::ScalarType::Half, iter.type(0), "index", [&] {
>>>>>>> c536d293
    cpu_index_kernel<scalar_t>(iter, index_size, index_stride, [](char* dst, char* src, int64_t offset) {
      *(scalar_t*)dst = *(scalar_t*)(src + offset);
    });
  });
}

void index_put_kernel(TensorIterator& iter, IntArrayRef index_size, IntArrayRef index_stride, bool accumulate) {
  // NOTE: duplicate indices are only supported if accumulate is true.
<<<<<<< HEAD
  AT_DISPATCH_ALL_TYPES_AND_HALF(iter.dtype(), "index_put", [&] {
=======
  AT_DISPATCH_ALL_TYPES_AND(at::ScalarType::Half, iter.type(0), "index_put", [&] {
>>>>>>> c536d293
    if (accumulate) {
      // TODO: investigate parallelization of the accumulate kernel. Unlike the non-accumulate case,
      // this needs to be thread-safe.
      cpu_index_kernel<scalar_t>(iter, index_size, index_stride, [](char* dst, char* src, int64_t offset) {
        *(scalar_t*)(dst + offset) += *(scalar_t*)src;
      }, /*serial_execution=*/true);
    } else {
      cpu_index_kernel<scalar_t>(iter, index_size, index_stride, [](char* dst, char* src, int64_t offset) {
        *(scalar_t*)(dst + offset) = *(scalar_t*)src;
      });
    }
  });
}

} // anonymous namespace


REGISTER_DISPATCH(index_stub, &index_kernel);
REGISTER_DISPATCH(index_put_stub, &index_put_kernel);

}} // namespace at::native<|MERGE_RESOLUTION|>--- conflicted
+++ resolved
@@ -92,11 +92,7 @@
 }
 
 void index_kernel(TensorIterator& iter, IntArrayRef index_size, IntArrayRef index_stride) {
-<<<<<<< HEAD
-  AT_DISPATCH_ALL_TYPES_AND_HALF(iter.dtype(), "index", [&] {
-=======
-  AT_DISPATCH_ALL_TYPES_AND(at::ScalarType::Half, iter.type(0), "index", [&] {
->>>>>>> c536d293
+  AT_DISPATCH_ALL_TYPES_AND(at::ScalarType::Half, iter.dtype(), "index", [&] {
     cpu_index_kernel<scalar_t>(iter, index_size, index_stride, [](char* dst, char* src, int64_t offset) {
       *(scalar_t*)dst = *(scalar_t*)(src + offset);
     });
@@ -105,11 +101,7 @@
 
 void index_put_kernel(TensorIterator& iter, IntArrayRef index_size, IntArrayRef index_stride, bool accumulate) {
   // NOTE: duplicate indices are only supported if accumulate is true.
-<<<<<<< HEAD
-  AT_DISPATCH_ALL_TYPES_AND_HALF(iter.dtype(), "index_put", [&] {
-=======
-  AT_DISPATCH_ALL_TYPES_AND(at::ScalarType::Half, iter.type(0), "index_put", [&] {
->>>>>>> c536d293
+  AT_DISPATCH_ALL_TYPES_AND(at::ScalarType::Half, iter.dtype(), "index_put", [&] {
     if (accumulate) {
       // TODO: investigate parallelization of the accumulate kernel. Unlike the non-accumulate case,
       // this needs to be thread-safe.
