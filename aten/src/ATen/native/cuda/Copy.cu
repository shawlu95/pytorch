#include "ATen/ATen.h"
#include "ATen/Context.h"
#include "ATen/Dispatch.h"
#include "ATen/NativeFunctions.h"
#include "ATen/cuda/CUDAApplyUtils.cuh"
#include "ATen/cuda/CUDAContext.h"
#include "ATen/cuda/CUDAEvent.h"
#include "ATen/cuda/CUDAStream.h"
#include "ATen/native/Copy.h"

namespace {

using namespace at;
using namespace at::cuda;

// Copy operator for the pointwise apply kernel
template <typename dst_T, typename src_T>
struct CopyOp {
  static void apply(Tensor& dst, const Tensor& src) {
    CUDA_tensor_apply2<dst_T, src_T>(
        dst, src, [] __device__(dst_T & dst_val, const src_T& src_val) {
#if __CUDA_ARCH__ >= 350
          dst_val = static_cast<dst_T>(
              static_cast<native::inter_copy_type_t<dst_T>>(__ldg(&src_val)));
#else
          dst_val = static_cast<dst_T>(static_cast<native::inter_copy_type_t<dst_T>>(src_val));
#endif
        });
  }
};

// device-to-device copy, does type conversion
template <typename dst_T, typename src_T>
void copy_device_to_device(Tensor& dst, const Tensor& src) {
  auto numel = dst.numel();
  if (dst.is_same(src) || numel == 0) {
    return;
  }

  // We can memcpy the memory if:
  // -both tensors are contiguous; or,
  // -there is only one element to copy; or,
  // -FIXME: if both tensors have matching size and stride arrays, and no
  // holes within (in other words, there is some permutation that can be applied
  // to the size/strides such that the resulting tensor is
  // contiguous).
  // -AND: both tensors have the same type.
  bool same_type = std::is_same<dst_T, src_T>::value;
  bool memcpy_eligible =
      ((src.is_contiguous() && dst.is_contiguous()) || (numel == 1)) &&
      same_type;

  Device src_device = src.device();
  Device dst_device = dst.device();

  cuda::CUDAGuard device_guard(src_device);

  // Try to enable p2p access. This also handles the case src_device ==
  // dst_device.
  bool p2pEnabled = THCState_getPeerToPeerAccess(
      globalContext().getTHCState(), src_device.index(), dst_device.index());

  // We always perform the copy on the source device, using the
  // current stream on the source device.
  // If the copy is on the default stream, then we fully synchronize
  // both src and dst's default streams for completion of the
  // copy. We have to explicitly do this for non-contig copies.
  // This mimics the behavior of cross-device cudaMemcpyAsync on
  // the default stream.
  // If the copy is not on the default stream, then it is up to the
  // user to add needed synchronization on the dst device, since the
  // stream on the dst device that wishes to synchronize may not be
  // the same index as the one on the src device.
  CUDAStream copy_stream = getCurrentCUDAStream(src_device.index());
  if (src_device != dst_device && copy_stream == nullptr) {
    // This is a cross-device copy on the default stream. We perform a
    // two-way barrier between both devices' default streams before
    // the copy. This ensures that any write-after-write and
    // write-after-read dependencies on the destination side are
    // handled, so that no one is operating on the dst memory when
    // we perform the copy.
    // src waits on dst barrier (src already waits on src)
    CUDAEvent dst_ready;
    device_guard.set_device(dst_device);
    dst_ready.record(getDefaultCUDAStream(dst_device.index()));

    device_guard.set_device(src_device);
    dst_ready.block(copy_stream);
  }

  if (memcpy_eligible) {
    // Perform the copy
    AT_CUDA_CHECK(cudaMemcpyAsync(
        dst.data<dst_T>(),
        src.data<src_T>(),
        numel * sizeof(dst_T),
        cudaMemcpyDeviceToDevice,
        copy_stream));
  } else {
    // Non-contiguous copy or a type-conversion copy

    // We avoid creating temporary memory copies if possible.
    // If both src and dst are on the same device, or if they are on
    // different devices and p2p access is enabled, perform the copy
    // by a pointwise copy kernel.
    // Otherwise, we'll have to make contiguous (which will in fact
    // invoke copy() again), and then perform the copy.
    // FIXME: might want to consider only running the pointwise kernel
    // if both src and dst innermost dimensions are contiguous. If
    // they are not, then taking the hit of the memory allocation/free
    // might be worth it to avoid non-coalesced reads or writes.
    if (p2pEnabled) {
      CopyOp<dst_T, src_T>::apply(dst, src);
    } else {
      // GPUs can't access each other directly, but the tensors
      // involved are non-contiguous and/or are different types.

      // Make sure the src is contiguous and in the same type as dst
      Tensor src_contig;
      if (same_type) {
        src_contig = src.contiguous();
      } else {
        // Types are different
        // Copy into the new format, contiguous, on the source device
        src_contig = at::empty_like(dst, src.options().dtype(dst.dtype()));

        CopyOp<dst_T, src_T>::apply(src_contig, src);
      }

      // Make sure the dst is contiguous
      device_guard.set_device(dst_device);
      Tensor dst_contig = dst.contiguous();

      // Now, we are ready for a cross-device memcpy of contiguous
      // data, of the same layout and type
      device_guard.set_device(src_device);

      AT_CUDA_CHECK(cudaMemcpyAsync(
          dst_contig.data<dst_T>(),
          src_contig.data<dst_T>(),
          numel * sizeof(dst_T),
          cudaMemcpyDeviceToDevice,
          copy_stream));

      if (!dst.is_contiguous()) {
        copy_device_to_device<dst_T, dst_T>(dst, dst_contig);
      }
    }
  }

  if (src_device != dst_device && copy_stream == nullptr) {
    // dst waits on src barrier (dst already waits on dst). We cannot
    // operate on dst's copy until the copy is complete.

    // Still on src_device, record default stream event
    CUDAEvent src_ready;
    src_ready.record(copy_stream);

    device_guard.set_device(dst_device);
    src_ready.block(getDefaultCUDAStream(dst_device.index()));
  }

  AT_CUDA_CHECK(cudaGetLastError());
}

void copy_from_cpu(Tensor& dst, const Tensor& src) {
  Tensor dst_contig = dst.contiguous();
  Tensor src_contig = src.contiguous();

  CUDAStream stream = getCurrentCUDAStream();

  AT_CUDA_CHECK(cudaMemcpyAsync(
      dst_contig.data_ptr(),
      src_contig.data_ptr(),
      src.numel() * src.dtype().itemsize(),
      cudaMemcpyHostToDevice,
      stream));
  AT_CUDA_CHECK(cudaStreamSynchronize(stream));
  AT_DISPATCH_ALL_TYPES_AND_HALF(src.type(), "copy_from_cpu", [&]() {
    copy_device_to_device<scalar_t, scalar_t>(dst, dst_contig);
  });
}

void copy_to_cpu(Tensor& dst, const Tensor& src) {
  Tensor dst_contig = dst.contiguous();
  Tensor src_contig = src.contiguous();

  cuda::CUDAGuard device_guard(src.device());
  CUDAStream stream = getCurrentCUDAStream();

  AT_CUDA_CHECK(cudaMemcpyAsync(
      dst_contig.data_ptr(),
      src_contig.data_ptr(),
      src.numel() * src.dtype().itemsize(),
      cudaMemcpyDeviceToHost,
      stream));
  AT_CUDA_CHECK(cudaStreamSynchronize(stream));
  _copy_same_type_(dst, dst_contig);
}

void copy_from_cpu_async_(Tensor& dst, const Tensor& src) {
  AT_CHECK(dst.is_contiguous(), "Target tensor must be contiguous.");
  AT_CHECK(src.is_contiguous(), "Source tensor must be contiguous.");

  if (dst.numel() == 0) {
    return;
  }

  cuda::CUDAGuard device_guard(dst.device());
  CUDAStream stream = getCurrentCUDAStream();

  AT_DISPATCH_ALL_TYPES_AND_HALF(src.type(), "copy_from_cpu_async", [&]() {
    AT_CUDA_CHECK(cudaMemcpyAsync(
        dst.data<scalar_t>(),
        src.data<scalar_t>(),
        src.numel() * sizeof(scalar_t),
        cudaMemcpyHostToDevice,
        stream));
    AT_CUDA_CHECK(THCCachingHostAllocator_recordEvent(
        src.storage().data<scalar_t>(), stream.internals()));
  });
}

void copy_to_cpu_async_(Tensor& dst, const Tensor& src) {
  AT_CHECK(dst.is_contiguous(), "Target tensor must be contiguous.");
  AT_CHECK(src.is_contiguous(), "Source tensor must be contiguous.");

  if (dst.numel() == 0) {
    return;
  }

  cuda::CUDAGuard device_guard(src.device());
  CUDAStream stream = getCurrentCUDAStream();

  AT_DISPATCH_ALL_TYPES_AND_HALF(src.type(), "copy_to_cpu_async", [&]() {
    AT_CUDA_CHECK(cudaMemcpyAsync(
        dst.data<scalar_t>(),
        src.data<scalar_t>(),
        src.numel() * sizeof(scalar_t),
        cudaMemcpyDeviceToHost,
        stream));
    AT_CUDA_CHECK(THCCachingHostAllocator_recordEvent(
        src.storage().data<scalar_t>(), stream.internals()));
  });
}

template <typename dst_T>
void _copy__cuda(Tensor& dst, const Tensor& src, bool non_blocking) {
  AT_CHECK(dst.numel() == src.numel(), "sizes do not match");
  AT_DISPATCH_ALL_TYPES_AND_HALF(src.type(), "_copy__cuda", [&]() {
    if (dst.is_cuda() && src.is_cuda()) {
      copy_device_to_device<dst_T, scalar_t>(dst, src);
    } else if (dst.is_cuda()) {
      if (std::is_same<dst_T, scalar_t>::value) {
        if (non_blocking) {
          copy_from_cpu_async_(dst, src);
        } else {
          copy_from_cpu(dst, src);
        }
      } else {
        // Do a dtype converting copy on the CPU, then copy to device
        Tensor srcf = at::empty_like(src, src.options().dtype(dst.dtype()));
        _copy_(srcf, src);
        copy_from_cpu(dst, srcf);
      }
<<<<<<< HEAD
      // Do a dtype converting copy on the CPU, then copy to device
      Tensor srcf = at::empty_like(src, src.options().dtype(dst.dtype()));
      s_copy_(srcf, src);
      copy_from_cpu(dst, srcf);
=======
>>>>>>> 24710abd
    } else {
      if (std::is_same<dst_T, scalar_t>::value) {
        if (non_blocking) {
          copy_to_cpu_async_(dst, src);
        } else {
          copy_to_cpu(dst, src);
        }
      } else {
        // Copy to CPU as the same dtype, then do a dtype converting copy
        Tensor srcf = at::empty_like(src, dst.options().dtype(src.dtype()));
        copy_to_cpu(srcf, src);
        _copy_(dst, srcf);
      }
<<<<<<< HEAD
      // Copy to CPU as the same dtype, then do a dtype converting copy
      Tensor srcf = at::empty_like(src, dst.options().dtype(src.dtype()));
      copy_to_cpu(srcf, src);
      s_copy_(dst, srcf);
=======
>>>>>>> 24710abd
    }
  });
}

} // namespace

namespace at {
namespace native {

Tensor& _s_copy__cuda(Tensor& self, const Tensor& src, bool non_blocking) {
  AT_DISPATCH_ALL_TYPES_AND_HALF(self.type(), "_copy__cuda", [&]() {
    ::_copy__cuda<scalar_t>(self, src, non_blocking);
  });
  return self;
}

Tensor _s_copy_from_cuda(
    const Tensor& self,
    const Tensor& dst,
    bool non_blocking) {
  Tensor dst_ = dst;
  _s_copy__cuda(dst_, self);
  return dst;
}

} // namespace native
} // namespace at<|MERGE_RESOLUTION|>--- conflicted
+++ resolved
@@ -260,16 +260,9 @@
       } else {
         // Do a dtype converting copy on the CPU, then copy to device
         Tensor srcf = at::empty_like(src, src.options().dtype(dst.dtype()));
-        _copy_(srcf, src);
+        s_copy_(srcf, src);
         copy_from_cpu(dst, srcf);
       }
-<<<<<<< HEAD
-      // Do a dtype converting copy on the CPU, then copy to device
-      Tensor srcf = at::empty_like(src, src.options().dtype(dst.dtype()));
-      s_copy_(srcf, src);
-      copy_from_cpu(dst, srcf);
-=======
->>>>>>> 24710abd
     } else {
       if (std::is_same<dst_T, scalar_t>::value) {
         if (non_blocking) {
@@ -281,15 +274,8 @@
         // Copy to CPU as the same dtype, then do a dtype converting copy
         Tensor srcf = at::empty_like(src, dst.options().dtype(src.dtype()));
         copy_to_cpu(srcf, src);
-        _copy_(dst, srcf);
+        s_copy_(dst, srcf);
       }
-<<<<<<< HEAD
-      // Copy to CPU as the same dtype, then do a dtype converting copy
-      Tensor srcf = at::empty_like(src, dst.options().dtype(src.dtype()));
-      copy_to_cpu(srcf, src);
-      s_copy_(dst, srcf);
-=======
->>>>>>> 24710abd
     }
   });
 }
