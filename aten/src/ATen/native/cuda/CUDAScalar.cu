#include <ATen/ATen.h>
#include <ATen/NativeFunctions.h>

#include <ATen/cuda/CUDAContext.h>
#include <cuda.h>

namespace at {
namespace native {

Scalar _local_scalar_dense_cuda(const Tensor& self) {
  Scalar r;
<<<<<<< HEAD
  AT_DISPATCH_ALL_TYPES_AND_HALF(
      self.scalar_type(), "_local_scalar_dense_cuda", [&] {
=======
  AT_DISPATCH_ALL_TYPES_AND(
    at::ScalarType::Half, self.type(), "_local_scalar_dense_cuda", [&] {
>>>>>>> c536d293
        scalar_t value;
        cudaStream_t stream = at::cuda::getCurrentCUDAStream();
        AT_CUDA_CHECK(cudaMemcpyAsync(&value, self.data<scalar_t>(), sizeof(scalar_t), cudaMemcpyDeviceToHost, stream));
        AT_CUDA_CHECK(cudaStreamSynchronize(stream));
        r = Scalar(value);
      });
  return r;
}

}} // at::native<|MERGE_RESOLUTION|>--- conflicted
+++ resolved
@@ -9,13 +9,8 @@
 
 Scalar _local_scalar_dense_cuda(const Tensor& self) {
   Scalar r;
-<<<<<<< HEAD
-  AT_DISPATCH_ALL_TYPES_AND_HALF(
-      self.scalar_type(), "_local_scalar_dense_cuda", [&] {
-=======
   AT_DISPATCH_ALL_TYPES_AND(
-    at::ScalarType::Half, self.type(), "_local_scalar_dense_cuda", [&] {
->>>>>>> c536d293
+    at::ScalarType::Half, self.scalar_type(), "_local_scalar_dense_cuda", [&] 
         scalar_t value;
         cudaStream_t stream = at::cuda::getCurrentCUDAStream();
         AT_CUDA_CHECK(cudaMemcpyAsync(&value, self.data<scalar_t>(), sizeof(scalar_t), cudaMemcpyDeviceToHost, stream));
