#include <ATen/ATen.h>
#include <ATen/native/SortingUtils.h>
#include <assert.h>
#include <c10/macros/Macros.h>
#include <stdlib.h>
#include <ATen/cuda/CUDAApplyUtils.cuh>
#include <ATen/cuda/detail/TensorInfo.cuh>
#include <THC/THCDeviceUtils.cuh> // only for THCRoundUp?
#include <THC/THCNumerics.cuh>
#include <THC/THCScanUtils.cuh>
#include <THC/THCTensorMathReduce.cuh> // AddOp

#include <thrust/device_ptr.h>
#include <thrust/sort.h>

#include <thrust/device_vector.h>
#include <thrust/execution_policy.h>
#include <thrust/extrema.h>
#include <thrust/inner_product.h>
#include <thrust/sequence.h>
#include <THC/THCThrustAllocator.cuh>
#include <ATen/native/cuda/SortingCommon.cuh>
#include <ATen/native/cuda/SortingRadixSelect.cuh>

namespace at {
namespace native {

namespace {


template <typename scalar_t, typename index_t, int Dim>
__global__ void gatherKthValue(
    cuda::detail::TensorInfo<scalar_t, index_t> input,
    index_t inputSliceSize,
    index_t k,

    index_t numInputSlices,
    index_t inputWithinSliceStride,

    cuda::detail::TensorInfo<scalar_t, index_t> kthValue,
    cuda::detail::TensorInfo<int64_t, index_t> indices) {
  // Indices are limited to integer fp precision, so counts can fit in
  // int32, regardless of index_t
  __shared__ int smem[WARP_SIZE]; // one per each warp, up to warp limit

  index_t slice = getLinearBlockId<index_t>();
  if (slice >= numInputSlices) {
    return;
  }

  // Find the start offset for our slice
  index_t sliceStartIndex =
      cuda::detail::IndexToOffset<scalar_t, index_t, Dim>::get(slice, input);
  index_t kthValueSliceStartIndex =
      cuda::detail::IndexToOffset<scalar_t, index_t, Dim>::get(slice, kthValue);
  index_t indicesSliceStartIndex =
      cuda::detail::IndexToOffset<int64_t, index_t, Dim>::get(slice, indices);

  scalar_t* inputSliceStart = &input.data[sliceStartIndex];
  scalar_t* kthValueSliceStart = &kthValue.data[kthValueSliceStartIndex];
  int64_t* indicesSliceStart = &indices.data[indicesSliceStartIndex];

  // Find the k-th highest element in our input
  scalar_t kValue = static_cast<scalar_t>(0);
  radixSelect<
      scalar_t,
      typename TopKTypeConfig<scalar_t>::RadixType,
      index_t,
      false>(
      inputSliceStart,
      k,
      inputSliceSize,
      inputWithinSliceStride,
      smem,
      &kValue);

  // Find the index of the k-th highest element
  index_t kValueIndex = 0;
  bool foundKValue = false;

  for (index_t i = threadIdx.x; i < inputSliceSize; i += blockDim.x) {
    bool inRange = (i < inputSliceSize);
    scalar_t v = inRange ? doLdg(&inputSliceStart[i * inputWithinSliceStride])
                         : static_cast<scalar_t>(0);
    bool isKValue = inRange && (THCNumerics<scalar_t>::eq(v, kValue));

    if (isKValue) {
      kValueIndex = i;
      foundKValue = true;
      break;
    }
  }

  if (foundKValue) {
    kthValueSliceStart[0] = kValue;
    indicesSliceStart[0] = kValueIndex;
  }
}

struct KthValueLauncher {
  int64_t k;

  KthValueLauncher(int64_t k) : k(k) {}

  template <typename scalar_t, typename index_t, int all_dims>
  inline void launch(
      cuda::detail::TensorInfo<scalar_t, index_t> values_info,
      int collapse_values_dim,
      cuda::detail::TensorInfo<int64_t, index_t> indices_info,
      int collapse_indices_dim,
      cuda::detail::TensorInfo<scalar_t, index_t> self_info,
      int collapse_self_dim,
      int64_t num_slices,
      int64_t slice_size) {
    dim3 grid;
    if (!getGridFromTiles(num_slices, grid)) {
      AT_ERROR("slices are too many");
    }

    dim3 block(
        std::min(THCRoundUp(slice_size, (int64_t)WARP_SIZE), (int64_t)1024));
    auto stream = at::cuda::getCurrentCUDAStream();
    gatherKthValue<scalar_t, index_t, all_dims><<<grid, block, 0, stream>>>(
        self_info,
        slice_size,
        k,
        num_slices,
        /* The actual dimension that the k-selection is running in */
        /* may have changed from collapseDims() */
        self_info.strides[collapse_self_dim],
        values_info,
        indices_info);
  }
};

template <typename scalar_t>
void kthvalue_cuda_template(
    Tensor& values,
    Tensor& indices,
    const Tensor& self,
    int64_t k,
    int64_t dim_,
    bool keepdim) {
  int64_t dim = maybe_wrap_dim(dim_, self.dim());
  int64_t slicesize = self.size(dim);
  // FIXME: This seems bogus, I only do this because it was the old behaviour.
  //        The reductions are fine, as long as the axis being reduced along
  //        isn't of 0 elements (and the output has elements).
  AT_CHECK(
      self.numel() > 0,
      "cannot perform reduction function kthvalue",
      " on tensor with no elements because the operation does not have an identity");
  AT_CHECK(k >= 1 && k <= slicesize, "selected number k out of range");

  _reduction_with_indices_allocate_or_resize_output(
      values, indices, self, dim, keepdim);
  if (self.dim() == 0 && self.numel() == 1) {
    values.copy_(self);
    indices.zero_();
    return;
  }

  AT_CHECK(
      self.dim() <= MAX_TENSORINFO_DIMS,
      "cannot operate on more than ",
      MAX_TENSORINFO_DIMS,
      " dimensions");

  // Based on required index size, run the algorithm with the
  // appropriate index type
  if (cuda::detail::canUse32BitIndexMath(self) &&
      cuda::detail::canUse32BitIndexMath(values) &&
      cuda::detail::canUse32BitIndexMath(indices)) {
    run_launcher<scalar_t, uint32_t>(
        values, indices, self, dim, KthValueLauncher(k));
  } else {
    run_launcher<scalar_t, uint64_t>(
        values, indices, self, dim, KthValueLauncher(k));
  }

  if (!keepdim) {
    values.squeeze_(dim);
    indices.squeeze_(dim);
  }

  AT_CUDA_CHECK(cudaGetLastError());
}

// this does not reduce to median with dim beause we don't want to copy twice
template <typename scalar_t>
Tensor median_cuda_template(const Tensor& self) {
  AT_CHECK(self.numel() > 0, "median cannot be called with empty tensor");
  if (self.dim() == 0 && self.numel() == 1) {
    return self.clone();
  }
  auto self_copy = self.clone().view(-1);
  auto values = at::empty({1}, self.options());
  auto indices = at::empty({1}, self.options().dtype(kLong));
  AT_CHECK(
      self.dim() <= MAX_TENSORINFO_DIMS,
      "cannot operate on more than ",
      MAX_TENSORINFO_DIMS,
      " dimensions");

  // Based on required index size, run the algorithm with the
  // appropriate index type
  if (cuda::detail::canUse32BitIndexMath(self) &&
      cuda::detail::canUse32BitIndexMath(values) &&
      cuda::detail::canUse32BitIndexMath(indices)) {
    run_launcher<scalar_t, uint32_t>(
        values,
        indices,
        self_copy,
        0,
        KthValueLauncher((self_copy.size(0) + 1) / 2)); // KthValue is 1-based
  } else {
    run_launcher<scalar_t, uint64_t>(
        values,
        indices,
        self_copy,
        0,
        KthValueLauncher((self_copy.size(0) + 1) / 2)); // KthValue is 1-based
  }
  return values.view({});
}

} // namespace

std::tuple<Tensor&, Tensor&> kthvalue_out_cuda(
    Tensor& values,
    Tensor& indices,
    const Tensor& self,
    int64_t k,
    int64_t dim,
    bool keepdim) {
<<<<<<< HEAD
  AT_DISPATCH_ALL_TYPES_AND_HALF(self.scalar_type(), "kthvalue", [&] {
=======
  AT_DISPATCH_ALL_TYPES_AND(at::ScalarType::Half, self.type(), "kthvalue", [&] {
>>>>>>> c536d293
    kthvalue_cuda_template<scalar_t>(values, indices, self, k, dim, keepdim);
  });
  return std::forward_as_tuple(values, indices);
}

Tensor median_cuda(const Tensor& self) {
<<<<<<< HEAD
  return AT_DISPATCH_ALL_TYPES_AND_HALF(self.scalar_type(), "median", [&] {
=======
  return AT_DISPATCH_ALL_TYPES_AND(at::ScalarType::Half, self.type(), "median", [&] {
>>>>>>> c536d293
    return median_cuda_template<scalar_t>(self);
  });
}

} // namespace native
} // namespace at<|MERGE_RESOLUTION|>--- conflicted
+++ resolved
@@ -233,22 +233,14 @@
     int64_t k,
     int64_t dim,
     bool keepdim) {
-<<<<<<< HEAD
-  AT_DISPATCH_ALL_TYPES_AND_HALF(self.scalar_type(), "kthvalue", [&] {
-=======
-  AT_DISPATCH_ALL_TYPES_AND(at::ScalarType::Half, self.type(), "kthvalue", [&] {
->>>>>>> c536d293
+  AT_DISPATCH_ALL_TYPES_AND(at::ScalarType::Half, self.scalar_type(), "kthvalue", [&] {
     kthvalue_cuda_template<scalar_t>(values, indices, self, k, dim, keepdim);
   });
   return std::forward_as_tuple(values, indices);
 }
 
 Tensor median_cuda(const Tensor& self) {
-<<<<<<< HEAD
-  return AT_DISPATCH_ALL_TYPES_AND_HALF(self.scalar_type(), "median", [&] {
-=======
-  return AT_DISPATCH_ALL_TYPES_AND(at::ScalarType::Half, self.type(), "median", [&] {
->>>>>>> c536d293
+  return AT_DISPATCH_ALL_TYPES_AND(at::ScalarType::Half, self.scalar_type(), "median", [&] {
     return median_cuda_template<scalar_t>(self);
   });
 }
