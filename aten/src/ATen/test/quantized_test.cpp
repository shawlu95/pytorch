#include <gtest/gtest.h>

#include <ATen/ATen.h>
#include <ATen/test/test_assert.h>
#include <cmath>
#include <iostream>
#include <limits>
#include <sstream>
#include <type_traits>
// For quantize_val
#include <ATen/quantized/Quantizer.h>
#include <c10/core/ScalarType.h>

using namespace at;

TEST(TestQTensor, QuantDequantAPIs) {
  auto num_elements = 10;
  Tensor r = at::ones({num_elements});
  const float scale = 1.0;
  const int32_t zero_point = 2;
<<<<<<< HEAD
  Tensor qr = r.quantize_linear(scale, zero_point, kQInt8);
=======
  Tensor qr = r.quantize_linear(scale, zero_point, kQUInt8);
>>>>>>> d73caca2
  ASSERT_EQ(qr.q_scale().to<float>(), scale);
  ASSERT_EQ(qr.q_zero_point().to<int32_t>(), zero_point);
  ASSERT_TRUE(qr.is_quantized());
  ASSERT_FALSE(r.is_quantized());

  // int_repr
  Tensor int_repr = qr.int_repr();
  auto* int_repr_data = int_repr.data<uint8_t>();
  for (auto i = 0; i < num_elements; ++i) {
    ASSERT_EQ(int_repr_data[i], 3);
  }

  // Check for correct quantization
  auto r_data = r.data<float>();
  auto qr_data = qr.data<quint8>();
  for (auto i = 0; i < num_elements; ++i) {
    ASSERT_EQ(
        quantize_val<quint8>(scale, zero_point, r_data[i]).val_, qr_data[i].val_);
  }

  // Check for correct dequantization
  Tensor rqr = qr.dequantize();
  auto rqr_data = rqr.data<float>();
  for (auto i = 0; i < num_elements; ++i) {
    ASSERT_EQ(r_data[i], rqr_data[i]);
  }
}

TEST(TestQTensor, RoundingMode) {
  // We assume that quantization is defined as:
  //   qx = clamp(round(x / scale + zero_point))
  // If the zero_point is added after rounding, the result will be wrong.
  int32_t zero_point = 5;
  std::vector<float> x_values{
    -5.5, -4.5, -3.5, -2.5, -1.5, -0.5,
    0.5, 1.5, 2.5, 3.5, 4.5, 5.5};
  std::vector<uint8_t> qx_expect{
    0, 0, 2, 2, 4, 4,
    6, 6, 8, 8, 10, 10};  // scale = 1.0

  Tensor x = from_blob(x_values.data(), x_values.size());
<<<<<<< HEAD
  Tensor qx = x.quantize_linear(/*scale=*/1.0, zero_point, kQInt8);
=======
  Tensor qx = x.quantize_linear(/*scale=*/1.0, zero_point, kQUInt8);
>>>>>>> d73caca2

  auto qx_data = qx.data<quint8>();
  for (int idx = 0; idx < x_values.size(); ++idx) {
    ASSERT_EQ(qx_expect[idx], qx_data[idx].val_)
      << "Tie breaking during rounding element " << idx << " failed!";
  }
}

TEST(TestQTensor, Item) {
  Tensor r = at::ones({1});
  const float scale = 1;
  const int32_t zero_point = 2;
<<<<<<< HEAD
  Tensor qr = r.quantize_linear(scale, zero_point, kQInt8);
=======
  Tensor qr = r.quantize_linear(scale, zero_point, kQUInt8);
>>>>>>> d73caca2
  ASSERT_EQ(r.item().to<float>(), qr.item().to<float>());
}

TEST(TestQTensor, EmptyQuantized) {
  float scale = 0.5;
  int zero_point = 10;
  int val = 100;
  int numel = 10;
  Tensor q = at::_empty_affine_quantized({numel}, at::device(at::kCPU).dtype(kQUInt8), scale, zero_point);
  // Assigning to QTensor
  auto* q_data = q.data<quint8>();
  for (int i = 0; i < numel; ++i) {
    q_data[i].val_ = val;
  }

  // dequantize
  auto r = q.dequantize();
  auto* r_data = r.data<float>();
  for (int i = 0; i < numel; ++i) {
    ASSERT_EQ(r_data[i], (val - zero_point) * scale);
  }
}<|MERGE_RESOLUTION|>--- conflicted
+++ resolved
@@ -18,11 +18,7 @@
   Tensor r = at::ones({num_elements});
   const float scale = 1.0;
   const int32_t zero_point = 2;
-<<<<<<< HEAD
-  Tensor qr = r.quantize_linear(scale, zero_point, kQInt8);
-=======
   Tensor qr = r.quantize_linear(scale, zero_point, kQUInt8);
->>>>>>> d73caca2
   ASSERT_EQ(qr.q_scale().to<float>(), scale);
   ASSERT_EQ(qr.q_zero_point().to<int32_t>(), zero_point);
   ASSERT_TRUE(qr.is_quantized());
@@ -64,11 +60,7 @@
     6, 6, 8, 8, 10, 10};  // scale = 1.0
 
   Tensor x = from_blob(x_values.data(), x_values.size());
-<<<<<<< HEAD
-  Tensor qx = x.quantize_linear(/*scale=*/1.0, zero_point, kQInt8);
-=======
   Tensor qx = x.quantize_linear(/*scale=*/1.0, zero_point, kQUInt8);
->>>>>>> d73caca2
 
   auto qx_data = qx.data<quint8>();
   for (int idx = 0; idx < x_values.size(); ++idx) {
@@ -81,11 +73,7 @@
   Tensor r = at::ones({1});
   const float scale = 1;
   const int32_t zero_point = 2;
-<<<<<<< HEAD
-  Tensor qr = r.quantize_linear(scale, zero_point, kQInt8);
-=======
   Tensor qr = r.quantize_linear(scale, zero_point, kQUInt8);
->>>>>>> d73caca2
   ASSERT_EQ(r.item().to<float>(), qr.item().to<float>());
 }
 
