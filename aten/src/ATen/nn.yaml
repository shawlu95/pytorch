--- conflicted
+++ resolved
@@ -118,7 +118,6 @@
 
 # Pooling
 
-<<<<<<< HEAD
 - name: _thnn_sum_pool2d(Tensor self, IntArrayRef[2] kernel_size, IntArrayRef[2] stride={}, IntArrayRef[2] padding=0, bool ceil_mode=false, bool count_include_pad=true)
   cname: SpatialSumPooling
   default_init:
@@ -129,14 +128,6 @@
   CPU:
     forward_scalar_types: ['Float', 'Double', 'Long']
 
-- name: _thnn_adaptive_avg_pool3d(Tensor self, IntArrayRef[3] output_size)
-  cname: VolumetricAdaptiveAveragePooling
-  scalar_check:
-    output: 'false'
-    grad_input: 'false'
-
-=======
->>>>>>> 428104c6
 - name: _thnn_avg_pool2d(Tensor self, IntArrayRef[2] kernel_size, IntArrayRef[2] stride={}, IntArrayRef[2] padding=0, bool ceil_mode=false, bool count_include_pad=true)
   cname: SpatialAveragePooling
   default_init:
