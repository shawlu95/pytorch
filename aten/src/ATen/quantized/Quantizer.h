#pragma once

#include <ATen/core/Tensor.h>
#include <c10/core/QScheme.h>
#include <c10/macros/Macros.h>
#include <c10/util/Exception.h>

#include <cmath>
#include <memory>

// TODO: move to c10 namespace after we
// unified caffe2::Tensor and at::Tensor

namespace at {

struct QTensorImpl;

using QTensor = Tensor;
using RealTensor = Tensor;

struct Quantizer;
using QuantizerPtr = c10::intrusive_ptr<Quantizer>;

/**
 * Quantizer is the class for storing all the information
 * that's necessary to perform quantize and dequantize
 * operation.
 *
 * We might have different types of quantization schemes and this is
 * the base class for all quantizers.
 *
 * QTensorImpl will hold a pointer to Quantizer so that we can support
 * different quantization schemes on Tensor.
 *
 * For example, the most common quantization scheme, Affine Quantization,
 * requires scale and zero_point as parameters, we'll store scale and zero_point
 * inside the instance and we can use it to quantize a float Tensor or
 * dequantize a quantized Tensor.
 *
 * When you add new types of leaf Quantizer class, please also
 * make sure to add a corresponding QScheme enum since
 * they should have one to one mapping.
 *
 * Note about intrusive_ptr:
 * QTensor holds an intrusive_ptr to Quantizer, and multiple Tensor can
 * share the same Quantizer. Quantizer should be immutable.
 */
struct CAFFE2_API Quantizer : public c10::intrusive_ptr_target {
  const QScheme qscheme_;
  explicit Quantizer(QScheme qscheme) : qscheme_(qscheme) {}
  virtual ~Quantizer();

  // Copied from torch/csrc/jit/scope.h
  QuantizerPtr intrusive_from_this() {
    c10::raw::intrusive_ptr::incref(this); // we are creating a new pointer
                                           // from a raw `this` pointer
                                           // so we need to bump the refcount
                                           // to account for this ownership
    return c10::intrusive_ptr<Quantizer>::reclaim(this);
  }

  virtual QScheme qscheme() {
    return qscheme_;
  }

  /**
   * quantize a float Tensor into a quantized Tensor.
   */
  virtual QTensor quantize(RealTensor t) = 0;

  /**
   * dequantize a quantized Tensor into a float Tensor.
   */
  virtual RealTensor dequantize(QTensor t) = 0;
};

/**
 * UniformQuantizer is the parent class for all uniform quantizers.
 * These quantization scheme will map float value uniformly to
 * the quantized value. For example, affine quantizer is
 * the most commonly used scheme in this category.
 */
struct CAFFE2_API UniformQuantizer : public Quantizer {
  explicit UniformQuantizer(QScheme qscheme) : Quantizer(qscheme) {}
};

/**
 * NonUniformQuantizer is the parent class for all non-uniform quantizers.
 * These quantization scheme may map float value non-uniformly to the quantized
 * value. K-means quantization is a representative example in this category.
 */
struct CAFFE2_API NonUniformQuantizer : public Quantizer {
  explicit NonUniformQuantizer(QScheme qscheme) : Quantizer(qscheme) {}
};

// There is also StochasticQuantizer which is uniform but not affine

/**
 * AffineQuantizer uses affine transformation to do quantization.
 *
 * For quantize:
 * Y = clamp((X * scale + zero_point, min, max)
 * For dequantize:
 * X = (Y - zero_point) / scale
 */
struct CAFFE2_API AffineQuantizer : public UniformQuantizer {
  explicit AffineQuantizer(QScheme qscheme) : UniformQuantizer(qscheme) {}
};

/**
 * SymmetricQuantizer is similar to AffineQuantizer except that it
 * does not have zero_point
 *
 * For quantize:
 * Y = clamp(X * scale, min, max)
 * For dequantize:
 * X = Y / scale
 */
struct CAFFE2_API SymmetricQuantizer : public UniformQuantizer {
  explicit SymmetricQuantizer(QScheme qscheme) : UniformQuantizer(qscheme) {}
};

/**
 * PerTensorSymmetricQuantizer stores a single scale number which is
 * used for quantizing all the values in the given Tensor
 */
struct CAFFE2_API PerTensorSymmetricQuantizer : public SymmetricQuantizer {
  explicit PerTensorSymmetricQuantizer(float scale)
      : SymmetricQuantizer(kPerTensorSymmetric), scale_(scale) {}
  float scale_{1.0};
};

/**
 * PerChannelSymmetricQuantizer stores a vector of scale number and
 * applys symmetric quantization using different scales on each channel.
 *
 * Also note that per channel quantization is mostly applied to output channels
 * of weights since per-input channel of weight quantization or per-channel
 * quantization for activations can't be efficiently supported in most of
 * processors since it requires each multiplication result within a single
 * dot-product to have a different scale.
 */
struct CAFFE2_API PerChannelSymmetricQuantizer : public SymmetricQuantizer {
  explicit PerChannelSymmetricQuantizer(
      const std::vector<float>& scales,
      const std::vector<int64_t>& axis)
      : SymmetricQuantizer(kPerChannelSymmetric), scales_(scales), axis_(axis) {
    AT_CHECK(
        axis_.size() == 1,
        "Per channel symmetric quantization in multiple axis is not supported yet.");
  }

  std::vector<float> scales() const {
    return scales_;
  }

  std::vector<int64_t> axis() const {
    return axis_;
  }

 private:
  const std::vector<float> scales_;
  const std::vector<int64_t> axis_;
};

/**
 * PerTensorAffineQuantizer stores a scale and a zero_point, which is used for
 * all the values in the Tensor.
 */
struct CAFFE2_API PerTensorAffineQuantizer : public AffineQuantizer {
  explicit PerTensorAffineQuantizer(float scale, uint8_t zero_point)
      : AffineQuantizer(kPerTensorAffine),
        scale_(scale),
        zero_point_(zero_point) {}

  QTensor quantize(RealTensor tensor) override;
  RealTensor dequantize(QTensor tensor) override;

  float scale() const {
    return scale_;
  }

  uint8_t zero_point() const {
    return zero_point_;
  }

 private:
  const float scale_;
  const uint8_t zero_point_;
};

/**
 * PerChannelAffineQuantizer is the same as PerTensorAffineQuantizer
 * except that we have an independent scale and zero_point parameter
 * for each channel.
 */
struct CAFFE2_API PerChannelAffineQuantizer : public AffineQuantizer {
  explicit PerChannelAffineQuantizer(
      const std::vector<float>& scales,
      const std::vector<uint8_t>& zero_points,
      const std::vector<int64_t>& axis)
      : AffineQuantizer(kPerChannelAffine),
        scales_(scales),
        zero_points_(zero_points),
        axis_(axis) {
    AT_CHECK(
        axis_.size() == 1,
        "Per channel affine quantization in multiple axis is not supported yet.");
  }

  std::vector<float> scales() const {
    return scales_;
  }

  std::vector<uint8_t> zero_points() const {
    return zero_points_;
  }

  std::vector<int64_t> axis() const {
    return axis_;
  }

 private:
  const std::vector<float> scales_;
  const std::vector<uint8_t> zero_points_;
  const std::vector<int64_t> axis_;
};

// This is an internal utility function for getting at the QTensorImpl,
// You should only use this for writing low level
// setters/getters for QTensorImpl fields; otherwise, you should use
// the low level setters/getters that were implemented using this.
// This may be called repeatedly, so make sure it's pretty cheap.
CAFFE2_API QTensorImpl* get_qtensorimpl(const QTensor& self);

// Quantize a float value into a uint8 value given scale and zero_point
CAFFE2_API qint8 quantize_uint8(float scale, uint8_t zero_point, float value);

// double and int64_t are because of the native function API, we only have these
// argument types right now in native functions
CAFFE2_API QuantizerPtr
make_per_tensor_affine_quantizer(double scale, int64_t zero_point);

// Create a QTensor given arguments for normal Tensor and a quantizer
<<<<<<< HEAD
QTensor new_qtensor_cpu(
=======
CAFFE2_API QTensor new_qtensor_cpu(
>>>>>>> 2d0d1532
    IntArrayRef sizes,
    const TensorOptions& options,
    QuantizerPtr quantizer);

} // namespace at<|MERGE_RESOLUTION|>--- conflicted
+++ resolved
@@ -242,11 +242,7 @@
 make_per_tensor_affine_quantizer(double scale, int64_t zero_point);
 
 // Create a QTensor given arguments for normal Tensor and a quantizer
-<<<<<<< HEAD
-QTensor new_qtensor_cpu(
-=======
 CAFFE2_API QTensor new_qtensor_cpu(
->>>>>>> 2d0d1532
     IntArrayRef sizes,
     const TensorOptions& options,
     QuantizerPtr quantizer);
