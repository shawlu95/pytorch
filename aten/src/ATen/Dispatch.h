--- conflicted
+++ resolved
@@ -14,14 +14,9 @@
 
 #define AT_QINT_PRIVATE_CASE_TYPE(enum_type, type, underlying_enum, underlying_type, ...) \
   case enum_type: {                                                     \
-<<<<<<< HEAD
-    const auto& UNDERLYING_TYPE = underlying_enum;                      \
-    using scalar_t = type;                                              \
-    using underlying_t = underlying_type;                               \
-=======
-    using scalar_t C10_UNUSED = type;                                              \
-    using underlying_t C10_UNUSED = underlying_type;                               \
->>>>>>> 08d93054
+    const auto& UNDERLYING_TYPE C10_UNUSED = underlying_enum;           \
+    using scalar_t C10_UNUSED = type;                                   \
+    using underlying_t C10_UNUSED = underlying_type;                    \
     return __VA_ARGS__();                                               \
   }
 
@@ -224,14 +219,14 @@
 
 #define AT_DISPATCH_QINT_TYPES(TYPE, NAME, ...)                         \
   [&] {                                                                 \
-    const auto& SCALAR_TYPE = TYPE;                                     \
+    const auto& SCALAR_TYPE C10_UNUSED = TYPE;                          \
     switch (TYPE) {                                                     \
       AT_QINT_PRIVATE_CASE_TYPE(                                        \
-          at::ScalarType::QInt8, qint8, kChar, int8_t, __VA_ARGS__)      \
+          kQInt8, qint8, kChar, int8_t, __VA_ARGS__)                    \
       AT_QINT_PRIVATE_CASE_TYPE(                                        \
-          at::ScalarType::QUInt8, quint8, kByte, uint8_t, __VA_ARGS__)   \
+          kQUInt8, quint8, kByte, uint8_t, __VA_ARGS__)                 \
       AT_QINT_PRIVATE_CASE_TYPE(                                        \
-          at::ScalarType::QInt32, qint32, kInt, int, __VA_ARGS__)        \
+          kQInt32, qint32, kInt, int, __VA_ARGS__)                      \
       default:                                                          \
         AT_ERROR(#NAME, " not implemented for '", toString(TYPE), "'"); \
     }                                                                   \
