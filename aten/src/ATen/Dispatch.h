#pragma once

#include <ATen/core/Tensor.h>
#include <c10/util/Half.h>
#include <c10/util/Exception.h>
#include <ATen/core/DeprecatedTypeProperties.h>

#define AT_PRIVATE_CASE_TYPE(enum_type, type, ...) \
  case enum_type: {                                \
    using scalar_t = type;                         \
    return __VA_ARGS__();                          \
  }

#define AT_QINT_PRIVATE_CASE_TYPE(enum_type, type, underlying_type, ...) \
  case enum_type: {                                                     \
    using scalar_t = type;                                              \
    using underlying_t = underlying_type;                               \
    __attribute__ ((scalar_t))                                          \
    __attribute__ ((underlying_t))                                      \
    return __VA_ARGS__();                                               \
  }

namespace detail {

template <at::ScalarType N>
struct ScalarTypeToCType;

template<>
struct ScalarTypeToCType<at::ScalarType::Half> {
  using type = at::Half;

  // This is a workaround for the CUDA bug which prevents ::detail::ScalarTypeToCType<T>::type being used directly
  // due to ambiguous reference which can't to be resolved. For some reason it cant pick between at::detail and at::cuda::detail.
  // For repro example, please see: https://gist.github.com/izdeby/952ae7cf256ddb740a73776d39a7e7ba
  // TODO: remove once the bug is fixed.
  static at::Half t;
};

template<>
struct ScalarTypeToCType<at::ScalarType::Bool> {
  using type = bool;

  // This is a workaround for the CUDA bug which prevents ::detail::ScalarTypeToCType<T>::type being used directly
  // due to ambiguous reference which can't to be resolved. For some reason it cant pick between at::detail and at::cuda::detail.
  // For repro example, please see: https://gist.github.com/izdeby/952ae7cf256ddb740a73776d39a7e7ba
  // TODO: remove once the bug is fixed.
  static bool t;
};

inline at::ScalarType scalar_type(at::ScalarType s) {
  return s;
}

C10_DEPRECATED_MESSAGE("passing at::DeprecatedTypeProperties to an AT_DISPATCH macro is deprecated, " \
                       "pass an at::ScalarType instead")
inline at::ScalarType scalar_type(const at::DeprecatedTypeProperties &t) {
  return t.scalarType();
}

C10_DEPRECATED_MESSAGE("AT_DISPATCH_ALL_TYPES_AND_HALF is deprecated, " \
                       "use AT_DISPATCH_ALL_TYPES_AND(at::ScalarType::Half, ...) instead")
inline void deprecated_AT_DISPATCH_ALL_TYPES_AND_HALF() {}

C10_DEPRECATED_MESSAGE("AT_DISPATCH_ALL_TYPES_AND_HALF_AND_COMPLEX is deprecated, "            \
                       "use AT_DISPATCH_ALL_TYPES_AND_COMPLEX_AND(at::ScalarType::Half, ...) " \
                       "instead")
inline void deprecated_AT_DISPATCH_ALL_TYPES_AND_HALF_AND_COMPLEX() {}

}

// The AT_DISPATCH_* family of macros provides the ability to
// conveniently generate specializations of a kernel over all of the
// dtypes we care about in PyTorch.  We call it "dispatch" because
// we are "dispatching" to the correct, dtype-specific kernel.
//
// A standard usage looks like:
//
//      AT_DISPATCH_ALL_TYPES(self.scalar_type(), "op_name", [&] {
//          // Your code here, with 'scalar_t' now defined to
//          // be the dtype in question
//      })
//
// There are many variations of this macro, so it's important to
// understand exactly /which/ dtypes you want to get instantiated, as
// well as what the "default" set is.
//
// The default set of dtypes that are instantiated (e.g., by
// AT_DISPATCH_ALL_TYPES) are floating point types (float, double),
// and integral types (int32_t, int64_t, int16_t, int8_t, uint8_t),
// but NOT booleans (bool), half-precision floats (Half) or
// complex number (std::complex<float>, std::complex<double>).
// This "cut" is somewhat historical (the default types are the
// ones that TH historically supported), but it also reflects the
// fact that the non-default types are "poorly" behaved (booleans
// are NOT integers mod 2, half precision operations ~essentially
// don't exist on CPU, complex numbers are an experimental application).
//
// Here are the questions you should generally ask to decide which
// dispatch you want:
//
// 1. Is this an integral or floating point specific operation?
//    (If so, you'll want one of the FLOATING or INTEGRAL macros.)
//
// 2. Should half be supported?  (If you're on CPU, the answer is almost
//    definitely no.  If you do want support, use one of the AND_HALF
//    macros)
//
// Much rarer situations:
//
// 3. Should bool be supported?  (You often have to write your kernel
//    differently if arithmetic operations are involved.)  If so,
//    Use AT_DISPATCH_ALL_TYPES_AND along with ScalarType::Bool
//
// 4. Should complex be supported?  The answer is almost always no,
//    unless you are working on "generic" code that should work on
//    all dtypes.


// NB: the the_type variable is not used, but we have kept it for
// backwards compatibility.  It's probably not used by anyone though;
// but we're just being safe (and it doesn't hurt.)  Note we must
// use it to shut up warnings about unused store.

#define AT_DISPATCH_FLOATING_TYPES(TYPE, NAME, ...)                          \
  [&] {                                                                      \
    const auto& the_type = TYPE;                                             \
    /* don't use TYPE again in case it is an expensive or side-effect op */  \
    at::ScalarType _st = ::detail::scalar_type(the_type);                    \
    switch (_st) {                                                           \
      AT_PRIVATE_CASE_TYPE(at::ScalarType::Double, double, __VA_ARGS__)      \
      AT_PRIVATE_CASE_TYPE(at::ScalarType::Float, float, __VA_ARGS__)        \
      default:                                                               \
        AT_ERROR(#NAME, " not implemented for '", toString(_st), "'");       \
    }                                                                        \
  }()

#define AT_DISPATCH_FLOATING_TYPES_AND_HALF(TYPE, NAME, ...)                 \
  [&] {                                                                      \
    const auto& the_type = TYPE;                                             \
    /* don't use TYPE again in case it is an expensive or side-effect op */  \
    at::ScalarType _st = ::detail::scalar_type(the_type);                    \
    switch (_st) {                                                           \
      AT_PRIVATE_CASE_TYPE(at::ScalarType::Double, double, __VA_ARGS__)      \
      AT_PRIVATE_CASE_TYPE(at::ScalarType::Float, float, __VA_ARGS__)        \
      AT_PRIVATE_CASE_TYPE(at::ScalarType::Half, at::Half, __VA_ARGS__)      \
      default:                                                               \
        AT_ERROR(#NAME, " not implemented for '", toString(_st), "'");       \
    }                                                                        \
  }()

#define AT_DISPATCH_FLOATING_AND_COMPLEX_TYPES(TYPE, NAME, ...)              \
  [&] {                                                                      \
    const auto& the_type = TYPE;                                             \
    /* don't use TYPE again in case it is an expensive or side-effect op */  \
    at::ScalarType _st = ::detail::scalar_type(the_type);                    \
    switch (_st) {                                                           \
      AT_PRIVATE_CASE_TYPE(at::ScalarType::Double, double, __VA_ARGS__)      \
      AT_PRIVATE_CASE_TYPE(at::ScalarType::Float, float, __VA_ARGS__)        \
      AT_PRIVATE_CASE_TYPE(at::ScalarType::Half, at::Half, __VA_ARGS__)      \
      AT_PRIVATE_CASE_TYPE(                                                  \
          at::ScalarType::ComplexDouble, std::complex<double>, __VA_ARGS__)  \
      AT_PRIVATE_CASE_TYPE(                                                  \
          at::ScalarType::ComplexFloat, std::complex<float>, __VA_ARGS__)    \
      AT_PRIVATE_CASE_TYPE(                                                  \
          at::ScalarType::ComplexHalf, std::complex<at::Half>, __VA_ARGS__)  \
      default:                                                               \
        AT_ERROR(#NAME, " not implemented for '", toString(_st), "'");       \
    }                                                                        \
  }()

#define AT_DISPATCH_INTEGRAL_TYPES(TYPE, NAME, ...)                          \
  [&] {                                                                      \
    const auto& the_type = TYPE;                                             \
    /* don't use TYPE again in case it is an expensive or side-effect op */  \
    at::ScalarType _st = ::detail::scalar_type(the_type);                    \
    switch (_st) {                                                           \
      AT_PRIVATE_CASE_TYPE(at::ScalarType::Byte, uint8_t, __VA_ARGS__)       \
      AT_PRIVATE_CASE_TYPE(at::ScalarType::Char, int8_t, __VA_ARGS__)        \
      AT_PRIVATE_CASE_TYPE(at::ScalarType::Int, int32_t, __VA_ARGS__)        \
      AT_PRIVATE_CASE_TYPE(at::ScalarType::Long, int64_t, __VA_ARGS__)       \
      AT_PRIVATE_CASE_TYPE(at::ScalarType::Short, int16_t, __VA_ARGS__)      \
      default:                                                               \
        AT_ERROR(#NAME, " not implemented for '", toString(_st), "'");       \
    }                                                                        \
  }()

#define AT_DISPATCH_ALL_TYPES(TYPE, NAME, ...)                               \
  [&] {                                                                      \
    const auto& the_type = TYPE;                                             \
    /* don't use TYPE again in case it is an expensive or side-effect op  */ \
    at::ScalarType _st = ::detail::scalar_type(the_type);                    \
    switch (_st) {                                                           \
      AT_PRIVATE_CASE_TYPE(at::ScalarType::Byte, uint8_t, __VA_ARGS__)       \
      AT_PRIVATE_CASE_TYPE(at::ScalarType::Char, int8_t, __VA_ARGS__)        \
      AT_PRIVATE_CASE_TYPE(at::ScalarType::Double, double, __VA_ARGS__)      \
      AT_PRIVATE_CASE_TYPE(at::ScalarType::Float, float, __VA_ARGS__)        \
      AT_PRIVATE_CASE_TYPE(at::ScalarType::Int, int32_t, __VA_ARGS__)        \
      AT_PRIVATE_CASE_TYPE(at::ScalarType::Long, int64_t, __VA_ARGS__)       \
      AT_PRIVATE_CASE_TYPE(at::ScalarType::Short, int16_t, __VA_ARGS__)      \
      default:                                                               \
        AT_ERROR(#NAME, " not implemented for '", toString(_st), "'");       \
    }                                                                        \
  }()

#define AT_DISPATCH_COMPLEX_TYPES(TYPE, NAME, ...)                           \
  [&] {                                                                      \
    const auto& the_type = TYPE;                                             \
    /* don't use TYPE again in case it is an expensive or side-effect op */  \
    at::ScalarType _st = ::detail::scalar_type(the_type);                    \
    switch (_st) {                                                           \
      AT_PRIVATE_CASE_TYPE(                                                  \
          at::ScalarType::ComplexFloat, std::complex<float>, __VA_ARGS__)    \
      AT_PRIVATE_CASE_TYPE(                                                  \
          at::ScalarType::ComplexDouble, std::complex<double>, __VA_ARGS__)  \
      default:                                                               \
        AT_ERROR(#NAME, " not implemented for '", toString(_st), "'");       \
    }                                                                        \
  }()

#define AT_DISPATCH_QINT_TYPES(TYPE, NAME, ...)                         \
  [&] {                                                                 \
    switch (TYPE) {                                                     \
<<<<<<< HEAD
      AT_QINT_PRIVATE_CASE_TYPE(                                        \
          at::ScalarType::QInt8, qint8, int8_t, __VA_ARGS__)            \
      AT_QINT_PRIVATE_CASE_TYPE(                                        \
          at::ScalarType::QUInt8, quint8, uint8_t, __VA_ARGS__)         \
      AT_QINT_PRIVATE_CASE_TYPE(                                        \
          at::ScalarType::QInt32, qint32, int, __VA_ARGS__)             \
=======
      AT_PRIVATE_CASE_TYPE(                                             \
          at::ScalarType::QInt8, qint8, __VA_ARGS__)                    \
      AT_PRIVATE_CASE_TYPE(                                             \
          at::ScalarType::QUInt8, quint8, __VA_ARGS__)                  \
      AT_PRIVATE_CASE_TYPE(                                             \
          at::ScalarType::QInt32, qint32, __VA_ARGS__)                  \
>>>>>>> 036a159f
      default:                                                          \
        AT_ERROR(#NAME, " not implemented for '", toString(TYPE), "'"); \
    }                                                                   \
  }()

#define AT_DISPATCH_ALL_TYPES_AND_COMPLEX(TYPE, NAME, ...)                   \
  [&] {                                                                      \
    const auto& the_type = TYPE;                                             \
    /* don't use TYPE again in case it is an expensive or side-effect op*/   \
    at::ScalarType _st = ::detail::scalar_type(the_type);                    \
    switch (_st) {                                                           \
      AT_PRIVATE_CASE_TYPE(at::ScalarType::Byte, uint8_t, __VA_ARGS__)       \
      AT_PRIVATE_CASE_TYPE(at::ScalarType::Char, int8_t, __VA_ARGS__)        \
      AT_PRIVATE_CASE_TYPE(at::ScalarType::Double, double, __VA_ARGS__)      \
      AT_PRIVATE_CASE_TYPE(at::ScalarType::Float, float, __VA_ARGS__)        \
      AT_PRIVATE_CASE_TYPE(at::ScalarType::Int, int32_t, __VA_ARGS__)        \
      AT_PRIVATE_CASE_TYPE(at::ScalarType::Long, int64_t, __VA_ARGS__)       \
      AT_PRIVATE_CASE_TYPE(at::ScalarType::Short, int16_t, __VA_ARGS__)      \
      AT_PRIVATE_CASE_TYPE(                                                  \
          at::ScalarType::ComplexFloat, std::complex<float>, __VA_ARGS__)    \
      AT_PRIVATE_CASE_TYPE(                                                  \
          at::ScalarType::ComplexDouble, std::complex<double>, __VA_ARGS__)  \
      default:                                                               \
        AT_ERROR(#NAME, " not implemented for '", toString(_st), "'"); \
    }                                                                        \
  }()

#define AT_DISPATCH_ALL_TYPES_AND(SCALARTYPE, TYPE, NAME, ...)                                            \
  [&] {                                                                                                   \
    switch (TYPE) {                                                                                       \
      AT_PRIVATE_CASE_TYPE(at::ScalarType::Byte, uint8_t, __VA_ARGS__)                                    \
      AT_PRIVATE_CASE_TYPE(at::ScalarType::Char, int8_t, __VA_ARGS__)                                     \
      AT_PRIVATE_CASE_TYPE(at::ScalarType::Double, double, __VA_ARGS__)                                   \
      AT_PRIVATE_CASE_TYPE(at::ScalarType::Float, float, __VA_ARGS__)                                     \
      AT_PRIVATE_CASE_TYPE(at::ScalarType::Int, int32_t, __VA_ARGS__)                                     \
      AT_PRIVATE_CASE_TYPE(at::ScalarType::Long, int64_t, __VA_ARGS__)                                    \
      AT_PRIVATE_CASE_TYPE(at::ScalarType::Short, int16_t, __VA_ARGS__)                                   \
      AT_PRIVATE_CASE_TYPE(SCALARTYPE, decltype(::detail::ScalarTypeToCType<SCALARTYPE>::t), __VA_ARGS__) \
      default:                                                                                            \
        AT_ERROR(#NAME, " not implemented for '", toString(TYPE), "'");                                   \
    }                                                                                                     \
  }()

#define AT_DISPATCH_ALL_TYPES_AND2(SCALARTYPE1, SCALARTYPE2, TYPE, NAME, ...)                               \
  [&] {                                                                                                     \
    switch (TYPE) {                                                                                         \
      AT_PRIVATE_CASE_TYPE(at::ScalarType::Byte, uint8_t, __VA_ARGS__)                                      \
      AT_PRIVATE_CASE_TYPE(at::ScalarType::Char, int8_t, __VA_ARGS__)                                       \
      AT_PRIVATE_CASE_TYPE(at::ScalarType::Double, double, __VA_ARGS__)                                     \
      AT_PRIVATE_CASE_TYPE(at::ScalarType::Float, float, __VA_ARGS__)                                       \
      AT_PRIVATE_CASE_TYPE(at::ScalarType::Int, int32_t, __VA_ARGS__)                                       \
      AT_PRIVATE_CASE_TYPE(at::ScalarType::Long, int64_t, __VA_ARGS__)                                      \
      AT_PRIVATE_CASE_TYPE(at::ScalarType::Short, int16_t, __VA_ARGS__)                                     \
      AT_PRIVATE_CASE_TYPE(SCALARTYPE1, decltype(::detail::ScalarTypeToCType<SCALARTYPE1>::t), __VA_ARGS__) \
      AT_PRIVATE_CASE_TYPE(SCALARTYPE2, decltype(::detail::ScalarTypeToCType<SCALARTYPE2>::t), __VA_ARGS__) \
      default:                                                                                              \
        AT_ERROR(#NAME, " not implemented for '", toString(TYPE), "'");                                     \
    }                                                                                                       \
  }()

#define AT_DISPATCH_ALL_TYPES_AND_COMPLEX_AND(SCALARTYPE1, SCALARTYPE2, TYPE, NAME, ...)                    \
  [&] {                                                                                                     \
    switch (TYPE) {                                                                                         \
      AT_PRIVATE_CASE_TYPE(at::ScalarType::Byte, uint8_t, __VA_ARGS__)                                      \
      AT_PRIVATE_CASE_TYPE(at::ScalarType::Char, int8_t, __VA_ARGS__)                                       \
      AT_PRIVATE_CASE_TYPE(at::ScalarType::Double, double, __VA_ARGS__)                                     \
      AT_PRIVATE_CASE_TYPE(at::ScalarType::Float, float, __VA_ARGS__)                                       \
      AT_PRIVATE_CASE_TYPE(at::ScalarType::Int, int32_t, __VA_ARGS__)                                       \
      AT_PRIVATE_CASE_TYPE(at::ScalarType::Long, int64_t, __VA_ARGS__)                                      \
      AT_PRIVATE_CASE_TYPE(at::ScalarType::Short, int16_t, __VA_ARGS__)                                     \
      AT_PRIVATE_CASE_TYPE(SCALARTYPE1, decltype(::detail::ScalarTypeToCType<SCALARTYPE1>::t), __VA_ARGS__) \
      AT_PRIVATE_CASE_TYPE(SCALARTYPE2, decltype(::detail::ScalarTypeToCType<SCALARTYPE2>::t), __VA_ARGS__) \
      AT_PRIVATE_CASE_TYPE(                                                                                 \
          at::ScalarType::ComplexFloat, std::complex<float>, __VA_ARGS__)                                   \
      AT_PRIVATE_CASE_TYPE(                                                                                 \
          at::ScalarType::ComplexDouble, std::complex<double>, __VA_ARGS__)                                 \
      default:                                                                                              \
        AT_ERROR(#NAME, " not implemented for '", TYPE, "'");                                               \
    }                                                                                                       \
  }()

// ----------------------------------------------------------------------------
// DEPRECATED MACROS, DON'T USE THESE
// ----------------------------------------------------------------------------

#define AT_DISPATCH_ALL_TYPES_AND_HALF(TYPE, NAME, ...)                      \
  [&] {                                                                      \
    detail::deprecated_AT_DISPATCH_ALL_TYPES_AND_HALF();                     \
    const auto& the_type = TYPE;                                             \
    /* don't use TYPE again in case it is an expensive or side-effect op */  \
    at::ScalarType _st = ::detail::scalar_type(the_type);                    \
    switch (_st) {                                                           \
      AT_PRIVATE_CASE_TYPE(at::ScalarType::Byte, uint8_t, __VA_ARGS__)       \
      AT_PRIVATE_CASE_TYPE(at::ScalarType::Char, int8_t, __VA_ARGS__)        \
      AT_PRIVATE_CASE_TYPE(at::ScalarType::Double, double, __VA_ARGS__)      \
      AT_PRIVATE_CASE_TYPE(at::ScalarType::Float, float, __VA_ARGS__)        \
      AT_PRIVATE_CASE_TYPE(at::ScalarType::Int, int32_t, __VA_ARGS__)        \
      AT_PRIVATE_CASE_TYPE(at::ScalarType::Long, int64_t, __VA_ARGS__)       \
      AT_PRIVATE_CASE_TYPE(at::ScalarType::Short, int16_t, __VA_ARGS__)      \
      AT_PRIVATE_CASE_TYPE(at::ScalarType::Half, at::Half, __VA_ARGS__)      \
      default:                                                               \
        AT_ERROR(#NAME, " not implemented for '", toString(_st), "'");       \
    }                                                                        \
  }()

#define AT_DISPATCH_ALL_TYPES_AND_HALF_AND_COMPLEX(TYPE, NAME, ...)          \
  [&] {                                                                      \
    detail::deprecated_AT_DISPATCH_ALL_TYPES_AND_HALF_AND_COMPLEX()          \
    const auto& the_type = TYPE;                                             \
    /* don't use TYPE again in case it is an expensive or side-effect op */  \
    at::ScalarType _st = ::detail::scalar_type(the_type);                    \
    switch (_st) {                                                           \
      AT_PRIVATE_CASE_TYPE(at::ScalarType::Byte, uint8_t, __VA_ARGS__)       \
      AT_PRIVATE_CASE_TYPE(at::ScalarType::Char, int8_t, __VA_ARGS__)        \
      AT_PRIVATE_CASE_TYPE(at::ScalarType::Double, double, __VA_ARGS__)      \
      AT_PRIVATE_CASE_TYPE(at::ScalarType::Float, float, __VA_ARGS__)        \
      AT_PRIVATE_CASE_TYPE(at::ScalarType::Int, int32_t, __VA_ARGS__)        \
      AT_PRIVATE_CASE_TYPE(at::ScalarType::Long, int64_t, __VA_ARGS__)       \
      AT_PRIVATE_CASE_TYPE(at::ScalarType::Short, int16_t, __VA_ARGS__)      \
      AT_PRIVATE_CASE_TYPE(at::ScalarType::Half, at::Half, __VA_ARGS__)      \
      AT_PRIVATE_CASE_TYPE(                                                  \
          at::ScalarType::ComplexFloat, std::complex<float>, __VA_ARGS__)    \
      AT_PRIVATE_CASE_TYPE(                                                  \
          at::ScalarType::ComplexDouble, std::complex<double>, __VA_ARGS__)  \
      default:                                                               \
        AT_ERROR(#NAME, " not implemented for '", toString(_st), "'");       \
    }                                                                        \
  }()<|MERGE_RESOLUTION|>--- conflicted
+++ resolved
@@ -1,6 +1,7 @@
 #pragma once
 
 #include <ATen/core/Tensor.h>
+#include <c10/macros/Macros.h>
 #include <c10/util/Half.h>
 #include <c10/util/Exception.h>
 #include <ATen/core/DeprecatedTypeProperties.h>
@@ -13,10 +14,8 @@
 
 #define AT_QINT_PRIVATE_CASE_TYPE(enum_type, type, underlying_type, ...) \
   case enum_type: {                                                     \
-    using scalar_t = type;                                              \
-    using underlying_t = underlying_type;                               \
-    __attribute__ ((scalar_t))                                          \
-    __attribute__ ((underlying_t))                                      \
+    using scalar_t C10_UNUSED = type;                                              \
+    using underlying_t C10_UNUSED = underlying_type;                               \
     return __VA_ARGS__();                                               \
   }
 
@@ -220,21 +219,12 @@
 #define AT_DISPATCH_QINT_TYPES(TYPE, NAME, ...)                         \
   [&] {                                                                 \
     switch (TYPE) {                                                     \
-<<<<<<< HEAD
       AT_QINT_PRIVATE_CASE_TYPE(                                        \
           at::ScalarType::QInt8, qint8, int8_t, __VA_ARGS__)            \
       AT_QINT_PRIVATE_CASE_TYPE(                                        \
           at::ScalarType::QUInt8, quint8, uint8_t, __VA_ARGS__)         \
       AT_QINT_PRIVATE_CASE_TYPE(                                        \
           at::ScalarType::QInt32, qint32, int, __VA_ARGS__)             \
-=======
-      AT_PRIVATE_CASE_TYPE(                                             \
-          at::ScalarType::QInt8, qint8, __VA_ARGS__)                    \
-      AT_PRIVATE_CASE_TYPE(                                             \
-          at::ScalarType::QUInt8, quint8, __VA_ARGS__)                  \
-      AT_PRIVATE_CASE_TYPE(                                             \
-          at::ScalarType::QInt32, qint32, __VA_ARGS__)                  \
->>>>>>> 036a159f
       default:                                                          \
         AT_ERROR(#NAME, " not implemented for '", toString(TYPE), "'"); \
     }                                                                   \
