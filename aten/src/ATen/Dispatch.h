--- conflicted
+++ resolved
@@ -217,26 +217,13 @@
 
 #define AT_DISPATCH_QINT_TYPES(TYPE, NAME, ...)                         \
   [&] {                                                                 \
-<<<<<<< HEAD
-    const auto& the_type = TYPE;                                        \
-    (void)the_type;                                                     \
-    at::ScalarType _st = ::detail::scalar_type(TYPE);                   \
-    switch (_st) {                                                      \
+  switch (TYPE) {                                                       \
       AT_QINT_PRIVATE_CASE_TYPE(                                        \
           at::ScalarType::QInt8, qint8, int8_t, __VA_ARGS__)            \
         AT_QINT_PRIVATE_CASE_TYPE(                                      \
             at::ScalarType::QUInt8, quint8, uint8_t, __VA_ARGS__)       \
         AT_QINT_PRIVATE_CASE_TYPE(                                      \
             at::ScalarType::QInt32, qint32, int, __VA_ARGS__)           \
-=======
-    switch (TYPE) {                                                     \
-      AT_PRIVATE_CASE_TYPE(                                             \
-          at::ScalarType::QInt8, qint8, __VA_ARGS__)                    \
-      AT_PRIVATE_CASE_TYPE(                                             \
-          at::ScalarType::QUInt8, quint8, __VA_ARGS__)                  \
-      AT_PRIVATE_CASE_TYPE(                                             \
-          at::ScalarType::QInt32, qint32, __VA_ARGS__)                  \
->>>>>>> 9b104c1a
       default:                                                          \
         AT_ERROR(#NAME, " not implemented for '", toString(TYPE), "'");  \
     }                                                                   \
