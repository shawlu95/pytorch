--- conflicted
+++ resolved
@@ -83,11 +83,8 @@
   SparseCUDALong,
   SparseCUDAShort,
   SparseCUDAQInt8,
-<<<<<<< HEAD
   AffineCPUQInt8,
   PerChannelAffineCPUQInt8,
-=======
->>>>>>> 862aff64
   MSNPUBool,
   MSNPUByte,
   MSNPUChar,
