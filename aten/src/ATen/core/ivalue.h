#pragma once

#include <ATen/core/blob.h>
#include <c10/util/intrusive_ptr.h>
<<<<<<< HEAD
#include <c10/util/TypeList.h>
=======
>>>>>>> 5f8e849d
#include <ATen/core/Tensor.h>

namespace torch {
namespace jit {
namespace script {
struct Function;
}
} // namespace jit
} // namespace torch
namespace c10 {
template<class Key, class Value> class Dict;
struct IValue;
namespace ivalue {
struct Tuple;
template<class Elem> struct List;
using IntList = List<int64_t>;
using TensorList = List<at::Tensor>;
using DoubleList = List<double>;
using BoolList = List<bool>;
using GenericList = List<IValue>;
struct Future;
struct ConstantString;
struct GenericDict;
struct Object;
}

// IValue is the generic tagged union used by the interpreter to hold
// all value types.
// It is a 16-byte object with an 8-byte payload and an 8-byte tag.
// The tag is currently 4 bytes to determine the type, and 1 byte
// to mark whether that type is a subtype of c10::intrusive_ptr_target and needs
// retain/release calls.

#define TORCH_FORALL_TAGS(_) \
  _(None) \
  _(Tensor) \
  _(Double) \
  _(Int) \
  _(Bool) \
  _(Tuple) \
  _(IntList) \
  _(DoubleList) \
  _(BoolList) \
  _(String) \
  _(TensorList) \
  _(Blob) \
  _(GenericList) \
  _(GenericDict) \
  _(Future) \
  _(Device) \
  _(Object)

struct CAFFE2_API IValue final {
  IValue()
  : payload{0}
  , tag(Tag::None)
  , is_intrusive_ptr(false) {}
  IValue(const IValue& rhs)
      : payload(rhs.payload),
        tag(rhs.tag),
        is_intrusive_ptr(rhs.is_intrusive_ptr) {
    if (is_intrusive_ptr) {
      c10::raw::intrusive_ptr::incref(payload.as_intrusive_ptr);
    }
  }
  IValue(IValue&& rhs) noexcept : IValue() {
    swap(rhs);
  }
  ~IValue() {
    if (is_intrusive_ptr) {
      c10::raw::intrusive_ptr::decref(payload.as_intrusive_ptr);
    }
  }
  IValue & operator=(IValue && rhs) & noexcept {
    IValue(std::move(rhs)).swap(*this); // this also sets rhs to None
    return *this;
  }
  IValue & operator=(IValue const & rhs) & {
    IValue(rhs).swap(*this);
    return *this;
  }

  template<class T> IValue(T x) {
    static_assert(!guts::false_t<T>::value, "Implicit conversions are disabled for IValues to avoid accidental casting to bool");
  }

  void dump() const;

  bool isAliasOf(const IValue& rhs) const {
    if (this->tag != rhs.tag) {
      // Trivially don't alias if the type is different
      return false;
    }

    if (!this->is_intrusive_ptr) {
      // Primitive types don't alias anything
      return false;
    }

    AT_ASSERT(rhs.is_intrusive_ptr);

    // Tensors should be compared based on internal storage
    if (this->isTensor()) {
      const auto thisTensor = this->toTensor();
      const auto rhsTensor = rhs.toTensor();
      return thisTensor.is_alias_of(rhsTensor);
    }

    // Other types can be compared by their ptr value
    return this->payload.as_intrusive_ptr == rhs.payload.as_intrusive_ptr;
  }
  void swap(IValue & rhs) noexcept {
    std::swap(payload, rhs.payload);
    std::swap(is_intrusive_ptr, rhs.is_intrusive_ptr);
    std::swap(tag, rhs.tag);
  }

  // Accessors for subtypes are arranged together below
  // While some of these accessors could be generated through templates,
  // we prefer to write them manually for clarity

  // Tensor
  IValue(at::Tensor t)
  : tag(Tag::Tensor), is_intrusive_ptr(t.defined())  {
    // Note: the undefined tensor is not refcounted, so while it
    // is tagged as a tensor, is_intrusive_ptr is set to false.
    // This is not an optional optimization: our incref call
    // *will not* do the right thing when called on an
    // undefined tensor.
    payload.as_intrusive_ptr = t.unsafeReleaseTensorImpl();
  }
  bool isTensor() const { return Tag::Tensor == tag; }
  at::Tensor toTensor() &&;
  at::Tensor toTensor() const &;

  const IValue& toIValue() const {
    return *this;
  }
  IValue& toIValue() {
    return *this;
  }

  IValue(intrusive_ptr<caffe2::Blob> blob)
  : tag(Tag::Blob), is_intrusive_ptr(true) {
    // TODO (after Tensor merge) If we pass in a Blob holding a Tensor, extract
    // and store it as a Tensor instead.
    payload.as_intrusive_ptr = blob.release();
  }
  bool isBlob() const {
    return Tag::Blob == tag;
  }
  c10::intrusive_ptr<caffe2::Blob> toBlob() &&;
  c10::intrusive_ptr<caffe2::Blob> toBlob() const &;

  // Tuple
  IValue(c10::intrusive_ptr<ivalue::Tuple> v);
  bool isTuple() const { return Tag::Tuple == tag; }
  c10::intrusive_ptr<ivalue::Tuple> toTuple() &&;
  c10::intrusive_ptr<ivalue::Tuple> toTuple() const &;

  // Double
  IValue(double d)
  : tag(Tag::Double), is_intrusive_ptr(false) {
    payload.as_double = d;
  }
  bool isDouble() const { return Tag::Double == tag; }
  double toDouble() const {
    AT_ASSERT(isDouble());
    return payload.as_double;
  }

  // Future
  IValue(c10::intrusive_ptr<ivalue::Future> v);
  bool isFuture() const { return Tag::Future == tag; }
  c10::intrusive_ptr<ivalue::Future> toFuture() &&;
  c10::intrusive_ptr<ivalue::Future> toFuture() const &;

  // Int
  IValue(int64_t i)
  : tag(Tag::Int), is_intrusive_ptr(false) {
    payload.as_int = i;
  }

  // allow you to pass literals (3, 4) without ambiguity
  IValue(int32_t i)
  : IValue(static_cast<int64_t>(i)) {}

  bool isInt() const { return Tag::Int == tag; }

  int64_t toInt() const {
    AT_ASSERT(isInt());
    return payload.as_int;
  }

  // Bool
  IValue(bool b)
  : tag(Tag::Bool), is_intrusive_ptr(false) {
    payload.as_bool = b;
  }
   bool isBool() const { return Tag::Bool == tag; }
   bool toBool() const {
    AT_ASSERT(isBool());
    return payload.as_bool;
  }

  // IntList
  IValue(c10::intrusive_ptr<ivalue::IntList> v);
  IValue(std::vector<int64_t> v);
  IValue(at::ArrayRef<int64_t> v)
  : IValue(v.vec()) {}
  bool isIntList() const { return Tag::IntList == tag; }
  c10::intrusive_ptr<ivalue::IntList> toIntList() &&;
  c10::intrusive_ptr<ivalue::IntList> toIntList() const &;

  const std::vector<int64_t>& toIntListRef() const;
  const std::vector<double>& toDoubleListRef() const;
  const std::vector<bool>& toBoolListRef() const;
  const std::vector<at::Tensor>& toTensorListRef() const;
  const std::vector<IValue>& toGenericListRef() const;
  const c10::Dict<IValue, IValue>& toGenericDictRef() const;
  const std::string& toStringRef() const;

  // ConstantString
  IValue(c10::intrusive_ptr<ivalue::ConstantString> v);
  IValue(std::string v);
  IValue(const char* v): IValue(std::string(v)) {}
  bool isString() const { return Tag::String == tag; }
  c10::intrusive_ptr<ivalue::ConstantString> toString() &&;
  c10::intrusive_ptr<ivalue::ConstantString> toString() const &;

  // DoubleList
  IValue(c10::intrusive_ptr<ivalue::DoubleList> v);
  IValue(std::vector<double> v);
  bool isDoubleList() const { return Tag::DoubleList == tag; }
  c10::intrusive_ptr<ivalue::DoubleList> toDoubleList() &&;
  c10::intrusive_ptr<ivalue::DoubleList> toDoubleList() const &;

  // BoolList
  IValue(c10::intrusive_ptr<ivalue::BoolList> v);
  IValue(std::vector<bool> v);
  bool isBoolList() const { return Tag::BoolList == tag; }
  c10::intrusive_ptr<ivalue::BoolList> toBoolList() &&;
  c10::intrusive_ptr<ivalue::BoolList> toBoolList() const &;

  //TensorList
  IValue(c10::intrusive_ptr<ivalue::TensorList> v);
  IValue(std::vector<at::Tensor> v);
  bool isTensorList() const { return Tag::TensorList == tag; }
  c10::intrusive_ptr<ivalue::TensorList> toTensorList() &&;
  c10::intrusive_ptr<ivalue::TensorList> toTensorList() const &;

  //GenericList
  IValue(c10::intrusive_ptr<ivalue::GenericList> v);
  IValue(std::vector<IValue> v);
  bool isGenericList() const { return Tag::GenericList == tag; }
  c10::intrusive_ptr<ivalue::GenericList> toGenericList() &&;
  c10::intrusive_ptr<ivalue::GenericList> toGenericList() const &;

  // GenericDict
  IValue(c10::intrusive_ptr<ivalue::GenericDict> v);
  IValue(c10::Dict<IValue, IValue> v);
  bool isGenericDict() const { return Tag::GenericDict == tag; }
  c10::intrusive_ptr<ivalue::GenericDict> toGenericDict() &&;
  c10::intrusive_ptr<ivalue::GenericDict> toGenericDict() const &;

  // ClassType
  IValue(c10::intrusive_ptr<ivalue::Object> v);
  bool isObject() const { return tag == Tag::Object; }
  c10::intrusive_ptr<ivalue::Object> toObject() &&;
  c10::intrusive_ptr<ivalue::Object> toObject() const & ;

  // None
  bool isNone() const {
    return Tag::None == tag;
  }
  std::string toNone() const {
    AT_ASSERT(isNone());
    return "None";
  }
  // Scalar, which gets encoded as either an Int or a Double
  IValue(at::Scalar s)
  : IValue() {
    if(s.isFloatingPoint()) {
      *this = s.toDouble();
    } else {
      *this = s.toLong();
    }
  }
  bool isScalar() const {
    return isDouble() || isInt();
  }
  at::Scalar toScalar() const {
    if(isDouble())
      return toDouble();
    else if(isInt())
      return toInt();
    throw std::runtime_error("IValue is not a Scalar");
  }

  // Device
  IValue(c10::Device d)
  : tag(Tag::Device), is_intrusive_ptr(false) {
    payload.as_device.type = d.type();
    payload.as_device.index = d.index();
  }
  bool isDevice() const { return Tag::Device == tag; }
  c10::Device toDevice() const {
    AT_ASSERT(isDevice());
    return c10::Device(payload.as_device.type, payload.as_device.index);
  }

  // ScalarType
  at::ScalarType toScalarType() const {
    return static_cast<at::ScalarType>(toInt());
  }

  // Layout
  at::Layout toLayout() const {
    return static_cast<at::Layout>(toInt());
  }

  // MemoryFormat
  at::MemoryFormat toMemoryFormat() const {
    return static_cast<at::MemoryFormat>(toInt());
  }


  // for debugging
  std::string tagKind() const {
    switch(tag) {
      #define DEFINE_CASE(x) case Tag::x: return #x;
      TORCH_FORALL_TAGS(DEFINE_CASE)
      #undef DEFINE_CASE
    }
    return "Invalid Tag";
  }

  // generic v.to<at::Tensor>() implementations
  // that can be used in special functions like pop/push
  // that use template meta-programming.
  // prefer the directly named methods when you can,
  // since they are simpler to understand

  // Note: if you get linker errors saying one of these is missing,
  // change it to ... && = delete; and you will see better error messages for why
  // However, we cannot commit this because some compiler versions barf on it.
  template<typename T>
  T to() &&;
  template<typename T>
  T to() const &;

  // ToOptional: convert a IValue to the Optional obj that accepts both T and None
  template<typename T>
  optional<T> toOptional();

  // this is a shallow comparison of two IValues to test the object identity
  bool isSameIdentity(const IValue& rhs) const;

  CAFFE2_API friend std::ostream& operator<<(
      std::ostream& out,
      const IValue& v);

  bool isPtrType() const {
    return is_intrusive_ptr;
  }

 private:
  // NOTE: IValue tags are intentionally private. In the future we may encode
  // this value different (e.g. using NaN boxing), and this would make it more
  // costly to determine the tag for all types vs just determining if something
  // is a particular type. Instead we want clients to use the `isX` methods when
  // possible. If for perf. reasons you really, absolutely, must have a jump
  // table, then we can revisit this.
  enum class Tag : uint32_t {
#define DEFINE_TAG(x) x,
    TORCH_FORALL_TAGS(DEFINE_TAG)
#undef DEFINE_TAG
  };

  template<class T, class NullType = c10::detail::intrusive_target_default_null_type<T>>
  c10::intrusive_ptr<T, NullType> moveToIntrusivePtr();
  template<typename T, class NullType = c10::detail::intrusive_target_default_null_type<T>>
  c10::intrusive_ptr<T, NullType> toIntrusivePtr() const;

  void clearToNone() {
    payload.as_int = 0;
    tag = Tag::None;
    is_intrusive_ptr = false;
  }
  union {
    int64_t as_int;
    double as_double;
    bool as_bool;
    c10::intrusive_ptr_target* as_intrusive_ptr;
    struct {
      DeviceType type;
      DeviceIndex index;
    } as_device;
  } payload;
  Tag tag;
  bool is_intrusive_ptr;
};

}

#include <ATen/core/ivalue_inl.h><|MERGE_RESOLUTION|>--- conflicted
+++ resolved
@@ -2,10 +2,7 @@
 
 #include <ATen/core/blob.h>
 #include <c10/util/intrusive_ptr.h>
-<<<<<<< HEAD
 #include <c10/util/TypeList.h>
-=======
->>>>>>> 5f8e849d
 #include <ATen/core/Tensor.h>
 
 namespace torch {
@@ -89,7 +86,7 @@
   }
 
   template<class T> IValue(T x) {
-    static_assert(!guts::false_t<T>::value, "Implicit conversions are disabled for IValues to avoid accidental casting to bool");
+    static_assert(guts::false_t<T>::value, "Implicit conversions are disabled for IValues to avoid accidental casting to bool");
   }
 
   void dump() const;
