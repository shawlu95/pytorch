#pragma once

#include <ATen/core/blob.h>
#include <c10/util/intrusive_ptr.h>
#include <ATen/core/Tensor.h>

namespace torch {
namespace jit {
namespace script {
struct Function;
}
} // namespace jit
} // namespace torch
namespace c10 {
template<class Key, class Value> class Dict;
struct IValue;
namespace ivalue {
struct Tuple;
template<class Elem> struct List;
using IntList = List<int64_t>;
using TensorList = List<at::Tensor>;
using DoubleList = List<double>;
using BoolList = List<bool>;
using GenericList = List<IValue>;
struct Future;
struct ConstantString;
struct GenericDict;
struct Object;
}

// IValue is the generic tagged union used by the interpreter to hold
// all value types.
// It is a 16-byte object with an 8-byte payload and an 8-byte tag.
// The tag is currently 4 bytes to determine the type, and 1 byte
// to mark whether that type is a subtype of c10::intrusive_ptr_target and needs
// retain/release calls.

#define TORCH_FORALL_TAGS(_) \
  _(None) \
  _(Tensor) \
  _(Double) \
  _(Int) \
  _(Bool) \
  _(Tuple) \
  _(IntList) \
  _(DoubleList) \
  _(BoolList) \
  _(String) \
  _(TensorList) \
  _(Blob) \
  _(GenericList) \
  _(GenericDict) \
  _(Future) \
  _(Device) \
  _(Object)

struct CAFFE2_API IValue final {
  IValue()
  : payload{0}
  , tag(Tag::None)
  , is_intrusive_ptr(false) {}
  IValue(const IValue& rhs)
      : payload(rhs.payload),
        tag(rhs.tag),
        is_intrusive_ptr(rhs.is_intrusive_ptr) {
    if (is_intrusive_ptr) {
      c10::raw::intrusive_ptr::incref(payload.as_intrusive_ptr);
    }
  }
  IValue(IValue&& rhs) noexcept : IValue() {
    swap(rhs);
  }
  ~IValue() {
    if (is_intrusive_ptr) {
      c10::raw::intrusive_ptr::decref(payload.as_intrusive_ptr);
    }
  }
  IValue & operator=(IValue && rhs) & noexcept {
    IValue(std::move(rhs)).swap(*this); // this also sets rhs to None
    return *this;
  }
  IValue & operator=(IValue const & rhs) & {
    IValue(rhs).swap(*this);
    return *this;
  }

  void dump() const;

  bool isAliasOf(const IValue& rhs) const {
    if (this->tag != rhs.tag) {
      // Trivially don't alias if the type is different
      return false;
    }

    if (!this->is_intrusive_ptr) {
      // Primitive types don't alias anything
      return false;
    }

    AT_ASSERT(rhs.is_intrusive_ptr);

    // Tensors should be compared based on internal storage
    if (this->isTensor()) {
      const auto thisTensor = this->toTensor();
      const auto rhsTensor = rhs.toTensor();
      return thisTensor.is_alias_of(rhsTensor);
    }

    // Other types can be compared by their ptr value
    return this->payload.as_intrusive_ptr == rhs.payload.as_intrusive_ptr;
  }
  void swap(IValue & rhs) noexcept {
    std::swap(payload, rhs.payload);
    std::swap(is_intrusive_ptr, rhs.is_intrusive_ptr);
    std::swap(tag, rhs.tag);
  }

  // Accessors for subtypes are arranged together below
  // While some of these accessors could be generated through templates,
  // we prefer to write them manually for clarity

  // Tensor
  IValue(at::Tensor t)
  : tag(Tag::Tensor), is_intrusive_ptr(t.defined())  {
    // Note: the undefined tensor is not refcounted, so while it
    // is tagged as a tensor, is_intrusive_ptr is set to false.
    // This is not an optional optimization: our incref call
    // *will not* do the right thing when called on an
    // undefined tensor.
    payload.as_intrusive_ptr = t.unsafeReleaseTensorImpl();
  }
  bool isTensor() const { return Tag::Tensor == tag; }
  at::Tensor toTensor() &&;
  at::Tensor toTensor() const &;

  const IValue& toIValue() const {
    return *this;
  }
  IValue& toIValue() {
    return *this;
  }

  IValue(intrusive_ptr<caffe2::Blob> blob)
  : tag(Tag::Blob), is_intrusive_ptr(true) {
    // TODO (after Tensor merge) If we pass in a Blob holding a Tensor, extract
    // and store it as a Tensor instead.
    payload.as_intrusive_ptr = blob.release();
  }
  bool isBlob() const {
    return Tag::Blob == tag;
  }
  c10::intrusive_ptr<caffe2::Blob> toBlob() &&;
  c10::intrusive_ptr<caffe2::Blob> toBlob() const &;

  // Tuple
  IValue(c10::intrusive_ptr<ivalue::Tuple> v);
  bool isTuple() const { return Tag::Tuple == tag; }
  c10::intrusive_ptr<ivalue::Tuple> toTuple() &&;
  c10::intrusive_ptr<ivalue::Tuple> toTuple() const &;

  // Double
  IValue(double d)
  : tag(Tag::Double), is_intrusive_ptr(false) {
    payload.as_double = d;
  }
  bool isDouble() const { return Tag::Double == tag; }
  double toDouble() const {
    AT_ASSERT(isDouble());
    return payload.as_double;
  }

  // Future
  IValue(c10::intrusive_ptr<ivalue::Future> v);
  bool isFuture() const { return Tag::Future == tag; }
  c10::intrusive_ptr<ivalue::Future> toFuture() &&;
  c10::intrusive_ptr<ivalue::Future> toFuture() const &;

  // Int
  IValue(int64_t i)
  : tag(Tag::Int), is_intrusive_ptr(false) {
    payload.as_int = i;
  }

  // allow you to pass literals (3, 4) without ambiguity
  IValue(int32_t i)
  : IValue(static_cast<int64_t>(i)) {}

  bool isInt() const { return Tag::Int == tag; }

  int64_t toInt() const {
    AT_ASSERT(isInt());
    return payload.as_int;
  }

  // Bool
  IValue(bool b)
  : tag(Tag::Bool), is_intrusive_ptr(false) {
    payload.as_bool = b;
  }
   bool isBool() const { return Tag::Bool == tag; }
   bool toBool() const {
    AT_ASSERT(isBool());
    return payload.as_bool;
  }

  // IntList
  IValue(c10::intrusive_ptr<ivalue::IntList> v);
  IValue(std::vector<int64_t> v);
  IValue(at::ArrayRef<int64_t> v)
  : IValue(v.vec()) {}
  bool isIntList() const { return Tag::IntList == tag; }
  c10::intrusive_ptr<ivalue::IntList> toIntList() &&;
  c10::intrusive_ptr<ivalue::IntList> toIntList() const &;

  const std::vector<int64_t>& toIntListRef() const;
  const std::vector<double>& toDoubleListRef() const;
  const std::vector<bool>& toBoolListRef() const;
  const std::vector<at::Tensor>& toTensorListRef() const;
  const std::vector<IValue>& toGenericListRef() const;
  const c10::Dict<IValue, IValue>& toGenericDictRef() const;
  const std::string& toStringRef() const;

  // ConstantString
  IValue(c10::intrusive_ptr<ivalue::ConstantString> v);
  IValue(std::string v);
  IValue(const char* v): IValue(std::string(v)) {}
  bool isString() const { return Tag::String == tag; }
  c10::intrusive_ptr<ivalue::ConstantString> toString() &&;
  c10::intrusive_ptr<ivalue::ConstantString> toString() const &;

  // DoubleList
  IValue(c10::intrusive_ptr<ivalue::DoubleList> v);
  IValue(std::vector<double> v);
  bool isDoubleList() const { return Tag::DoubleList == tag; }
  c10::intrusive_ptr<ivalue::DoubleList> toDoubleList() &&;
  c10::intrusive_ptr<ivalue::DoubleList> toDoubleList() const &;

  // BoolList
  IValue(c10::intrusive_ptr<ivalue::BoolList> v);
  IValue(std::vector<bool> v);
  bool isBoolList() const { return Tag::BoolList == tag; }
  c10::intrusive_ptr<ivalue::BoolList> toBoolList() &&;
  c10::intrusive_ptr<ivalue::BoolList> toBoolList() const &;

  //TensorList
  IValue(c10::intrusive_ptr<ivalue::TensorList> v);
  IValue(std::vector<at::Tensor> v);
  bool isTensorList() const { return Tag::TensorList == tag; }
  c10::intrusive_ptr<ivalue::TensorList> toTensorList() &&;
  c10::intrusive_ptr<ivalue::TensorList> toTensorList() const &;

  //GenericList
  IValue(c10::intrusive_ptr<ivalue::GenericList> v);
  IValue(std::vector<IValue> v);
  bool isGenericList() const { return Tag::GenericList == tag; }
  c10::intrusive_ptr<ivalue::GenericList> toGenericList() &&;
  c10::intrusive_ptr<ivalue::GenericList> toGenericList() const &;

  // GenericDict
  IValue(c10::intrusive_ptr<ivalue::GenericDict> v);
  IValue(c10::Dict<IValue, IValue> v);
  bool isGenericDict() const { return Tag::GenericDict == tag; }
  c10::intrusive_ptr<ivalue::GenericDict> toGenericDict() &&;
  c10::intrusive_ptr<ivalue::GenericDict> toGenericDict() const &;

  // ClassType
  IValue(c10::intrusive_ptr<ivalue::Object> v);
  bool isObject() const { return tag == Tag::Object; }
  c10::intrusive_ptr<ivalue::Object> toObject() &&;
  c10::intrusive_ptr<ivalue::Object> toObject() const & ;

  // None
  bool isNone() const {
    return Tag::None == tag;
  }
  std::string toNone() const {
    AT_ASSERT(isNone());
    return "None";
  }
  // Scalar, which gets encoded as either an Int or a Double
  IValue(at::Scalar s)
  : IValue() {
    if(s.isFloatingPoint()) {
      *this = s.toDouble();
    } else {
      *this = s.toLong();
    }
  }
  bool isScalar() const {
    return isDouble() || isInt();
  }
  at::Scalar toScalar() const {
    if(isDouble())
      return toDouble();
    else if(isInt())
      return toInt();
    throw std::runtime_error("IValue is not a Scalar");
  }

  // Device
  IValue(c10::Device d)
  : tag(Tag::Device), is_intrusive_ptr(false) {
    payload.as_device.type = d.type();
    payload.as_device.index = d.index();
  }
  bool isDevice() const { return Tag::Device == tag; }
  c10::Device toDevice() const {
    AT_ASSERT(isDevice());
    return c10::Device(payload.as_device.type, payload.as_device.index);
  }

  // ScalarType
  at::ScalarType toScalarType() const {
    return static_cast<at::ScalarType>(toInt());
  }

  // Layout
  at::Layout toLayout() const {
    return static_cast<at::Layout>(toInt());
  }

  // for debugging
  std::string tagKind() const {
    switch(tag) {
      #define DEFINE_CASE(x) case Tag::x: return #x;
      TORCH_FORALL_TAGS(DEFINE_CASE)
      #undef DEFINE_CASE
    }
    return "Invalid Tag";
  }

  // generic v.to<at::Tensor>() implementations
  // that can be used in special functions like pop/push
  // that use template meta-programming.
  // prefer the directly named methods when you can,
  // since they are simpler to understand

  // Note: if you get linker errors saying one of these is missing,
  // change it to ... && = delete; and you will see better error messages for why
  // However, we cannot commit this because some compiler versions barf on it.
  template<typename T>
  T to() &&;
  template<typename T>
  T to() const &;

  // ToOptional: convert a IValue to the Optional obj that accepts both T and None
  template<typename T>
  optional<T> toOptional();

  // this is a shallow comparison of two IValues to test the object identity
  bool isSameIdentity(const IValue& rhs) const;

  CAFFE2_API friend std::ostream& operator<<(
      std::ostream& out,
      const IValue& v);

  bool isPtrType() const {
    return is_intrusive_ptr;
  }

 private:
  // NOTE: IValue tags are intentionally private. In the future we may encode
  // this value different (e.g. using NaN boxing), and this would make it more
  // costly to determine the tag for all types vs just determining if something
  // is a particular type. Instead we want clients to use the `isX` methods when
  // possible. If for perf. reasons you really, absolutely, must have a jump
  // table, then we can revisit this.
  enum class Tag : uint32_t {
#define DEFINE_TAG(x) x,
    TORCH_FORALL_TAGS(DEFINE_TAG)
#undef DEFINE_TAG
  };

  template<class T, class NullType = c10::detail::intrusive_target_default_null_type<T>>
  c10::intrusive_ptr<T, NullType> moveToIntrusivePtr();
  template<typename T, class NullType = c10::detail::intrusive_target_default_null_type<T>>
  c10::intrusive_ptr<T, NullType> toIntrusivePtr() const;

  void clearToNone() {
    payload.as_int = 0;
    tag = Tag::None;
    is_intrusive_ptr = false;
  }
  union {
    int64_t as_int;
    double as_double;
    bool as_bool;
    c10::intrusive_ptr_target* as_intrusive_ptr;
    struct {
      DeviceType type;
      DeviceIndex index;
    } as_device;
  } payload;
  Tag tag;
  bool is_intrusive_ptr;
};

<<<<<<< HEAD
=======
// Future
struct C10_EXPORT ivalue::Future final : c10::intrusive_ptr_target {
 private:
  c10::intrusive_ptr<Future> intrusive_from_this() {
    c10::raw::intrusive_ptr::incref(this); // we are creating a new pointer
                                           // from a raw `this` pointer
                                           // so we need to bump the refcount
                                           // to account for this ownership
    return c10::intrusive_ptr<Future>::reclaim(this);
  }

 public:
  struct CAFFE2_API FutureError final : public std::exception {
    FutureError(std::string&& error_msg_)
        : error_msg(std::move(error_msg_)) {}

    FutureError() = default;

    const char* what() const noexcept override {
      return error_msg.c_str();
    }

    std::string error_msg;
  };

  /**
  * Wait on the future until it completes.
  */
  void wait() {
    if (completed()) {
      return;
    }
    std::condition_variable finished;
    bool fired = false;

    // Add a callback to notify the current thread
    // when the current future completes.
    addCallback([&] {
      std::unique_lock<std::mutex> lock(mutex_);
      finished.notify_all();
      fired = true;
    });

    // The current thread will be blocked unless the above callback is fired.
    std::unique_lock<std::mutex> lock(mutex_);
    while (!fired) {
      finished.wait(lock);
    }

    AT_ASSERT(completed());
  }

  /**
   * Explicitly mark the future as completed with the output value.
   */
  void markCompleted(IValue value) {
    {
      // This is not to protect completed_ but to create a barrier
      // from possible addCallback() calls
      std::unique_lock<std::mutex> lock(mutex_);
      AT_ASSERT(!completed());
      completed_ = true;
      value_ = std::move(value);
    }

    fireCallbacks();
  }

  void markCompleted(FutureError&& error_) {
    {
      // This is not to protect completed_ but to create a barrier
      // from possible addCallback() calls
      std::unique_lock<std::mutex> lock(mutex_);
      AT_ASSERT(!completed());
      completed_ = true;
      has_error = true;
      error = std::move(error_);
    }

    fireCallbacks();
  }

  // Get the result of the current future.
  IValue value() {
    std::unique_lock<std::mutex> lock(mutex_);
    AT_ASSERT(completed());
    if (has_error) {
      throw error;
    }
    return value_;
  }

  /**
   * Add a callback to the future.
   * The callbacks will be executed once the future completes.
   * If the future has already completed,
   * this function will execute the callback immediately.
   */
  void addCallback(std::function<void(void)> callback) {
    std::unique_lock<std::mutex> lock(mutex_);
    if (completed()) {
      lock.unlock();
      callback();
      return;
    }
    callbacks.push_back(callback);
  }

  // Check if the current future has completed
  bool completed() {
    return completed_;
  }

  CAFFE2_API friend std::ostream& operator<<(
      std::ostream& out,
      const Future& v);

 private:
  void fireCallbacks() {
    AT_ASSERT(completed());
    // There is no need to protect callbacks with the lock.
    // Once completed_ is set to true, no one can add new callback to the list.
    for (auto& callback : callbacks) {
      callback();
    }
    callbacks.clear();
  }

  std::mutex mutex_;
  IValue value_; // when finished the value
  std::atomic_bool completed_ = {false}; // is this future complete
  std::vector<std::function<void(void)>> callbacks;
  bool has_error = false;
  FutureError error;
};

// User-defined object.
struct C10_EXPORT ivalue::Object final : c10::intrusive_ptr_target {
 public:
  Object(std::shared_ptr<ClassType> type, size_t numSlots) : type_(std::move(type)) {
    slots_.resize(numSlots);
  }

  static c10::intrusive_ptr<Object> create(
      std::shared_ptr<ClassType> type,
      size_t numSlots) {
    return c10::make_intrusive<Object>(std::move(type), numSlots);
  }

  /**
   * Slot API.
   *
   * Attributes are stored as a simple vector so that lookups are fast at
   * runtime. A "slot" is just an index into that vector, which can be computed
   * statically if you have access to the class type. Use this API if you are
   * writing compiler stuff.
   */
  void setSlot(size_t slot, IValue v) {
    if (slot >= slots_.size()) {
      // for module types, it is possible that the members of the class have
      // expanded after the object was created. In this case, we expand
      // the slots to the right size
      resizeObject(slot);
    }
    slots_[slot] = v;
  }

  const IValue& getSlot(size_t slot) const {
    return slots_.at(slot);
  }

  /**
   * Attribute API.
   *
   * Wrappers around the slot stuff so that users can access attributes
   * directly. Use this API if you are a user.
   *
   * Note: Unlike in Python, TorchScript must make a distinction between
   * attributes (which are IValues) and methods (which are Methods). If you
   * want a method, use `obj.type()->getMethod()`
   */
  IValue getAttr(const std::string& name) const;
  void setAttr(const std::string& name, IValue v);

  std::string name() const;

  const std::vector<IValue>& slots() const {
    return slots_;
  }
  std::shared_ptr<ClassType> type() const {
    return type_;
  }

 private:
  void resizeObject(size_t slot);
  std::shared_ptr<ClassType> type_;
  std::vector<IValue> slots_;
};

struct C10_EXPORT ivalue::GenericDict : c10::intrusive_ptr_target {
 private:
  UnorderedMap elements_;

 public:
  GenericDict(UnorderedMap elements_)
      : elements_(std::move(elements_)) {}
  static c10::intrusive_ptr<GenericDict> create(
      UnorderedMap elements_) {
    return c10::make_intrusive<GenericDict>(std::move(elements_));
  }
  const UnorderedMap& elements() const {
    return elements_;
  }
  operator const UnorderedMap&() const {
    return elements();
  }

  UnorderedMap& elements() {
    return elements_;
  }
  operator UnorderedMap&() {
    return elements();
  }

  using IterationOrder = std::vector<std::pair<IValue, IValue>>;
  const IterationOrder iterationOrder() const;
};

#undef TORCH_FORALL_TAGS

namespace detail {

struct _guarded_unsigned_long_unique_dummy final {
  _guarded_unsigned_long_unique_dummy(int64_t){};
};
using _guarded_unsigned_long = c10::guts::conditional_t<
    std::is_same<unsigned long, uint32_t>::value ||
        std::is_same<unsigned long, uint64_t>::value,
    _guarded_unsigned_long_unique_dummy,
    unsigned long>;

} // namespace detail

#define DEFINE_TO(type, method_name) \
template<> \
inline type IValue::to<type>() && { \
  return std::move(*this).method_name(); \
} \
template<> \
inline type IValue::to<type>() const & { \
  return this->method_name(); \
}
DEFINE_TO(at::Tensor, toTensor)
DEFINE_TO(c10::intrusive_ptr<ivalue::Tuple>, toTuple)
DEFINE_TO(float, toDouble)
DEFINE_TO(double, toDouble)
DEFINE_TO(unsigned char, toInt)
DEFINE_TO(signed char, toInt)
DEFINE_TO(unsigned short, toInt)
DEFINE_TO(short, toInt)
DEFINE_TO(int, toInt)
DEFINE_TO(uint32_t, toInt)
DEFINE_TO(uint64_t, toInt)
DEFINE_TO(detail::_guarded_unsigned_long, toInt)
DEFINE_TO(int64_t, toInt)
DEFINE_TO(bool, toBool)
DEFINE_TO(c10::intrusive_ptr<caffe2::Blob>, toBlob);
DEFINE_TO(c10::intrusive_ptr<ivalue::DoubleList>, toDoubleList)
DEFINE_TO(c10::intrusive_ptr<ivalue::IntList>, toIntList)
DEFINE_TO(c10::intrusive_ptr<ivalue::BoolList>, toBoolList)
DEFINE_TO(c10::intrusive_ptr<ivalue::TensorList>, toTensorList)
DEFINE_TO(c10::intrusive_ptr<ivalue::GenericList>, toGenericList)
DEFINE_TO(c10::intrusive_ptr<ivalue::GenericDict>, toGenericDict)
DEFINE_TO(c10::intrusive_ptr<ivalue::ConstantString>, toString)
DEFINE_TO(c10::intrusive_ptr<ivalue::Object>, toObject)
DEFINE_TO(at::Scalar, toScalar)
DEFINE_TO(std::vector<int64_t>, toIntListRef)
DEFINE_TO(std::vector<double>, toDoubleListRef)
DEFINE_TO(std::vector<bool>, toBoolListRef)
DEFINE_TO(std::vector<at::Tensor>, toTensorListRef)
DEFINE_TO(std::vector<IValue>, toGenericListRef)
DEFINE_TO(std::string, toStringRef)
DEFINE_TO(c10::intrusive_ptr<ivalue::Future>, toFuture)
DEFINE_TO(IValue, toIValue)
DEFINE_TO(c10::Device, toDevice)
DEFINE_TO(at::ScalarType, toScalarType)
DEFINE_TO(at::Layout, toLayout)

template <typename T>
struct _fake_type {};

template <typename Elem>
std::vector<Elem> generic_to(
    const IValue* ivalue,
    _fake_type<std::vector<Elem>>) {
  return fmap(ivalue->toGenericListRef(), [](IValue item_ivalue) { return item_ivalue.to<Elem>(); });
}

template <typename K, typename V>
std::unordered_map<K, V> generic_to(
    const IValue* ivalue,
    _fake_type<std::unordered_map<K, V>>) {
  std::unordered_map<K, V> specialized_dict;

  for (auto item : ivalue->toGenericDictRef()) {
    specialized_dict[item.first.to<K>()] = item.second.to<V>();
  }

  return specialized_dict;
}

template <typename T>
inline T IValue::to() && {
  return generic_to(this, _fake_type<T>{});
}

template <typename T>
inline T IValue::to() const& {
  return generic_to(this, _fake_type<T>{});
>>>>>>> 10117687
}

#include <ATen/core/ivalue_inl.h><|MERGE_RESOLUTION|>--- conflicted
+++ resolved
@@ -395,328 +395,6 @@
   bool is_intrusive_ptr;
 };
 
-<<<<<<< HEAD
-=======
-// Future
-struct C10_EXPORT ivalue::Future final : c10::intrusive_ptr_target {
- private:
-  c10::intrusive_ptr<Future> intrusive_from_this() {
-    c10::raw::intrusive_ptr::incref(this); // we are creating a new pointer
-                                           // from a raw `this` pointer
-                                           // so we need to bump the refcount
-                                           // to account for this ownership
-    return c10::intrusive_ptr<Future>::reclaim(this);
-  }
-
- public:
-  struct CAFFE2_API FutureError final : public std::exception {
-    FutureError(std::string&& error_msg_)
-        : error_msg(std::move(error_msg_)) {}
-
-    FutureError() = default;
-
-    const char* what() const noexcept override {
-      return error_msg.c_str();
-    }
-
-    std::string error_msg;
-  };
-
-  /**
-  * Wait on the future until it completes.
-  */
-  void wait() {
-    if (completed()) {
-      return;
-    }
-    std::condition_variable finished;
-    bool fired = false;
-
-    // Add a callback to notify the current thread
-    // when the current future completes.
-    addCallback([&] {
-      std::unique_lock<std::mutex> lock(mutex_);
-      finished.notify_all();
-      fired = true;
-    });
-
-    // The current thread will be blocked unless the above callback is fired.
-    std::unique_lock<std::mutex> lock(mutex_);
-    while (!fired) {
-      finished.wait(lock);
-    }
-
-    AT_ASSERT(completed());
-  }
-
-  /**
-   * Explicitly mark the future as completed with the output value.
-   */
-  void markCompleted(IValue value) {
-    {
-      // This is not to protect completed_ but to create a barrier
-      // from possible addCallback() calls
-      std::unique_lock<std::mutex> lock(mutex_);
-      AT_ASSERT(!completed());
-      completed_ = true;
-      value_ = std::move(value);
-    }
-
-    fireCallbacks();
-  }
-
-  void markCompleted(FutureError&& error_) {
-    {
-      // This is not to protect completed_ but to create a barrier
-      // from possible addCallback() calls
-      std::unique_lock<std::mutex> lock(mutex_);
-      AT_ASSERT(!completed());
-      completed_ = true;
-      has_error = true;
-      error = std::move(error_);
-    }
-
-    fireCallbacks();
-  }
-
-  // Get the result of the current future.
-  IValue value() {
-    std::unique_lock<std::mutex> lock(mutex_);
-    AT_ASSERT(completed());
-    if (has_error) {
-      throw error;
-    }
-    return value_;
-  }
-
-  /**
-   * Add a callback to the future.
-   * The callbacks will be executed once the future completes.
-   * If the future has already completed,
-   * this function will execute the callback immediately.
-   */
-  void addCallback(std::function<void(void)> callback) {
-    std::unique_lock<std::mutex> lock(mutex_);
-    if (completed()) {
-      lock.unlock();
-      callback();
-      return;
-    }
-    callbacks.push_back(callback);
-  }
-
-  // Check if the current future has completed
-  bool completed() {
-    return completed_;
-  }
-
-  CAFFE2_API friend std::ostream& operator<<(
-      std::ostream& out,
-      const Future& v);
-
- private:
-  void fireCallbacks() {
-    AT_ASSERT(completed());
-    // There is no need to protect callbacks with the lock.
-    // Once completed_ is set to true, no one can add new callback to the list.
-    for (auto& callback : callbacks) {
-      callback();
-    }
-    callbacks.clear();
-  }
-
-  std::mutex mutex_;
-  IValue value_; // when finished the value
-  std::atomic_bool completed_ = {false}; // is this future complete
-  std::vector<std::function<void(void)>> callbacks;
-  bool has_error = false;
-  FutureError error;
-};
-
-// User-defined object.
-struct C10_EXPORT ivalue::Object final : c10::intrusive_ptr_target {
- public:
-  Object(std::shared_ptr<ClassType> type, size_t numSlots) : type_(std::move(type)) {
-    slots_.resize(numSlots);
-  }
-
-  static c10::intrusive_ptr<Object> create(
-      std::shared_ptr<ClassType> type,
-      size_t numSlots) {
-    return c10::make_intrusive<Object>(std::move(type), numSlots);
-  }
-
-  /**
-   * Slot API.
-   *
-   * Attributes are stored as a simple vector so that lookups are fast at
-   * runtime. A "slot" is just an index into that vector, which can be computed
-   * statically if you have access to the class type. Use this API if you are
-   * writing compiler stuff.
-   */
-  void setSlot(size_t slot, IValue v) {
-    if (slot >= slots_.size()) {
-      // for module types, it is possible that the members of the class have
-      // expanded after the object was created. In this case, we expand
-      // the slots to the right size
-      resizeObject(slot);
-    }
-    slots_[slot] = v;
-  }
-
-  const IValue& getSlot(size_t slot) const {
-    return slots_.at(slot);
-  }
-
-  /**
-   * Attribute API.
-   *
-   * Wrappers around the slot stuff so that users can access attributes
-   * directly. Use this API if you are a user.
-   *
-   * Note: Unlike in Python, TorchScript must make a distinction between
-   * attributes (which are IValues) and methods (which are Methods). If you
-   * want a method, use `obj.type()->getMethod()`
-   */
-  IValue getAttr(const std::string& name) const;
-  void setAttr(const std::string& name, IValue v);
-
-  std::string name() const;
-
-  const std::vector<IValue>& slots() const {
-    return slots_;
-  }
-  std::shared_ptr<ClassType> type() const {
-    return type_;
-  }
-
- private:
-  void resizeObject(size_t slot);
-  std::shared_ptr<ClassType> type_;
-  std::vector<IValue> slots_;
-};
-
-struct C10_EXPORT ivalue::GenericDict : c10::intrusive_ptr_target {
- private:
-  UnorderedMap elements_;
-
- public:
-  GenericDict(UnorderedMap elements_)
-      : elements_(std::move(elements_)) {}
-  static c10::intrusive_ptr<GenericDict> create(
-      UnorderedMap elements_) {
-    return c10::make_intrusive<GenericDict>(std::move(elements_));
-  }
-  const UnorderedMap& elements() const {
-    return elements_;
-  }
-  operator const UnorderedMap&() const {
-    return elements();
-  }
-
-  UnorderedMap& elements() {
-    return elements_;
-  }
-  operator UnorderedMap&() {
-    return elements();
-  }
-
-  using IterationOrder = std::vector<std::pair<IValue, IValue>>;
-  const IterationOrder iterationOrder() const;
-};
-
-#undef TORCH_FORALL_TAGS
-
-namespace detail {
-
-struct _guarded_unsigned_long_unique_dummy final {
-  _guarded_unsigned_long_unique_dummy(int64_t){};
-};
-using _guarded_unsigned_long = c10::guts::conditional_t<
-    std::is_same<unsigned long, uint32_t>::value ||
-        std::is_same<unsigned long, uint64_t>::value,
-    _guarded_unsigned_long_unique_dummy,
-    unsigned long>;
-
-} // namespace detail
-
-#define DEFINE_TO(type, method_name) \
-template<> \
-inline type IValue::to<type>() && { \
-  return std::move(*this).method_name(); \
-} \
-template<> \
-inline type IValue::to<type>() const & { \
-  return this->method_name(); \
 }
-DEFINE_TO(at::Tensor, toTensor)
-DEFINE_TO(c10::intrusive_ptr<ivalue::Tuple>, toTuple)
-DEFINE_TO(float, toDouble)
-DEFINE_TO(double, toDouble)
-DEFINE_TO(unsigned char, toInt)
-DEFINE_TO(signed char, toInt)
-DEFINE_TO(unsigned short, toInt)
-DEFINE_TO(short, toInt)
-DEFINE_TO(int, toInt)
-DEFINE_TO(uint32_t, toInt)
-DEFINE_TO(uint64_t, toInt)
-DEFINE_TO(detail::_guarded_unsigned_long, toInt)
-DEFINE_TO(int64_t, toInt)
-DEFINE_TO(bool, toBool)
-DEFINE_TO(c10::intrusive_ptr<caffe2::Blob>, toBlob);
-DEFINE_TO(c10::intrusive_ptr<ivalue::DoubleList>, toDoubleList)
-DEFINE_TO(c10::intrusive_ptr<ivalue::IntList>, toIntList)
-DEFINE_TO(c10::intrusive_ptr<ivalue::BoolList>, toBoolList)
-DEFINE_TO(c10::intrusive_ptr<ivalue::TensorList>, toTensorList)
-DEFINE_TO(c10::intrusive_ptr<ivalue::GenericList>, toGenericList)
-DEFINE_TO(c10::intrusive_ptr<ivalue::GenericDict>, toGenericDict)
-DEFINE_TO(c10::intrusive_ptr<ivalue::ConstantString>, toString)
-DEFINE_TO(c10::intrusive_ptr<ivalue::Object>, toObject)
-DEFINE_TO(at::Scalar, toScalar)
-DEFINE_TO(std::vector<int64_t>, toIntListRef)
-DEFINE_TO(std::vector<double>, toDoubleListRef)
-DEFINE_TO(std::vector<bool>, toBoolListRef)
-DEFINE_TO(std::vector<at::Tensor>, toTensorListRef)
-DEFINE_TO(std::vector<IValue>, toGenericListRef)
-DEFINE_TO(std::string, toStringRef)
-DEFINE_TO(c10::intrusive_ptr<ivalue::Future>, toFuture)
-DEFINE_TO(IValue, toIValue)
-DEFINE_TO(c10::Device, toDevice)
-DEFINE_TO(at::ScalarType, toScalarType)
-DEFINE_TO(at::Layout, toLayout)
-
-template <typename T>
-struct _fake_type {};
-
-template <typename Elem>
-std::vector<Elem> generic_to(
-    const IValue* ivalue,
-    _fake_type<std::vector<Elem>>) {
-  return fmap(ivalue->toGenericListRef(), [](IValue item_ivalue) { return item_ivalue.to<Elem>(); });
-}
-
-template <typename K, typename V>
-std::unordered_map<K, V> generic_to(
-    const IValue* ivalue,
-    _fake_type<std::unordered_map<K, V>>) {
-  std::unordered_map<K, V> specialized_dict;
-
-  for (auto item : ivalue->toGenericDictRef()) {
-    specialized_dict[item.first.to<K>()] = item.second.to<V>();
-  }
-
-  return specialized_dict;
-}
-
-template <typename T>
-inline T IValue::to() && {
-  return generic_to(this, _fake_type<T>{});
-}
-
-template <typename T>
-inline T IValue::to() const& {
-  return generic_to(this, _fake_type<T>{});
->>>>>>> 10117687
-}
 
 #include <ATen/core/ivalue_inl.h>