#pragma once

#include <c10/macros/Macros.h>
#include <c10/util/TypeTraits.h>
#include <c10/util/flat_hash_map.h>

namespace c10 {
class IValue;
template<class Key, class Value> class Dict;
namespace impl {
<<<<<<< HEAD

inline bool shallowEquals(const IValue& lhs, const IValue& rhs) {
  if (lhs.isNone()) {
    return rhs.isNone();
  } else if (lhs.isInt()) {
    return rhs.isInt() && lhs.toInt() == rhs.toInt();
  } else if (lhs.isString()) {
    return rhs.isString() && lhs.toStringRef() == rhs.toStringRef();
  } else if (lhs.isDouble()) {
    return rhs.isDouble() && lhs.toDouble() == rhs.toDouble();
  } else if (lhs.isBool()) {
    return rhs.isBool() && lhs.toBool() == rhs.toBool();
  } else {
    AT_ERROR("shallowEquals(IValue, IValue) not implemented for type ", lhs.tagKind());
  }
}
=======
bool shallowEquals(const IValue& lhs, const IValue& rhs);
>>>>>>> d368f987
}

namespace detail {

struct DictHash {
  size_t operator()(const IValue& ivalue) const;
};

struct DictEqualTo {
  bool operator()(const IValue& lhs, const IValue& rhs) const {
    return impl::shallowEquals(lhs, rhs);
  }
};

using dict_map_type = ska::flat_hash_map<IValue, IValue, DictHash, DictEqualTo>;
}

namespace impl {
template<class Key, class Value, class Iterator> class DictIterator;
template<class Key, class Value, class Iterator>
bool operator==(const DictIterator<Key, Value, Iterator>& lhs, const DictIterator<Key, Value, Iterator>& rhs);

/**
 * A reference to an entry in the Dict.
 * Use the `key()` and `value()` methods to read the element.
 */
template<class Key, class Value, class Iterator>
class DictEntryRef final {
private:
  static constexpr bool is_const_ref() { return std::is_const<typename Iterator::value_type>::value; }

public:
  explicit DictEntryRef(Iterator iterator)
  : iterator_(std::move(iterator)) {}

  Key key() const {
    return iterator_->first.template to<Key>();
  }

  Value value() const {
    return iterator_->second.template to<Value>();
  }

  template<class Value_>
  void setValue(Value_&& value) const {
    static_assert(!is_const_ref(), "setValue() cannot be called on const_iterator.");
    static_assert(std::is_constructible<Value, Value_>::value, "Wrong type for the value argument of setValue()");
    iterator_->second = Value(std::forward<Value_>(value));
  }

private:
  Iterator iterator_;
  friend class DictIterator<Key, Value, Iterator>;
  friend class Dict<Key, Value>;
  friend bool operator==<Key, Value, Iterator>(const DictIterator<Key, Value, Iterator>& lhs, const DictIterator<Key, Value, Iterator>& rhs);
};

// this wraps map_type::iterator to make sure user code can't rely
// on it being the type of the underlying map.
template<class Key, class Value, class Iterator>
class DictIterator final : public std::iterator<std::forward_iterator_tag, DictEntryRef<Key, Value, Iterator>> {
public:
  explicit DictIterator() = default;
  ~DictIterator() = default;

  DictIterator(const DictIterator&) = default;
  DictIterator(DictIterator&&) noexcept = default;
  DictIterator& operator=(const DictIterator&) = default;
  DictIterator& operator=(DictIterator&&) = default;

  DictIterator& operator++() {
      ++entryRef_.iterator_;
      return *this;
  }

  DictIterator operator++(int) {
      DictIterator copy(*this);
      ++*this;
      return copy;
  }

  const DictEntryRef<Key, Value, Iterator>& operator*() const {
      return entryRef_;
  }

  const DictEntryRef<Key, Value, Iterator>* operator->() const {
    return &entryRef_;
  }

  // the template automatically disables the operator when we are already a
  // const_iterator, because that would cause a lot of compiler warnings otherwise.
  template<class const_iterator_ = typename detail::dict_map_type::const_iterator, class = guts::enable_if_t<!std::is_same<const_iterator_, Iterator>::value>>
  /* implicit */ operator DictIterator<Key, Value, const_iterator_>() const
  {
      return DictIterator<Key, Value, const_iterator_> { const_iterator_ { entryRef_.iterator_ } };
  }

private:
  explicit DictIterator(Iterator iterator): entryRef_(std::move(iterator)) {}

  DictEntryRef<Key, Value, Iterator> entryRef_;

  friend class DictIterator<Key, Value, typename detail::dict_map_type::iterator>;
  friend class Dict<Key, Value>;
  friend bool operator==<Key, Value, Iterator>(const DictIterator& lhs, const DictIterator& rhs);
};

template<class Key, class Value, class Iterator>
inline bool operator==(const DictIterator<Key, Value, Iterator>& lhs, const DictIterator<Key, Value, Iterator>& rhs) {
  return lhs.entryRef_.iterator_ == rhs.entryRef_.iterator_;
}

template<class Key, class Value, class Iterator>
inline bool operator!=(const DictIterator<Key, Value, Iterator>& lhs, const DictIterator<Key, Value, Iterator>& rhs) {
  return !(lhs == rhs);
}

template<class Key, class Value> Dict<Key, Value> toTypedDict(Dict<IValue, IValue>&& dict);
template<class Key, class Value> Dict<IValue, IValue> toGenericDict(Dict<Key, Value>&& dict);
}

/**
 * An object of this class stores a map from Key to Value.
 *
 * We use this class in the PyTorch kernel API instead of
 * std::unordered_map<Key, Value>, because that allows us
 * to do optimizations and switch out the underlying map
 * implementation without breaking backwards compatibility
 * for the kernel API.
 *
 * The API of this class is borrowed from std::unordered_map,
 * but with slight differences and it intentionally does not
 * support the full std::unordered_map API, because a more
 * narrow abstraction gives us more freedom to change the internals.
 */
template<class Key, class Value>
class Dict final {
private:
  // map_ stores the underlying map as a ska::flat_hash_map.
  // We intentionally don't offer conversion from/to
  // ska::flat_hash_map, return references to it or something like that,
  // because such operations would get expensive if we switch out
  // the actual map implementation.
  detail::dict_map_type map_;

  explicit Dict(detail::dict_map_type&& map): map_(std::move(map)) {}
  template<class K, class V> friend Dict<K, V> impl::toTypedDict(Dict<IValue, IValue>&&);
  template<class K, class V> friend Dict<IValue, IValue> impl::toGenericDict(Dict<K, V>&&);

public:
  using key_type = Key;
  using mapped_type = Value;
  using size_type = typename detail::dict_map_type::size_type;
  using iterator = impl::DictIterator<Key, Value, typename detail::dict_map_type::iterator>;
  using const_iterator = impl::DictIterator<Key, Value, typename detail::dict_map_type::const_iterator>;

  /**
   * Creates an empty dict.
   */
  explicit Dict() = default;

  ~Dict() = default;

  Dict(const Dict&) = default;
  Dict(Dict&&) noexcept = default;
  Dict& operator=(const Dict&) = default;
  Dict& operator=(Dict&&) noexcept = default;

  /**
   * Returns an iterator to the first element of the container.
   * If the container is empty, the returned iterator will be equal to end().
   */
  iterator begin();

  /**
   * Returns an iterator to the first element of the container.
   * If the container is empty, the returned iterator will be equal to end().
   */
  const_iterator begin() const;

  /**
   * Returns an iterator to the first element of the container.
   * If the container is empty, the returned iterator will be equal to end().
   */
  const_iterator cbegin() const;

  /**
   * Returns an iterator to the element following the last element of the container.
   * This element acts as a placeholder; attempting to access it results in undefined behavior.
   */
  iterator end();

  /**
   * Returns an iterator to the element following the last element of the container.
   * This element acts as a placeholder; attempting to access it results in undefined behavior.
   */
  const_iterator end() const;

  /**
   * Returns an iterator to the element following the last element of the container.
   * This element acts as a placeholder; attempting to access it results in undefined behavior.
   */
  const_iterator cend() const;

  /**
   * Checks if the container has no elements.
   */
  bool empty() const;

  /**
   * Returns the number of elements in the container.
   */
  size_type size() const;

  /**
   * Erases all elements from the container. After this call, size() returns zero.
   * Invalidates any references, pointers, or iterators referring to contained elements. May also invalidate past-the-end iterators.
   */
  void clear();

  /**
   * Inserts element(s) into the container, if the container doesn't already contain an element with an equivalent key.
   * May invalidate any references, pointers, or iterators referring to contained elements.
   *
   * @return A pair consisting of an iterator to the inserted element (or to the element that prevented the insertion) and a bool denoting whether the insertion took place.
   */
  template<class Key_, class Value_>
  std::pair<iterator, bool> insert(Key_&& key, Value_&& value);

  /**
   * If an element with the given key already exists, it is overwritten with the given value.
   * Otherwise, a new element with the given key and value are inserted.
   * May invalidate any references, pointers, or iterators referring to contained elements.
   *
   * @return The bool component is true if the insertion took place and false if the assignment took place. The iterator component is pointing at the element that was inserted or updated.
   */
  template<class Key_, class Value_>
  std::pair<iterator, bool> insert_or_assign(Key_&& key, Value_&& value);

  /**
   * Removes the element pointed to by iter.
   * May invalidate any references, pointers, or iterators referring to contained elements.
   * The iterator iter must be valid and dereferenceable. Thus the end() iterator (which is valid, but is not dereferenceable) cannot be used as a value for iter.
   */
  void erase(const_iterator iter);

  /**
   * Removes the element with the given key, if it exists.
   * May invalidate any references, pointers, or iterators referring to contained elements.
   *
   * @return The number of elements removed. This is either '1' if an element with the key existed, or '0' if it didn't.
   */
  C10_NODISCARD size_t erase(const Key& key);

  /**
   * Returns the mapped value of the element with key equivalent to key.
   * If no such element exists, an exception of type std::out_of_range is thrown.
   */
  Value at(const Key& key);

  /**
   * Finds an element with key equivalent to key.
   *
   * @return Iterator to an element with key equivalent to key.
   *         If no such element is found, past-the-end (see end()) iterator is returned.
   */
  iterator find(const Key& key);

  /**
   * Finds an element with key equivalent to key.
   *
   * @return Iterator to an element with key equivalent to key.
   *         If no such element is found, past-the-end (see end()) iterator is returned.
   */
  const_iterator find(const Key& key) const;

  /**
   * Checks if there is an element with key equivalent to key in the container.
   *
   * @return true if there is such an element, otherwise false.
   */
  bool contains(const Key& key) const;

  /**
   * Increase the capacity so that at least count elements can be stored without
   * having to reallocate or rehash.
   */
  void reserve(size_type count);
};

namespace impl {
// GenericDict is how IValue stores dicts. It is, however, not part of the
// public API. Kernels should use Dicts with concrete Key, Value types instead
// (maybe except for some internal prim ops).
using GenericDict = Dict<IValue, IValue>;

template<class Key, class Value>
Dict<Key, Value> toTypedDict(GenericDict&& dict) {
  return Dict<Key, Value>(std::move(dict.map_));
}

template<class Key, class Value>
GenericDict toGenericDict(Dict<Key, Value>&& dict) {
  return GenericDict(std::move(dict.map_));
}
}

}

#include <ATen/core/Dict_inl.h><|MERGE_RESOLUTION|>--- conflicted
+++ resolved
@@ -8,26 +8,7 @@
 class IValue;
 template<class Key, class Value> class Dict;
 namespace impl {
-<<<<<<< HEAD
-
-inline bool shallowEquals(const IValue& lhs, const IValue& rhs) {
-  if (lhs.isNone()) {
-    return rhs.isNone();
-  } else if (lhs.isInt()) {
-    return rhs.isInt() && lhs.toInt() == rhs.toInt();
-  } else if (lhs.isString()) {
-    return rhs.isString() && lhs.toStringRef() == rhs.toStringRef();
-  } else if (lhs.isDouble()) {
-    return rhs.isDouble() && lhs.toDouble() == rhs.toDouble();
-  } else if (lhs.isBool()) {
-    return rhs.isBool() && lhs.toBool() == rhs.toBool();
-  } else {
-    AT_ERROR("shallowEquals(IValue, IValue) not implemented for type ", lhs.tagKind());
-  }
-}
-=======
 bool shallowEquals(const IValue& lhs, const IValue& rhs);
->>>>>>> d368f987
 }
 
 namespace detail {
