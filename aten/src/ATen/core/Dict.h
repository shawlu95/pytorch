#pragma once

#include <c10/macros/Macros.h>
#include <c10/util/TypeTraits.h>
#include <c10/util/flat_hash_map.h>

namespace c10 {
class IValue;
template<class Key, class Value> class Dict;
namespace impl {
bool shallowEquals(const IValue& lhs, const IValue& rhs);
}

namespace detail {

struct DictHash {
  size_t operator()(const IValue& ivalue) const;
};

struct DictEqualTo {
  bool operator()(const IValue& lhs, const IValue& rhs) const {
    return impl::shallowEquals(lhs, rhs);
  }
};

using dict_map_type = ska::flat_hash_map<IValue, IValue, DictHash, DictEqualTo>;
}

namespace impl {
template<class Key, class Value, class Iterator> class DictIterator;
template<class Key, class Value, class Iterator>
bool operator==(const DictIterator<Key, Value, Iterator>& lhs, const DictIterator<Key, Value, Iterator>& rhs);

/**
 * A reference to an entry in the Dict.
 * Use the `key()` and `value()` methods to read the element.
 */
template<class Key, class Value, class Iterator>
class DictEntryRef final {
private:
  static constexpr bool is_const_ref() { return std::is_const<typename Iterator::value_type>::value; }

public:
  explicit DictEntryRef(Iterator iterator)
  : iterator_(std::move(iterator)) {}

  Key key() const {
    return iterator_->first.template to<Key>();
  }

  Value value() const {
    return iterator_->second.template to<Value>();
  }

  template<class Value_>
  void setValue(Value_&& value) const {
    static_assert(!is_const_ref(), "setValue() cannot be called on const_iterator.");
    static_assert(std::is_constructible<Value, Value_>::value, "Wrong type for the value argument of setValue()");
    iterator_->second = Value(std::forward<Value_>(value));
  }

private:
  Iterator iterator_;
  friend class DictIterator<Key, Value, Iterator>;
  friend class Dict<Key, Value>;
  friend bool operator==<Key, Value, Iterator>(const DictIterator<Key, Value, Iterator>& lhs, const DictIterator<Key, Value, Iterator>& rhs);
};

// this wraps map_type::iterator to make sure user code can't rely
// on it being the type of the underlying map.
template<class Key, class Value, class Iterator>
class DictIterator final : public std::iterator<std::forward_iterator_tag, DictEntryRef<Key, Value, Iterator>> {
public:
  explicit DictIterator() = default;
  ~DictIterator() = default;

  DictIterator(const DictIterator&) = default;
  DictIterator(DictIterator&&) noexcept = default;
  DictIterator& operator=(const DictIterator&) = default;
  DictIterator& operator=(DictIterator&&) = default;

  DictIterator& operator++() {
      ++entryRef_.iterator_;
      return *this;
  }

  DictIterator operator++(int) {
      DictIterator copy(*this);
      ++*this;
      return copy;
  }

  const DictEntryRef<Key, Value, Iterator>& operator*() const {
      return entryRef_;
  }

  const DictEntryRef<Key, Value, Iterator>* operator->() const {
    return &entryRef_;
  }

  // the template automatically disables the operator when we are already a
  // const_iterator, because that would cause a lot of compiler warnings otherwise.
  template<class const_iterator_ = typename detail::dict_map_type::const_iterator, class = guts::enable_if_t<!std::is_same<const_iterator_, Iterator>::value>>
  /* implicit */ operator DictIterator<Key, Value, const_iterator_>() const
  {
      return DictIterator<Key, Value, const_iterator_> { const_iterator_ { entryRef_.iterator_ } };
  }

private:
  explicit DictIterator(Iterator iterator): entryRef_(std::move(iterator)) {}

  DictEntryRef<Key, Value, Iterator> entryRef_;

  friend class DictIterator<Key, Value, typename detail::dict_map_type::iterator>;
  friend class Dict<Key, Value>;
  friend bool operator==<Key, Value, Iterator>(const DictIterator& lhs, const DictIterator& rhs);
};

template<class Key, class Value, class Iterator>
inline bool operator==(const DictIterator<Key, Value, Iterator>& lhs, const DictIterator<Key, Value, Iterator>& rhs) {
  return lhs.entryRef_.iterator_ == rhs.entryRef_.iterator_;
}

template<class Key, class Value, class Iterator>
inline bool operator!=(const DictIterator<Key, Value, Iterator>& lhs, const DictIterator<Key, Value, Iterator>& rhs) {
  return !(lhs == rhs);
}

template<class Key, class Value> Dict<Key, Value> toTypedDict(Dict<IValue, IValue>&& dict);
template<class Key, class Value> Dict<IValue, IValue> toGenericDict(Dict<Key, Value>&& dict);
}

/**
 * An object of this class stores a map from Key to Value.
 *
 * We use this class in the PyTorch kernel API instead of
 * std::unordered_map<Key, Value>, because that allows us
 * to do optimizations and switch out the underlying map
 * implementation without breaking backwards compatibility
 * for the kernel API.
 *
 * The API of this class is borrowed from std::unordered_map,
 * but with slight differences and it intentionally does not
 * support the full std::unordered_map API, because a more
 * narrow abstraction gives us more freedom to change the internals.
 */
template<class Key, class Value>
class Dict final {
private:
  // map_ stores the underlying map as a ska::flat_hash_map.
  // We intentionally don't offer conversion from/to
  // ska::flat_hash_map, return references to it or something like that,
  // because such operations would get expensive if we switch out
  // the actual map implementation.
  detail::dict_map_type map_;

  explicit Dict(detail::dict_map_type&& map): map_(std::move(map)) {}
  template<class K, class V> friend Dict<K, V> impl::toTypedDict(Dict<IValue, IValue>&&);
  template<class K, class V> friend Dict<IValue, IValue> impl::toGenericDict(Dict<K, V>&&);

public:
  using key_type = Key;
  using mapped_type = Value;
  using size_type = typename detail::dict_map_type::size_type;
  using iterator = impl::DictIterator<Key, Value, typename detail::dict_map_type::iterator>;
  using const_iterator = impl::DictIterator<Key, Value, typename detail::dict_map_type::const_iterator>;

  /**
   * Creates an empty dict.
   */
  explicit Dict() = default;

  ~Dict() = default;

  Dict(const Dict&) = default;
  Dict(Dict&&) noexcept = default;
  Dict& operator=(const Dict&) = default;
  Dict& operator=(Dict&&) noexcept = default;

  /**
   * Returns an iterator to the first element of the container.
   * If the container is empty, the returned iterator will be equal to end().
   */
  iterator begin();

  /**
   * Returns an iterator to the first element of the container.
   * If the container is empty, the returned iterator will be equal to end().
   */
  const_iterator begin() const;

  /**
   * Returns an iterator to the first element of the container.
   * If the container is empty, the returned iterator will be equal to end().
   */
  const_iterator cbegin() const;

  /**
   * Returns an iterator to the element following the last element of the container.
   * This element acts as a placeholder; attempting to access it results in undefined behavior.
   */
  iterator end();

  /**
   * Returns an iterator to the element following the last element of the container.
   * This element acts as a placeholder; attempting to access it results in undefined behavior.
   */
  const_iterator end() const;

  /**
   * Returns an iterator to the element following the last element of the container.
   * This element acts as a placeholder; attempting to access it results in undefined behavior.
   */
  const_iterator cend() const;

  /**
   * Checks if the container has no elements.
   */
  bool empty() const;

  /**
   * Returns the number of elements in the container.
   */
  size_type size() const;

  /**
   * Erases all elements from the container. After this call, size() returns zero.
   * Invalidates any references, pointers, or iterators referring to contained elements. May also invalidate past-the-end iterators.
   */
  void clear();

  /**
   * Inserts element(s) into the container, if the container doesn't already contain an element with an equivalent key.
   * May invalidate any references, pointers, or iterators referring to contained elements.
   *
   * @return A pair consisting of an iterator to the inserted element (or to the element that prevented the insertion) and a bool denoting whether the insertion took place.
   */
  template<class Key_, class Value_>
<<<<<<< HEAD
  std::pair<iterator, bool> insert(Key_&& key, Value_&& value) {
    static_assert(std::is_constructible<Key, Key_>::value, "Wrong type for the key argument of Dict::insert");
    static_assert(std::is_constructible<Value, Value_>::value, "Wrong type for the value argument of Dict::insert");
    auto inserted = map_.insert(std::pair<IValue, IValue>{
      Key(std::forward<Key_>(key)),
      Value(std::forward<Value_>(value))});
    return {iterator{inserted.first}, inserted.second};
  }
=======
  std::pair<iterator, bool> insert(Key_&& key, Value_&& value);
>>>>>>> 5fc7e7e6

  /**
   * If an element with the given key already exists, it is overwritten with the given value.
   * Otherwise, a new element with the given key and value are inserted.
   * May invalidate any references, pointers, or iterators referring to contained elements.
   *
   * @return The bool component is true if the insertion took place and false if the assignment took place. The iterator component is pointing at the element that was inserted or updated.
   */
  template<class Key_, class Value_>
  std::pair<iterator, bool> insert_or_assign(Key_&& key, Value_&& value);

  /**
   * Removes the element pointed to by iter.
   * May invalidate any references, pointers, or iterators referring to contained elements.
   * The iterator iter must be valid and dereferenceable. Thus the end() iterator (which is valid, but is not dereferenceable) cannot be used as a value for iter.
   */
  void erase(const_iterator iter);

  /**
   * Removes the element with the given key, if it exists.
   * May invalidate any references, pointers, or iterators referring to contained elements.
   *
   * @return The number of elements removed. This is either '1' if an element with the key existed, or '0' if it didn't.
   */
  C10_NODISCARD size_t erase(const Key& key);

  /**
   * Returns the mapped value of the element with key equivalent to key.
   * If no such element exists, an exception of type std::out_of_range is thrown.
   */
<<<<<<< HEAD
  Value at(const Key& key) const {
    return map_.at(key).template to<Value>();
  }
=======
  Value at(const Key& key);
>>>>>>> 5fc7e7e6

  /**
   * Finds an element with key equivalent to key.
   *
   * @return Iterator to an element with key equivalent to key.
   *         If no such element is found, past-the-end (see end()) iterator is returned.
   */
  iterator find(const Key& key);

  /**
   * Finds an element with key equivalent to key.
   *
   * @return Iterator to an element with key equivalent to key.
   *         If no such element is found, past-the-end (see end()) iterator is returned.
   */
  const_iterator find(const Key& key) const;

  /**
   * Checks if there is an element with key equivalent to key in the container.
   *
   * @return true if there is such an element, otherwise false.
   */
  bool contains(const Key& key) const;

  /**
   * Increase the capacity so that at least count elements can be stored without
   * having to reallocate or rehash.
   */
  void reserve(size_type count);
};

namespace impl {
// GenericDict is how IValue stores dicts. It is, however, not part of the
// public API. Kernels should use Dicts with concrete Key, Value types instead
// (maybe except for some internal prim ops).
using GenericDict = Dict<IValue, IValue>;

template<class Key, class Value>
Dict<Key, Value> toTypedDict(GenericDict&& dict) {
  return Dict<Key, Value>(std::move(dict.map_));
}

template<class Key, class Value>
GenericDict toGenericDict(Dict<Key, Value>&& dict) {
  return GenericDict(std::move(dict.map_));
}
}

}

#include <ATen/core/Dict_inl.h><|MERGE_RESOLUTION|>--- conflicted
+++ resolved
@@ -236,18 +236,7 @@
    * @return A pair consisting of an iterator to the inserted element (or to the element that prevented the insertion) and a bool denoting whether the insertion took place.
    */
   template<class Key_, class Value_>
-<<<<<<< HEAD
-  std::pair<iterator, bool> insert(Key_&& key, Value_&& value) {
-    static_assert(std::is_constructible<Key, Key_>::value, "Wrong type for the key argument of Dict::insert");
-    static_assert(std::is_constructible<Value, Value_>::value, "Wrong type for the value argument of Dict::insert");
-    auto inserted = map_.insert(std::pair<IValue, IValue>{
-      Key(std::forward<Key_>(key)),
-      Value(std::forward<Value_>(value))});
-    return {iterator{inserted.first}, inserted.second};
-  }
-=======
   std::pair<iterator, bool> insert(Key_&& key, Value_&& value);
->>>>>>> 5fc7e7e6
 
   /**
    * If an element with the given key already exists, it is overwritten with the given value.
@@ -278,13 +267,7 @@
    * Returns the mapped value of the element with key equivalent to key.
    * If no such element exists, an exception of type std::out_of_range is thrown.
    */
-<<<<<<< HEAD
-  Value at(const Key& key) const {
-    return map_.at(key).template to<Value>();
-  }
-=======
-  Value at(const Key& key);
->>>>>>> 5fc7e7e6
+  Value at(const Key& key) const;
 
   /**
    * Finds an element with key equivalent to key.
