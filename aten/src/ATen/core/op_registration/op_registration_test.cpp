/**
 * This file contains some general registration test cases.
 * More detailed test cases containing different APIs for registering kernels
 * are found in other files in this directory.
 */

#include <gtest/gtest.h>
#include <ATen/core/op_registration/test_helpers.h>

#include <ATen/core/op_registration/op_registration.h>
#include <ATen/core/Tensor.h>

using c10::RegisterOperators;
using c10::OperatorKernel;
using c10::kernel;
using c10::dispatchKey;
using c10::Dispatcher;
using c10::IValue;
using at::Tensor;

namespace {

C10_DECLARE_TENSOR_TYPE(TensorType1);
C10_DEFINE_TENSOR_TYPE(TensorType1);
C10_DECLARE_TENSOR_TYPE(TensorType2);
C10_DEFINE_TENSOR_TYPE(TensorType2);

struct DummyKernel final : OperatorKernel {
  void operator()(Tensor) {}
};

struct MockKernel final : OperatorKernel {
  MockKernel(bool* called): called_(called) {}

  void operator()(Tensor) {
    *called_ = true;
  }
private:
  bool* called_;
};
TEST(OperatorRegistrationTest, givenOpWithoutFallbackKernel_whenCallingOpWithWrongDispatchKey_thenFails) {
  auto registrar = c10::RegisterOperators().op("_test::dummy(Tensor dummy) -> ()", kernel<DummyKernel>(), dispatchKey(TensorType1()));

  auto op = Dispatcher::singleton().findSchema("_test::dummy", "");
  ASSERT_TRUE(op.has_value());
  expectThrows<c10::Error>([&] {
    callOp(*op, dummyTensor(TensorType2()));
  }, "Didn't find kernel to dispatch to for operator '_test::dummy'");
}

TEST(OperatorRegistrationTest, givenOpWithFallbackKernelOutOfScope_whenCallingOpWithWrongDispatchKey_thenFails) {
  auto registrar = c10::RegisterOperators().op("_test::dummy(Tensor dummy) -> ()", kernel<DummyKernel>(), dispatchKey(TensorType1()));
  {
    auto inner_registrar = c10::RegisterOperators().op("_test::dummy(Tensor dummy) -> ()", kernel<DummyKernel>());
    // this registered a fallback kernel, but now that registration goes out of scope and deregisters it
  }

  auto op = Dispatcher::singleton().findSchema("_test::dummy", "");
  ASSERT_TRUE(op.has_value());
  expectThrows<c10::Error>([&] {
    callOp(*op, dummyTensor(TensorType2()));
  }, "Didn't find kernel to dispatch to for operator '_test::dummy'");
}

TEST(OperatorRegistrationTest, givenOpWithOnlyFallbackKernel_whenCallingOp_thenCallsFallbackKernel) {
  bool called = false;
  auto registrar = c10::RegisterOperators().op("_test::dummy(Tensor dummy) -> ()", kernel<MockKernel>(&called)); // note: no dispatch key means this is the fallback kernel

  auto op = Dispatcher::singleton().findSchema("_test::dummy", "");
  ASSERT_TRUE(op.has_value());
  EXPECT_FALSE(called);
  callOp(*op, dummyTensor(TensorType2()));
  EXPECT_TRUE(called);
}

TEST(OperatorRegistrationTest, givenOpWithOnlyFallbackKernelAndOtherKernelOutOfScope_whenCallingOp_thenCallsFallbackKernel) {
  bool called = false;
  bool other_called = false;
  auto registrar = c10::RegisterOperators().op("_test::dummy(Tensor dummy) -> ()", kernel<MockKernel>(&called)); // note: no dispatch key means this is the fallback kernel
  {
    auto inner_registrar = c10::RegisterOperators().op("_test::dummy(Tensor dummy) -> ()", kernel<MockKernel>(&other_called), dispatchKey(TensorType2()));
  }

  auto op = Dispatcher::singleton().findSchema("_test::dummy", "");
  ASSERT_TRUE(op.has_value());
  EXPECT_FALSE(called);
  callOp(*op, dummyTensor(TensorType2()));
  EXPECT_TRUE(called);
  EXPECT_FALSE(other_called);
}

TEST(OperatorRegistrationTest, givenOpWithFirstFallbackAndThenOtherKernel_whenCallingWithCorrectDispatchKey_thenCallsCorrectKernel) {
  bool called_kernel = false;
  bool called_fallback = false;
  auto registrar = c10::RegisterOperators()
    .op("_test::dummy(Tensor dummy) -> ()", kernel<MockKernel>(&called_fallback)) // note: no dispatch key means this is the fallback kernel
    .op("_test::dummy(Tensor dummy) -> ()", kernel<MockKernel>(&called_kernel), dispatchKey(TensorType1()));

  auto op = Dispatcher::singleton().findSchema("_test::dummy", "");
  ASSERT_TRUE(op.has_value());
  EXPECT_FALSE(called_kernel);
  EXPECT_FALSE(called_fallback);
  callOp(*op, dummyTensor(TensorType1()));
  EXPECT_TRUE(called_kernel);
  EXPECT_FALSE(called_fallback);
}

TEST(OperatorRegistrationTest, givenOpWithFirstFallbackAndThenOtherKernel_whenCallingWithWrongDispatchKey_thenCallsFallbackKernel) {
  bool called_kernel = false;
  bool called_fallback = false;
  auto registrar = c10::RegisterOperators()
    .op("_test::dummy(Tensor dummy) -> ()", kernel<MockKernel>(&called_fallback)) // note: no dispatch key means this is the fallback kernel
    .op("_test::dummy(Tensor dummy) -> ()", kernel<MockKernel>(&called_kernel), dispatchKey(TensorType1()));

  auto op = Dispatcher::singleton().findSchema("_test::dummy", "");
  ASSERT_TRUE(op.has_value());
  EXPECT_FALSE(called_kernel);
  EXPECT_FALSE(called_fallback);
  callOp(*op, dummyTensor(TensorType2()));
  EXPECT_FALSE(called_kernel);
  EXPECT_TRUE(called_fallback);
}


TEST(OperatorRegistrationTest, givenOpWithFirstOtherAndThenFallbackKernel_whenCallingWithCorrectDispatchKey_thenCallsCorrectKernel) {
  bool called_kernel = false;
  bool called_fallback = false;
  auto registrar = c10::RegisterOperators()
    .op("_test::dummy(Tensor dummy) -> ()", kernel<MockKernel>(&called_kernel), dispatchKey(TensorType1()))
    .op("_test::dummy(Tensor dummy) -> ()", kernel<MockKernel>(&called_fallback)); // note: no dispatch key means this is the fallback kernel

  auto op = Dispatcher::singleton().findSchema("_test::dummy", "");
  ASSERT_TRUE(op.has_value());
  EXPECT_FALSE(called_kernel);
  EXPECT_FALSE(called_fallback);
  callOp(*op, dummyTensor(TensorType1()));
  EXPECT_TRUE(called_kernel);
  EXPECT_FALSE(called_fallback);
}

TEST(OperatorRegistrationTest, givenOpWithFirstOtherAndThenFallbackKernel_whenCallingWithWrongDispatchKey_thenCallsFallbackKernel) {
  bool called_kernel = false;
  bool called_fallback = false;
  auto registrar = c10::RegisterOperators()
    .op("_test::dummy(Tensor dummy) -> ()", kernel<MockKernel>(&called_kernel), dispatchKey(TensorType1()))
    .op("_test::dummy(Tensor dummy) -> ()", kernel<MockKernel>(&called_fallback)); // note: no dispatch key means this is the fallback kernel

  auto op = Dispatcher::singleton().findSchema("_test::dummy", "");
  ASSERT_TRUE(op.has_value());
  EXPECT_FALSE(called_kernel);
  EXPECT_FALSE(called_fallback);
  callOp(*op, dummyTensor(TensorType2()));
  EXPECT_FALSE(called_kernel);
  EXPECT_TRUE(called_fallback);
}

TEST(OperatorRegistrationTest, givenOpWithoutKernels_whenRegistering_thenOnlyRegistersSchema) {
  auto registrar = c10::RegisterOperators().op("_test::dummy(Tensor dummy) -> ()");

  auto op = Dispatcher::singleton().findSchema("_test::dummy", "");
  ASSERT_TRUE(op.has_value()); // assert schema is registered
  expectThrows<c10::Error>([&] {
    callOp(*op, dummyTensor(TensorType1()));
  }, "Didn't find kernel to dispatch to for operator '_test::dummy'");
}

TEST(OperatorRegistrationTest, givenOpWithoutKernels_whenRunningOutOfScope_thenSchemaIsGone) {
  {
    auto registrar = c10::RegisterOperators().op("_test::dummy(Tensor dummy) -> ()");
  }

  auto op = Dispatcher::singleton().findSchema("_test::dummy", "");
  EXPECT_FALSE(op.has_value());
}

TEST(OperatorRegistrationTest, givenOpWithoutKernels_whenRegisteringKernelAfterwards_thenCanBeCalled) {
  auto registrar1 = c10::RegisterOperators().op("_test::dummy(Tensor dummy) -> ()");

  bool called_kernel = false;
  auto registrar2 = c10::RegisterOperators().op("_test::dummy(Tensor dummy) -> ()", kernel<MockKernel>(&called_kernel), dispatchKey(TensorType1()));

  auto op = Dispatcher::singleton().findSchema("_test::dummy", "");
  ASSERT_TRUE(op.has_value()); // assert schema is registered
  callOp(*op, dummyTensor(TensorType1()));
  EXPECT_TRUE(called_kernel);
}

TEST(OperatorRegistrationTest, givenOpWithoutKernels_whenRegisteringKernelAfterwardsAndRunsOutOfScope_thenSchemaIsStillThereButCannotBeCalledAnymore) {
  auto registrar1 = c10::RegisterOperators().op("_test::dummy(Tensor dummy) -> ()");

  {
    auto registrar2 = c10::RegisterOperators().op("_test::dummy(Tensor dummy) -> ()", kernel<DummyKernel>(), dispatchKey(TensorType1()));
  }

  auto op = Dispatcher::singleton().findSchema("_test::dummy", "");
  ASSERT_TRUE(op.has_value()); // assert schema is registered
  expectThrows<c10::Error>([&] {
    callOp(*op, dummyTensor(TensorType1()));
  }, "Didn't find kernel to dispatch to for operator '_test::dummy'");
}

TEST(OperatorRegistrationTest, givenOpWithoutKernelsWithoutTensorInputs_whenRegistering_thenRegisters) {
  // as long as we don't register non-fallback kernels, ops without tensor arguments are fine

  auto registrar = c10::RegisterOperators().op("_test::dummy() -> ()");

  auto op = Dispatcher::singleton().findSchema("_test::dummy", "");
  ASSERT_TRUE(op.has_value()); // assert schema is registered
}

TEST(OperatorRegistrationTest, givenOpWithMultipleKernels_whenKernelsHaveSameDispatchKey_thenFails) {
  auto registrar = c10::RegisterOperators()
      .op("_test::dummy(Tensor dummy) -> ()", kernel<DummyKernel>(), dispatchKey(TensorType1()));

  auto op = Dispatcher::singleton().findSchema("_test::dummy", "");
  ASSERT_TRUE(op.has_value()); // assert schema is registered

  expectThrows<c10::Error>([&] {
    c10::RegisterOperators().op("_test::dummy(Tensor dummy) -> ()", kernel<DummyKernel>(), dispatchKey(TensorType1()));
  }, "Tried to register multiple kernels with same dispatch key");
}

<<<<<<< HEAD

/**
 * This is used to check that a given type works correctly when passed as input
 * to or as output from a kernel.
 *
 * Call ArgTypeTestKernel<Input, Output>::test(input, inputExpectation, output, outputExpectation, schema)
 * to test that a kernel with `Input` as input type and `Output` as output types,
 * when called with `input` fulfills `inputExpectation` inside the kernel, then
 * returns `output` and the returned value fulfills `outputExpectation`.
 *
 * Optionally, you can specify the argument list part of a function schema
 * (e.g. "(Tensor a) -> Tensor") as an additional argument to use when
 * registering the kernel.
 */
template<class InputType, class OutputType = InputType>
struct ArgTypeTestKernel final : OperatorKernel {
  explicit ArgTypeTestKernel(InputType input, std::function<void(const InputType&)> inputExpectation, OutputType output)
  : input_(std::move(input)), inputExpectation_(std::move(inputExpectation)), output_(std::move(output)) {}

  OutputType operator()(InputType input) const {
    inputExpectation_(std::move(input));
    return output_;
  }

  static void test(InputType input, std::function<void(const InputType&)> inputExpectation, OutputType output, std::function<void(const IValue&)> outputExpectation, const std::string& schema = "") {
    auto registry = c10::RegisterOperators().op("_test::my_op" + schema, kernel<ArgTypeTestKernel>(input, std::move(inputExpectation), std::move(output)));
    auto op = Dispatcher::singleton().findSchema("_test::my_op", "");
    ASSERT_TRUE(op.has_value()); // assert schema is registered
    auto actualOutput = callOp(*op, std::move(input));
    EXPECT_EQ(1, actualOutput.size());
    outputExpectation(actualOutput[0]);
  }

private:
  InputType input_;
  std::function<void(const InputType&)> inputExpectation_;
  OutputType output_;
  std::string schema_;
};

TEST(OperatorRegistrationTest, testAvailableArgTypes) {
  // primitive types
  ArgTypeTestKernel<double>::test(
    1.5, [] (const double& v) {EXPECT_EQ(1.5, v);},
    2.5, [] (const IValue& v) {EXPECT_EQ(2.5, v.toDouble());});
  ArgTypeTestKernel<double>::test(
    1.5, [] (const double& v) {EXPECT_EQ(1.5, v);},
    2.5, [] (const IValue& v) {EXPECT_EQ(2.5, v.toDouble());},
    "(float a) -> float");
  ArgTypeTestKernel<int64_t>::test(
    1, [] (const int64_t& v) {EXPECT_EQ(1, v);},
    2, [] (const IValue& v) {EXPECT_EQ(2, v.toInt());});
  ArgTypeTestKernel<int64_t>::test(
    1, [] (const int64_t& v) {EXPECT_EQ(1, v);},
    2, [] (const IValue& v) {EXPECT_EQ(2, v.toInt());},
    "(int a) -> int");
  ArgTypeTestKernel<bool>::test(
    true, [] (const bool& v) {EXPECT_EQ(true, v);},
    false, [] (const IValue& v) {EXPECT_EQ(false, v.toBool());});
  ArgTypeTestKernel<bool>::test(
    true, [] (const bool& v) {EXPECT_EQ(true, v);},
    false, [] (const IValue& v) {EXPECT_EQ(false, v.toBool());},
    "(bool a) -> bool");
  ArgTypeTestKernel<bool>::test(
    false, [] (const bool& v) {EXPECT_EQ(false, v);},
    true, [] (const IValue& v) {EXPECT_EQ(true, v.toBool());});
  ArgTypeTestKernel<bool>::test(
    false, [] (const bool& v) {EXPECT_EQ(false, v);},
    true, [] (const IValue& v) {EXPECT_EQ(true, v.toBool());},
    "(bool a) -> bool");
  ArgTypeTestKernel<std::string>::test(
    "string1", [] (const std::string& v) {EXPECT_EQ("string1", v);},
    "string2", [] (const IValue& v) {EXPECT_EQ("string2", v.toString()->string());});
  ArgTypeTestKernel<std::string>::test(
    "string1", [] (const std::string& v) {EXPECT_EQ("string1", v);},
    "string2", [] (const IValue& v) {EXPECT_EQ("string2", v.toString()->string());},
    "(str a) -> str");
  ArgTypeTestKernel<Tensor>::test(
    dummyTensor(TensorType1()), [] (const Tensor& v) {EXPECT_EQ(TensorType1(), v.type_id());},
    dummyTensor(TensorType2()), [] (const IValue& v) {EXPECT_EQ(TensorType2(), v.toTensor().type_id());});
  ArgTypeTestKernel<Tensor>::test(
    dummyTensor(TensorType1()), [] (const Tensor& v) {EXPECT_EQ(TensorType1(), v.type_id());},
    dummyTensor(TensorType2()), [] (const IValue& v) {EXPECT_EQ(TensorType2(), v.toTensor().type_id());},
    "(Tensor a) -> Tensor");


  // optional types (with has_value() == true)
  ArgTypeTestKernel<c10::optional<double>>::test(
    c10::optional<double>(1.5), [] (const c10::optional<double>& v) {EXPECT_EQ(1.5, v.value());},
    c10::optional<double>(2.5), [] (const IValue& v) {EXPECT_EQ(2.5, v.toDouble());});
  ArgTypeTestKernel<c10::optional<double>>::test(
    c10::optional<double>(1.5), [] (const c10::optional<double>& v) {EXPECT_EQ(1.5, v.value());},
    c10::optional<double>(2.5), [] (const IValue& v) {EXPECT_EQ(2.5, v.toDouble());},
    "(float? a) -> float?");
  ArgTypeTestKernel<c10::optional<int64_t>>::test(
    c10::optional<int64_t>(1), [] (const c10::optional<int64_t>& v) {EXPECT_EQ(1, v.value());},
    c10::optional<int64_t>(2), [] (const IValue& v) {EXPECT_EQ(2, v.toInt());});
  ArgTypeTestKernel<c10::optional<int64_t>>::test(
    c10::optional<int64_t>(1), [] (const c10::optional<int64_t>& v) {EXPECT_EQ(1, v.value());},
    c10::optional<int64_t>(2), [] (const IValue& v) {EXPECT_EQ(2, v.toInt());},
    "(int? a) -> int?");
  ArgTypeTestKernel<c10::optional<bool>>::test(
    c10::optional<bool>(true), [] (const c10::optional<bool>& v) {EXPECT_EQ(true, v.value());},
    c10::optional<bool>(false), [] (const IValue& v) {EXPECT_EQ(false, v.toBool());});
  ArgTypeTestKernel<c10::optional<bool>>::test(
    c10::optional<bool>(true), [] (const c10::optional<bool>& v) {EXPECT_EQ(true, v.value());},
    c10::optional<bool>(false), [] (const IValue& v) {EXPECT_EQ(false, v.toBool());},
    "(bool? a) -> bool?");
  ArgTypeTestKernel<c10::optional<bool>>::test(
    c10::optional<bool>(false), [] (const c10::optional<bool>& v) {EXPECT_EQ(false, v.value());},
    c10::optional<bool>(true), [] (const IValue& v) {EXPECT_EQ(true, v.toBool());});
  ArgTypeTestKernel<c10::optional<bool>>::test(
    c10::optional<bool>(false), [] (const c10::optional<bool>& v) {EXPECT_EQ(false, v.value());},
    c10::optional<bool>(true), [] (const IValue& v) {EXPECT_EQ(true, v.toBool());},
    "(bool? a) -> bool?");
  ArgTypeTestKernel<c10::optional<std::string>>::test(
    c10::optional<std::string>("string1"), [] (const c10::optional<std::string>& v) {EXPECT_EQ("string1", v.value());},
    c10::optional<std::string>("string2"), [] (const IValue& v) {EXPECT_EQ("string2", v.toString()->string());});
  ArgTypeTestKernel<c10::optional<std::string>>::test(
    c10::optional<std::string>("string1"), [] (const c10::optional<std::string>& v) {EXPECT_EQ("string1", v.value());},
    c10::optional<std::string>("string2"), [] (const IValue& v) {EXPECT_EQ("string2", v.toString()->string());},
    "(str? a) -> str?");
  ArgTypeTestKernel<c10::optional<Tensor>>::test(
    c10::optional<Tensor>(dummyTensor(TensorType1())), [] (const c10::optional<Tensor>& v) {EXPECT_EQ(TensorType1(), v.value().type_id());},
    c10::optional<Tensor>(dummyTensor(TensorType2())), [] (const IValue& v) {EXPECT_EQ(TensorType2(), v.toTensor().type_id());});
  ArgTypeTestKernel<c10::optional<Tensor>>::test(
    c10::optional<Tensor>(dummyTensor(TensorType1())), [] (const c10::optional<Tensor>& v) {EXPECT_EQ(TensorType1(), v.value().type_id());},
    c10::optional<Tensor>(dummyTensor(TensorType2())), [] (const IValue& v) {EXPECT_EQ(TensorType2(), v.toTensor().type_id());},
    "(Tensor? a) -> Tensor?");


  // optional types (with has_value() == false)
  ArgTypeTestKernel<c10::optional<double>>::test(
    c10::optional<double>(), [] (const c10::optional<double>& v) {EXPECT_FALSE(v.has_value());},
    c10::optional<double>(), [] (const IValue& v) {EXPECT_TRUE(v.isNone());});
  ArgTypeTestKernel<c10::optional<double>>::test(
    c10::optional<double>(), [] (const c10::optional<double>& v) {EXPECT_FALSE(v.has_value());},
    c10::optional<double>(), [] (const IValue& v) {EXPECT_TRUE(v.isNone());},
    "(float? a) -> float?");
  ArgTypeTestKernel<c10::optional<int64_t>>::test(
    c10::optional<int64_t>(), [] (const c10::optional<int64_t>& v) {EXPECT_FALSE(v.has_value());},
    c10::optional<int64_t>(), [] (const IValue& v) {EXPECT_TRUE(v.isNone());});
  ArgTypeTestKernel<c10::optional<int64_t>>::test(
    c10::optional<int64_t>(), [] (const c10::optional<int64_t>& v) {EXPECT_FALSE(v.has_value());},
    c10::optional<int64_t>(), [] (const IValue& v) {EXPECT_TRUE(v.isNone());},
    "(int? a) -> int?");
  ArgTypeTestKernel<c10::optional<bool>>::test(
    c10::optional<bool>(), [] (const c10::optional<bool>& v) {EXPECT_FALSE(v.has_value());},
    c10::optional<bool>(), [] (const IValue& v) {EXPECT_TRUE(v.isNone());});
  ArgTypeTestKernel<c10::optional<bool>>::test(
    c10::optional<bool>(), [] (const c10::optional<bool>& v) {EXPECT_FALSE(v.has_value());},
    c10::optional<bool>(), [] (const IValue& v) {EXPECT_TRUE(v.isNone());},
    "(bool? a) -> bool?");
  ArgTypeTestKernel<c10::optional<bool>>::test(
    c10::optional<bool>(), [] (const c10::optional<bool>& v) {EXPECT_FALSE(v.has_value());},
    c10::optional<bool>(), [] (const IValue& v) {EXPECT_TRUE(v.isNone());});
  ArgTypeTestKernel<c10::optional<bool>>::test(
    c10::optional<bool>(), [] (const c10::optional<bool>& v) {EXPECT_FALSE(v.has_value());},
    c10::optional<bool>(), [] (const IValue& v) {EXPECT_TRUE(v.isNone());},
    "(bool? a) -> bool?");
  ArgTypeTestKernel<c10::optional<std::string>>::test(
    c10::optional<std::string>(), [] (const c10::optional<std::string>& v) {EXPECT_FALSE(v.has_value());},
    c10::optional<std::string>(), [] (const IValue& v) {EXPECT_TRUE(v.isNone());});
  ArgTypeTestKernel<c10::optional<std::string>>::test(
    c10::optional<std::string>(), [] (const c10::optional<std::string>& v) {EXPECT_FALSE(v.has_value());},
    c10::optional<std::string>(), [] (const IValue& v) {EXPECT_TRUE(v.isNone());},
    "(str? a) -> str?");
  ArgTypeTestKernel<c10::optional<Tensor>>::test(
    c10::optional<Tensor>(), [] (const c10::optional<Tensor>& v) {EXPECT_FALSE(v.has_value());},
    c10::optional<Tensor>(), [] (const IValue& v) {EXPECT_TRUE(v.isNone());});
  ArgTypeTestKernel<c10::optional<Tensor>>::test(
    c10::optional<Tensor>(), [] (const c10::optional<Tensor>& v) {EXPECT_FALSE(v.has_value());},
    c10::optional<Tensor>(), [] (const IValue& v) {EXPECT_TRUE(v.isNone());},
    "(Tensor? a) -> Tensor?");


  // list types (with empty list)
  ArgTypeTestKernel<c10::ArrayRef<double>, std::vector<double>>::test(
    c10::ArrayRef<double>(), [] (c10::ArrayRef<double> v) {EXPECT_EQ(0, v.size());},
    std::vector<double>(), [] (const IValue& v) {EXPECT_EQ(0, v.toDoubleListRef().size());});
  ArgTypeTestKernel<c10::ArrayRef<double>, std::vector<double>>::test(
    c10::ArrayRef<double>(), [] (c10::ArrayRef<double> v) {EXPECT_EQ(0, v.size());},
    std::vector<double>(), [] (const IValue& v) {EXPECT_EQ(0, v.toDoubleListRef().size());},
    "(float[] a) -> float[]");
  ArgTypeTestKernel<c10::ArrayRef<int64_t>, std::vector<int64_t>>::test(
    c10::ArrayRef<int64_t>(), [] (c10::ArrayRef<int64_t> v) {EXPECT_EQ(0, v.size());},
    std::vector<int64_t>(), [] (const IValue& v) {EXPECT_EQ(0, v.toIntListRef().size());});
  ArgTypeTestKernel<c10::ArrayRef<int64_t>, std::vector<int64_t>>::test(
    c10::ArrayRef<int64_t>(), [] (c10::ArrayRef<int64_t> v) {EXPECT_EQ(0, v.size());},
    std::vector<int64_t>(), [] (const IValue& v) {EXPECT_EQ(0, v.toIntListRef().size());},
    "(int[] a) -> int[]");
  // TODO Converting std::vector<bool> to ArrayRef<bool> doesn't work, so we
  //      need to find an alternative
  // ArgTypeTestKernel<c10::ArrayRef<bool>, std::vector<bool>>::test(
  //   c10::ArrayRef<bool>(), [] (c10::ArrayRef<bool> v) {EXPECT_EQ(0, v.size());},
  //   std::vector<bool>(), [] (const IValue& v) {EXPECT_EQ(0, v.toBoolListRef().size());});
  // ArgTypeTestKernel<c10::ArrayRef<bool>, std::vector<bool>>::test(
  //   c10::ArrayRef<bool>(), [] (c10::ArrayRef<bool> v) {EXPECT_EQ(0, v.size());},
  //   std::vector<bool>(), [] (const IValue& v) {EXPECT_EQ(0, v.toBoolListRef().size());},
  //   "(bool[] a) -> bool[]");
  // ArgTypeTestKernel<c10::ArrayRef<bool>, std::vector<bool>>::test(
  //   c10::ArrayRef<bool>(), [] (c10::ArrayRef<bool> v) {EXPECT_EQ(0, v.size());},
  //   std::vector<bool>(), [] (const IValue& v) {EXPECT_EQ(0, v.toBoolListRef().size());});
  // ArgTypeTestKernel<c10::ArrayRef<bool>, std::vector<bool>>::test(
  //   c10::ArrayRef<bool>(), [] (c10::ArrayRef<bool> v) {EXPECT_EQ(0, v.size());},
  //   std::vector<bool>(), [] (const IValue& v) {EXPECT_EQ(0, v.toBoolListRef().size());},
  //   "(bool[] a) -> bool[]");
  // TODO We currently don't support str[] (i.e. string list) as type. Do we want to?
  // ArgTypeTestKernel<c10::ArrayRef<std::string>, std::vector<std::string>>::test(
  //   c10::ArrayRef<std::string>(), [] (c10::ArrayRef<std::string> v) {EXPECT_EQ(0, v.size());},
  //   std::vector<std::string>(), [] (const IValue& v) {EXPECT_EQ(0, v.toStringListRef().size());});
  // ArgTypeTestKernel<c10::ArrayRef<std::string>, std::vector<std::string>>::test(
  //   c10::ArrayRef<std::string>(), [] (c10::ArrayRef<std::string> v) {EXPECT_EQ(0, v.size());},
  //   std::vector<std::string>(), [] (const IValue& v) {EXPECT_EQ(0, v.toStringListRef().size());},
  //   "(str[] a) -> str[]");


  // list types (with non-empty list)
  ArgTypeTestKernel<c10::ArrayRef<double>, std::vector<double>>::test(
    c10::ArrayRef<double>({1.5, 2.5}), [] (c10::ArrayRef<double> v) {EXPECT_EQ(c10::ArrayRef<double>({1.5, 2.5}), v);},
    std::vector<double>({3.5, 4.5}), [] (const IValue& v) {EXPECT_EQ(std::vector<double>({3.5, 4.5}), v.toDoubleListRef());});
  ArgTypeTestKernel<c10::ArrayRef<double>, std::vector<double>>::test(
    c10::ArrayRef<double>({1.5, 2.5}), [] (c10::ArrayRef<double> v) {EXPECT_EQ(c10::ArrayRef<double>({1.5, 2.5}), v);},
    std::vector<double>({3.5, 4.5}), [] (const IValue& v) {EXPECT_EQ(std::vector<double>({3.5, 4.5}), v.toDoubleListRef());},
    "(float[] a) -> float[]");
  ArgTypeTestKernel<c10::ArrayRef<int64_t>, std::vector<int64_t>>::test(
    c10::ArrayRef<int64_t>({1, 2}), [] (c10::ArrayRef<int64_t> v) {EXPECT_EQ(c10::ArrayRef<int64_t>({1, 2}), v);},
    std::vector<int64_t>({3, 4}), [] (const IValue& v) {EXPECT_EQ(std::vector<int64_t>({3, 4}), v.toIntListRef());});
  ArgTypeTestKernel<c10::ArrayRef<int64_t>, std::vector<int64_t>>::test(
    c10::ArrayRef<int64_t>({1, 2}), [] (c10::ArrayRef<int64_t> v) {EXPECT_EQ(c10::ArrayRef<int64_t>({1, 2}), v);},
    std::vector<int64_t>({3, 4}), [] (const IValue& v) {EXPECT_EQ(std::vector<int64_t>({3, 4}), v.toIntListRef());},
    "(int[] a) -> int[]");
  // TODO When fixing bool[] and str[] (see above), also add them here
  ArgTypeTestKernel<c10::ArrayRef<Tensor>, std::vector<Tensor>>::test(
    c10::ArrayRef<Tensor>({dummyTensor(TensorType1()), dummyTensor(TensorType2())}), [] (c10::ArrayRef<Tensor> v) {
      EXPECT_EQ(2, v.size());
      EXPECT_EQ(TensorType1(), v[0].type_id());
      EXPECT_EQ(TensorType2(), v[1].type_id());
    },
    std::vector<Tensor>({dummyTensor(TensorType2()), dummyTensor(TensorType1())}), [] (const IValue& v) {
      EXPECT_EQ(2, v.toTensorListRef().size());
      EXPECT_EQ(TensorType2(), v.toTensorListRef()[0].type_id());
      EXPECT_EQ(TensorType1(), v.toTensorListRef()[1].type_id());
    });
  ArgTypeTestKernel<c10::ArrayRef<Tensor>, std::vector<Tensor>>::test(
    c10::ArrayRef<Tensor>({dummyTensor(TensorType1()), dummyTensor(TensorType2())}), [] (c10::ArrayRef<Tensor> v) {
      EXPECT_EQ(2, v.size());
      EXPECT_EQ(TensorType1(), v[0].type_id());
      EXPECT_EQ(TensorType2(), v[1].type_id());
    },
    std::vector<Tensor>({dummyTensor(TensorType2()), dummyTensor(TensorType1())}), [] (const IValue& v) {
      EXPECT_EQ(2, v.toTensorListRef().size());
      EXPECT_EQ(TensorType2(), v.toTensorListRef()[0].type_id());
      EXPECT_EQ(TensorType1(), v.toTensorListRef()[1].type_id());
    },
    "(Tensor[] a) -> Tensor[]");


  // TODO Do we want to support list of optional / optional of list ?
}

=======
>>>>>>> 20a5aa96
}<|MERGE_RESOLUTION|>--- conflicted
+++ resolved
@@ -220,7 +220,6 @@
   }, "Tried to register multiple kernels with same dispatch key");
 }
 
-<<<<<<< HEAD
 
 /**
  * This is used to check that a given type works correctly when passed as input
@@ -231,9 +230,13 @@
  * when called with `input` fulfills `inputExpectation` inside the kernel, then
  * returns `output` and the returned value fulfills `outputExpectation`.
  *
+ * `inputExpectation` and `outputExpectation` should be lambdas that run
+ * googletest expect macros (or use other ways to assert the expectation is met).
+ *
  * Optionally, you can specify the argument list part of a function schema
  * (e.g. "(Tensor a) -> Tensor") as an additional argument to use when
- * registering the kernel.
+ * registering the kernel. In this case, the operator registration logic will
+ * check that the kernel function signature matches the one you specified.
  */
 template<class InputType, class OutputType = InputType>
 struct ArgTypeTestKernel final : OperatorKernel {
@@ -480,8 +483,8 @@
 
 
   // TODO Do we want to support list of optional / optional of list ?
-}
-
-=======
->>>>>>> 20a5aa96
+
+  // TODO Add tests for dict types
+}
+
 }