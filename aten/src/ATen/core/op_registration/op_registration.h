--- conflicted
+++ resolved
@@ -10,11 +10,7 @@
 #include <ATen/core/op_registration/kernel_stackbased.h>
 #include <ATen/core/op_registration/kernel_functor.h>
 #include <ATen/core/op_registration/kernel_function.h>
-<<<<<<< HEAD
-#include <ATen/core/op_registration/kernel_function_legacy.h>
-=======
 #include <ATen/core/op_registration/kernel_lambda.h>
->>>>>>> f11627d9
 #include <ATen/core/op_registration/infer_schema.h>
 
 namespace c10 {
@@ -115,7 +111,7 @@
    op(FunctionSchema schema, FuncType* func) && {
     // We intentionally don't extend this deprecated API to support dispatch keys
     // and the like to push people towards using the new API.
-    return std::move(*this).op(std::move(schema), kernel<detail::WrapKernelFunctionRuntime<FuncType>>(func));
+    return std::move(*this).op(std::move(schema), kernel<detail::WrapRuntimeKernelFunctor<FuncType*>>(func));
    }
 
   // TODO Add deprecated lambda-based API
