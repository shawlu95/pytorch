#pragma once

#include <ATen/core/op_registration/kernel_stackbased.h>
#include <ATen/core/op_registration/infer_schema.h>

namespace c10 {
/**
 * Inherit from OperatorKernel to implement a c10 kernel.
 *
 * Example:
 * > namespace {
 * >   class my_kernel_cpu final : public c10::OperatorKernel {
 * >   public:
 * >     Tensor operator()(Tensor a, Tensor b) {...}
 * >   };
 * > }
 *
 * The kernel class is allowed to have members to cache things between calls
 * but it is not allowed to change behavior based on the cache.
 * The cache is purely a performance optimization and the kernel must
 * return the same outputs regardless of what's in the cache.
 *
 * See below for how to register this kernel with PyTorch.
 */
class OperatorKernel : public KernelCache {};

namespace detail {
  // supported_primitive_arg_types defines which primitive types we allow in
  // kernel functions as arguments or returns.
  // Additionally, we support lists, dicts and optionals containing these types.
  using supported_primitive_arg_types = guts::typelist::typelist<
    int64_t,
    double,
    bool,
    std::string,
    at::Tensor,
    at::Scalar
  >;

  // ivalue_to_arg_type<T>: Take an IValue that is an argument to a kernel and
  // cast it to the type that should be passed to the kernel function.
  // Examples: If the IValue contains a plain type like an int, return that.
  //           If the IValue contains an IntList, return it as ArrayRef<int>.
  template<class T, class Enable = void> struct ivalue_to_arg_type {
    // This base case is hit whenever a type does not have a specialisation below.
    static_assert(guts::false_t<T>::value, "You tried to register a kernel with an unsupported argument type.");
  };
  template<class T>
  struct ivalue_to_arg_type<T, guts::enable_if_t<guts::typelist::contains<supported_primitive_arg_types, T>::value>> {
    static T call(IValue&& v) {
      return std::move(v).to<T>();
    }
  };
  template<class T>
  struct ivalue_to_arg_type<ArrayRef<T>> {
    static ArrayRef<T> call(const IValue& v) {
      // Note: This takes a `const IValue&` argument and not `IValue&&`, because the
      //        returned ArrayRef is non-owning, so the call site needs to keep ownership
      // TODO Do we want to support ArrayRef<optional<T>> ?
      static_assert(guts::typelist::contains<supported_primitive_arg_types, T>::value, "You tried to register a kernel with an unsupported argument type: c10::ArrayRef<T> and T is not one of the supported primitive types.");
      static_assert(!std::is_same<T, at::Scalar>::value, "You tried to register a kernel with an unsupported argument type: c10::ArrayRef<Scalar>. Please use c10::ArrayRef<int64_t>, c10::ArrayRef<double> or Tensor instead.");
      return v.to<intrusive_ptr<ivalue::List<T>>>()->elements();
    }
  };
  template<class T>
  struct ivalue_to_arg_type<optional<T>> {
    static optional<T> call(IValue&& v) {
      if (v.isNone()) {
        return nullopt;
      }
      return ivalue_to_arg_type<T>::call(std::move(v));
    }
  };
  // The following specialisations of ivalue_to_arg_type are technically not
  // necessary since we would hit the base case and show an error message
  // there if they didn't exist, but we can show a better error message
  // in some common error scenarios.
  template<class T>
  struct ivalue_to_arg_type<std::vector<T>> {
    // We don't support std::vector because that would prevent us from doing
    // internal optimization to how we represent lists (e.g. SmallVector).
    // Users should use ArrayRef instead.
    static_assert(guts::false_t<std::vector<T>>::value, "You tried to register a kernel with an unsupported argument type: std::vector<T>. Please use c10::ArrayRef<T> instead.");
  };
  template<class T>
  struct ivalue_to_arg_type<T, guts::enable_if_t<std::is_same<float, T>::value>> {
    // There is no reason to support float when we have double. Keep the API lean.
    static_assert(guts::false_t<T>::value, "You tried to register a kernel with an unsupported argument type: float. Please use double instead.");
  };
  template<class T>
  struct ivalue_to_arg_type<T, guts::enable_if_t<std::is_same<const char*, T>::value>> {
    static_assert(guts::false_t<T>::value, "You tried to register a kernel with an unsupported argument type: const char*. Please use std::string instead.");
  };
  template<class T>
  struct ivalue_to_arg_type<T, guts::enable_if_t<std::is_integral<T>::value && !guts::typelist::contains<supported_primitive_arg_types, T>::value>> {
    static_assert(guts::false_t<T>::value, "You tried to register a kernel with an unsupported integral argument type. Please use int64_t instead.");
  };

  // legacy_ivalue_to_arg_type is like ivalue_to_arg_type but additionally
  // allows a few deprecated types like std::vector.
  template<class T>
  struct legacy_ivalue_to_arg_type final {
    static auto call(IValue&& v) -> decltype(ivalue_to_arg_type<T>::call(std::move(v))) {
      return ivalue_to_arg_type<T>::call(std::move(v));
    }
  };
  template<class T>
  struct legacy_ivalue_to_arg_type<std::vector<T>> final {
    static const std::vector<T>& call(const IValue& v) {
      static_assert(guts::typelist::contains<supported_primitive_arg_types, T>::value, "You tried to register a kernel with an unsupported argument type: c10::ArrayRef<T> and T is not one of the supported primitive types.");
      return v.to<intrusive_ptr<ivalue::List<T>>>()->elements();
    }
  };

  template<class T, class Enable = void>
  struct return_type_to_ivalue_ {
    static_assert(guts::false_t<T>::value, "You tried to register a kernel with an unsupported return type.");
  };
  template<class T>
  struct return_type_to_ivalue_<T, guts::enable_if_t<guts::typelist::contains<supported_primitive_arg_types, T>::value>> {
    static IValue call(T&& v) {
      return IValue(std::move(v));
    }
  };
  template<class T>
  struct return_type_to_ivalue_<optional<T>> {
    static IValue call(optional<T>&& v) {
      if (!v.has_value()) {
        return IValue();
      }
      return return_type_to_ivalue_<T>::call(std::move(*v));
    }
  };
  template<class T>
  struct return_type_to_ivalue_<std::vector<T>> {
    static IValue call(std::vector<T>&& v) {
      static_assert(guts::typelist::contains<supported_primitive_arg_types, T>::value, "You tried to register a kernel with an unsupported return type: vector<T> and T is not one of the supported primitive types.");
      static_assert(!std::is_same<T, at::Scalar>::value, "You tried to register a kernel with an unsupported return type: vector<Scalar>. Please use vector<int64_t>, vector<double> or Tensor instead.");
      return IValue(std::move(v));
    }
  };
  // The following specialisations of return_type_to_ivalue_ are technically not
  // necessary since we would hit the base case and show an error message
  // there if they didn't exist, but we can show a better error message
  // in some common error scenarios.
  template<class T>
  struct return_type_to_ivalue_<c10::ArrayRef<T>> {
    static_assert(guts::false_t<c10::ArrayRef<T>>::value, "You tried to register a kernel with an unsupported return type: c10::ArrayRef<T>. Please use std::vector<T> instead.");
  };
  template<class T>
  struct return_type_to_ivalue_<T, guts::enable_if_t<std::is_same<float, T>::value>> {
    static_assert(guts::false_t<T>::value, "You tried to register a kernel with an unsupported return type: float. Please use double instead.");
  };
  template<class T>
  struct return_type_to_ivalue_<T, guts::enable_if_t<std::is_same<const char*, T>::value>> {
    static_assert(guts::false_t<T>::value, "You tried to register a kernel with an unsupported return type: const char*. Please use std::string instead.");
  };
  template<class T>
  struct return_type_to_ivalue_<T, guts::enable_if_t<std::is_integral<T>::value && !guts::typelist::contains<supported_primitive_arg_types, T>::value>> {
    static_assert(guts::false_t<T>::value, "You tried to register a kernel with an unsupported integral return argument type. Please use int64_t instead.");
  };

  template<class T>
  IValue return_type_to_ivalue(T&& v) {
    return return_type_to_ivalue_<guts::decay_t<T>>::call(std::move(v));
  }

<<<<<<< HEAD
  template<bool AllowDeprecatedTypes, class T> using ivalue_to_arg = guts::conditional_t<AllowDeprecatedTypes, legacy_ivalue_to_arg_type<T>, ivalue_to_arg_type<T>>;

  template<class Functor, bool AllowDeprecatedTypes, size_t... ivalue_arg_indices>
=======
  template<class Functor, size_t... ivalue_arg_indices>
>>>>>>> e04caa3f
  typename guts::infer_function_traits_t<Functor>::return_type call_functor_with_args_from_stack_(Functor* functor, Stack* stack, guts::index_sequence<ivalue_arg_indices...>) {
    (void)(stack); // when sizeof...(ivalue_arg_indices) == 0, this argument would be unused and we have to silence the compiler warning.

    constexpr size_t num_ivalue_args = sizeof...(ivalue_arg_indices);

    using IValueArgTypes = typename guts::infer_function_traits_t<Functor>::parameter_types;
<<<<<<< HEAD
    return (*functor)(ivalue_to_arg<AllowDeprecatedTypes, guts::remove_cv_t<guts::remove_reference_t<guts::typelist::element_t<ivalue_arg_indices, IValueArgTypes>>>>::call(
=======
    return (*functor)(ivalue_to_arg_type<guts::remove_cv_t<guts::remove_reference_t<guts::typelist::element_t<ivalue_arg_indices, IValueArgTypes>>>>::call(
>>>>>>> e04caa3f
      std::move(torch::jit::peek(*stack, ivalue_arg_indices, num_ivalue_args))
    )...);
  }

<<<<<<< HEAD
  template<class Functor, bool AllowDeprecatedTypes>
  typename guts::infer_function_traits_t<Functor>::return_type call_functor_with_args_from_stack(Functor* functor, Stack* stack) {
    constexpr size_t num_ivalue_args = guts::infer_function_traits_t<Functor>::number_of_parameters;
    return call_functor_with_args_from_stack_<Functor, AllowDeprecatedTypes>(functor, stack, guts::make_index_sequence<num_ivalue_args>());
=======
  template<class Functor>
  typename guts::infer_function_traits_t<Functor>::return_type call_functor_with_args_from_stack(Functor* functor, Stack* stack) {
    constexpr size_t num_ivalue_args = guts::infer_function_traits_t<Functor>::number_of_parameters;
    return call_functor_with_args_from_stack_<Functor>(functor, stack, guts::make_index_sequence<num_ivalue_args>());
>>>>>>> e04caa3f
  }

  template<class OutputType>
  struct push_outputs final {
    static void call(OutputType&& output, Stack* stack) {
      torch::jit::push(*stack, return_type_to_ivalue(std::move(output)));
    }
  };
  template<class... OutputTypes>
  struct push_outputs<std::tuple<OutputTypes...>> final {
    static void call(std::tuple<OutputTypes...>&& output, Stack* stack) {
      call_(std::move(output), stack, guts::make_index_sequence<sizeof...(OutputTypes)>());
    }

  private:
    template<size_t... indices>
    static void call_(std::tuple<OutputTypes...>&& output, Stack* stack, guts::index_sequence<indices...>) {
      torch::jit::push(*stack, return_type_to_ivalue(std::move(std::get<indices>(output)))...);
    }
  };

  template<class KernelFunctor, bool AllowDeprecatedTypes, class Enable = void> struct wrap_kernel_functor final {};

  // SFINAE version for kernels that return an output
  template<class KernelFunctor, bool AllowDeprecatedTypes>
  struct wrap_kernel_functor<KernelFunctor, AllowDeprecatedTypes, guts::enable_if_t<!std::is_same<void, typename guts::infer_function_traits_t<KernelFunctor>::return_type>::value>> final {
    static_assert(std::is_base_of<OperatorKernel, KernelFunctor>::value, "Tried to register a kernel functor using the kernel<Functor>() API, but it doesn't inherit from c10::OperatorKernel. Please have the functor inherit from it.");

    static void call(Stack* stack, KernelCache* cache) {
      constexpr size_t num_inputs = guts::infer_function_traits_t<KernelFunctor>::number_of_parameters;
      KernelFunctor* functor = static_cast<KernelFunctor*>(cache);
<<<<<<< HEAD
      auto output = call_functor_with_args_from_stack<KernelFunctor, AllowDeprecatedTypes>(functor, stack);
=======
      auto output = call_functor_with_args_from_stack<KernelFunctor>(functor, stack);
>>>>>>> e04caa3f
      torch::jit::drop(*stack, num_inputs);
      push_outputs<typename guts::infer_function_traits_t<KernelFunctor>::return_type>::call(std::move(output), stack);
    }
  };

  // SFINAE version for kernels that don't return an output
  template<class KernelFunctor, bool AllowDeprecatedTypes>
  struct wrap_kernel_functor<KernelFunctor, AllowDeprecatedTypes, guts::enable_if_t<std::is_same<void, typename guts::infer_function_traits_t<KernelFunctor>::return_type>::value>> final {
    static_assert(std::is_base_of<OperatorKernel, KernelFunctor>::value, "Tried to register a kernel functor using the kernel<Functor>() API, but it doesn't inherit from c10::OperatorKernel. Please have the functor inherit from it.");

    static void call(Stack* stack, KernelCache* cache) {
      constexpr size_t num_inputs = guts::infer_function_traits_t<KernelFunctor>::number_of_parameters;
      KernelFunctor* functor = static_cast<KernelFunctor*>(cache);
<<<<<<< HEAD
      call_functor_with_args_from_stack<KernelFunctor, AllowDeprecatedTypes>(functor, stack);
=======
      call_functor_with_args_from_stack<KernelFunctor>(functor, stack);
>>>>>>> e04caa3f
      torch::jit::pop(*stack, num_inputs);
    }
  };

  template<class KernelFunctor, class... Args>
  class KernelFactory final {
    static_assert(std::is_constructible<KernelFunctor, Args...>::value, "Wrong argument types for constructor of kernel functor.");

  public:
    explicit constexpr KernelFactory(Args... args)
    : constructor_parameters_(std::move(args)...) {}

    std::unique_ptr<KernelCache> operator()() const {
      return guts::apply(
        [] (const Args&... params) {return guts::make_unique<KernelFunctor>(params...); },
        constructor_parameters_);
    }

  private:
    std::tuple<Args...> constructor_parameters_;
  };

  template<class KernelFunctor>
  class FunctionSchemaInferer final {
  public:
    std::unique_ptr<FunctionSchema> operator()() const {
      return guts::make_unique<FunctionSchema>(inferFunctionSchema<KernelFunctor>("", ""));
    }
  };

  template<class KernelFunctor, bool AllowDeprecatedTypes = false, class... ConstructorParameters>
  detail::KernelRegistrationConfigParameter<detail::KernelFactory<KernelFunctor, guts::decay_t<ConstructorParameters>...>, detail::FunctionSchemaInferer<KernelFunctor>>
  kernelFunctor(ConstructorParameters&&... constructorParameters) {
    return {
      &detail::wrap_kernel_functor<KernelFunctor, AllowDeprecatedTypes>::call,
      detail::KernelFactory<KernelFunctor, guts::decay_t<ConstructorParameters>...>(std::forward<ConstructorParameters>(constructorParameters)...),
      detail::FunctionSchemaInferer<KernelFunctor>()
    };
  }
}

/**
 * Use this to register an operator whose kernel is implemented as a functor
 *
 * Example:
 *
 * > namespace {
 * >   class my_kernel_cpu final : public c10::OperatorKernel {
 * >   public:
 * >     Tensor operator()(Tensor a, Tensor b) {...}
 * >   };
 * > }
 * >
 * > static auto registry = c10::RegisterOperators()
 * >     .op("my_op",
 * >         c10::kernel<my_kernel_cpu>(),
 * >         c10::dispatchKey(CPUTensorId()));
 *
 * The functor constructor can take arguments to configure the kernel.
 * The arguments are defined in the kernel registration.
 * Example:
 *
 * > namespace {
 * >   class my_kernel_cpu final : public c10::OperatorKernel {
 * >   public:
 * >     explicit my_kernel_cpu(std::string some_configuration, int a, bool b)
 * >         : ... {...}
 * >
 * >     Tensor operator()(Tensor a, Tensor b) {...}
 * >   };
 * > }
 * >
 * > static auto registry = c10::RegisterOperators()
 * >     .op("my_op",
 * >         c10::kernel<my_kernel_cpu>("some_configuration", 3, true),
 * >         c10::dispatchKey(CPUTensorId()));
 */
template<class KernelFunctor, class... ConstructorParameters>
// enable_if: only enable it if KernelFunctor is actually a functor
inline constexpr guts::enable_if_t<guts::is_functor<KernelFunctor>::value,
detail::KernelRegistrationConfigParameter<detail::KernelFactory<KernelFunctor, guts::decay_t<ConstructorParameters>...>, detail::FunctionSchemaInferer<KernelFunctor>>>
kernel(ConstructorParameters&&... constructorParameters) {
  static_assert(std::is_base_of<OperatorKernel, KernelFunctor>::value, "Tried to register a kernel functor using the kernel<Functor>() API, but it doesn't inherit from c10::OperatorKernel. Please have the functor inherit from it.");
  static_assert(std::is_constructible<KernelFunctor, ConstructorParameters...>::value, "Wrong argument list for constructor of kernel functor. The arguments to kernel<Functor>(arguments...) must match one of the constructors of Functor.");

  return detail::kernelFunctor<KernelFunctor, false>(std::forward<ConstructorParameters>(constructorParameters)...);
}

}<|MERGE_RESOLUTION|>--- conflicted
+++ resolved
@@ -165,39 +165,24 @@
     return return_type_to_ivalue_<guts::decay_t<T>>::call(std::move(v));
   }
 
-<<<<<<< HEAD
   template<bool AllowDeprecatedTypes, class T> using ivalue_to_arg = guts::conditional_t<AllowDeprecatedTypes, legacy_ivalue_to_arg_type<T>, ivalue_to_arg_type<T>>;
 
   template<class Functor, bool AllowDeprecatedTypes, size_t... ivalue_arg_indices>
-=======
-  template<class Functor, size_t... ivalue_arg_indices>
->>>>>>> e04caa3f
   typename guts::infer_function_traits_t<Functor>::return_type call_functor_with_args_from_stack_(Functor* functor, Stack* stack, guts::index_sequence<ivalue_arg_indices...>) {
     (void)(stack); // when sizeof...(ivalue_arg_indices) == 0, this argument would be unused and we have to silence the compiler warning.
 
     constexpr size_t num_ivalue_args = sizeof...(ivalue_arg_indices);
 
     using IValueArgTypes = typename guts::infer_function_traits_t<Functor>::parameter_types;
-<<<<<<< HEAD
     return (*functor)(ivalue_to_arg<AllowDeprecatedTypes, guts::remove_cv_t<guts::remove_reference_t<guts::typelist::element_t<ivalue_arg_indices, IValueArgTypes>>>>::call(
-=======
-    return (*functor)(ivalue_to_arg_type<guts::remove_cv_t<guts::remove_reference_t<guts::typelist::element_t<ivalue_arg_indices, IValueArgTypes>>>>::call(
->>>>>>> e04caa3f
       std::move(torch::jit::peek(*stack, ivalue_arg_indices, num_ivalue_args))
     )...);
   }
 
-<<<<<<< HEAD
   template<class Functor, bool AllowDeprecatedTypes>
   typename guts::infer_function_traits_t<Functor>::return_type call_functor_with_args_from_stack(Functor* functor, Stack* stack) {
     constexpr size_t num_ivalue_args = guts::infer_function_traits_t<Functor>::number_of_parameters;
     return call_functor_with_args_from_stack_<Functor, AllowDeprecatedTypes>(functor, stack, guts::make_index_sequence<num_ivalue_args>());
-=======
-  template<class Functor>
-  typename guts::infer_function_traits_t<Functor>::return_type call_functor_with_args_from_stack(Functor* functor, Stack* stack) {
-    constexpr size_t num_ivalue_args = guts::infer_function_traits_t<Functor>::number_of_parameters;
-    return call_functor_with_args_from_stack_<Functor>(functor, stack, guts::make_index_sequence<num_ivalue_args>());
->>>>>>> e04caa3f
   }
 
   template<class OutputType>
@@ -229,11 +214,7 @@
     static void call(Stack* stack, KernelCache* cache) {
       constexpr size_t num_inputs = guts::infer_function_traits_t<KernelFunctor>::number_of_parameters;
       KernelFunctor* functor = static_cast<KernelFunctor*>(cache);
-<<<<<<< HEAD
       auto output = call_functor_with_args_from_stack<KernelFunctor, AllowDeprecatedTypes>(functor, stack);
-=======
-      auto output = call_functor_with_args_from_stack<KernelFunctor>(functor, stack);
->>>>>>> e04caa3f
       torch::jit::drop(*stack, num_inputs);
       push_outputs<typename guts::infer_function_traits_t<KernelFunctor>::return_type>::call(std::move(output), stack);
     }
@@ -247,11 +228,7 @@
     static void call(Stack* stack, KernelCache* cache) {
       constexpr size_t num_inputs = guts::infer_function_traits_t<KernelFunctor>::number_of_parameters;
       KernelFunctor* functor = static_cast<KernelFunctor*>(cache);
-<<<<<<< HEAD
       call_functor_with_args_from_stack<KernelFunctor, AllowDeprecatedTypes>(functor, stack);
-=======
-      call_functor_with_args_from_stack<KernelFunctor>(functor, stack);
->>>>>>> e04caa3f
       torch::jit::pop(*stack, num_inputs);
     }
   };
