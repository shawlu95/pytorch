#pragma once

#include <ATen/core/op_registration/kernel_stackbased.h>
#include <ATen/core/op_registration/infer_schema.h>

namespace c10 {
/**
 * Inherit from OperatorKernel to implement a c10 kernel.
 *
 * Example:
 * > namespace {
 * >   class my_kernel_cpu final : public c10::OperatorKernel {
 * >   public:
 * >     Tensor operator()(Tensor a, Tensor b) {...}
 * >   };
 * > }
 *
 * The kernel class is allowed to have members to cache things between calls
 * but it is not allowed to change behavior based on the cache.
 * The cache is purely a performance optimization and the kernel must
 * return the same outputs regardless of what's in the cache.
 *
 * See below for how to register this kernel with PyTorch.
 */
class OperatorKernel : public KernelCache {};

namespace detail {
  // supported_primitive_arg_types defines which primitive types we allow in
  // kernel functions as arguments or returns.
  // Additionally, we support lists, dicts and optionals containing these types.
  using supported_primitive_arg_types = guts::typelist::typelist<
    int64_t,
    double,
    bool,
    std::string,
    at::Tensor,
    at::Scalar
  >;

  // ivalue_to_arg_type<T>: Take an IValue that is an argument to a kernel and
  // cast it to the type that should be passed to the kernel function.
  // Examples: If the IValue contains a plain type like an int, return that.
  //           If the IValue contains an IntList, return it as ArrayRef<int>.
  template<class T, class Enable = void> struct ivalue_to_arg_type {
    // This base case is hit whenever a type does not have a specialisation below.
    static_assert(guts::false_t<T>::value, "You tried to register a kernel with an unsupported argument type.");
  };
  template<class T>
  struct ivalue_to_arg_type<T, guts::enable_if_t<guts::typelist::contains<supported_primitive_arg_types, T>::value>> {
    static T call(IValue&& v) {
      return std::move(v).to<T>();
    }
  };
  template<class T>
  struct ivalue_to_arg_type<ArrayRef<T>> {
    static ArrayRef<T> call(const IValue& v) {
      // Note: This takes a `const IValue&` argument and not `IValue&&`, because the
      //        returned ArrayRef is non-owning, so the call site needs to keep ownership
      // TODO Do we want to support ArrayRef<optional<T>> ?
      static_assert(guts::typelist::contains<supported_primitive_arg_types, T>::value, "You tried to register a kernel with an unsupported argument type: c10::ArrayRef<T> and T is not one of the supported primitive types.");
      static_assert(!std::is_same<T, at::Scalar>::value, "You tried to register a kernel with an unsupported argument type: c10::ArrayRef<Scalar>. Please use c10::ArrayRef<int64_t>, c10::ArrayRef<double> or Tensor instead.");
      return v.to<intrusive_ptr<ivalue::List<T>>>()->elements();
    }
  };
  template<class T>
  struct ivalue_to_arg_type<optional<T>> {
    static optional<T> call(IValue&& v) {
      if (v.isNone()) {
        return nullopt;
      }
      return ivalue_to_arg_type<T>::call(std::move(v));
    }
  };
  template<class Key, class Value>
  struct ivalue_to_arg_type<Dict<Key, Value>> {
    static Dict<Key, Value> call(IValue&& v) {
      static_assert(guts::typelist::contains<supported_primitive_arg_types, Key>::value, "You tried to register a kernel with an unsupported argument type: c10::Dict<Key, Value> and Key is not one of the supported primitive types.");
      static_assert(guts::typelist::contains<supported_primitive_arg_types, Value>::value, "You tried to register a kernel with an unsupported argument type: c10::Dict<Key, Value> and Value is not one of the supported primitive types.");

      auto dict_ptr = std::move(v).toGenericDict();
      return impl::toTypedDict<Key, Value>(std::move(dict_ptr->elements()));
    }
  };
  // The following specialisations of ivalue_to_arg_type are technically not
  // necessary since we would hit the base case and show an error message
  // there if they didn't exist, but we can show a better error message
  // in some common error scenarios.
  template<class T>
  struct ivalue_to_arg_type<std::vector<T>> {
    // We don't support std::vector because that would prevent us from doing
    // internal optimization to how we represent lists (e.g. SmallVector).
    // Users should use ArrayRef instead.
    static_assert(guts::false_t<std::vector<T>>::value, "You tried to register a kernel with an unsupported argument type: std::vector<T>. Please use c10::ArrayRef<T> instead.");
  };
  template<class Key, class Value>
  struct ivalue_to_arg_type<std::unordered_map<Key, Value>> {
<<<<<<< HEAD
    // We don't support std::vector because that would prevent us from doing
    // internal optimization to how we represent lists (e.g. SmallVector).
    // Users should use ArrayRef instead.
=======
    // We don't support std::unordered_map because that would prevent us from doing
    // internal optimization to how we represent dicts.
    // Users should use Dict<Key, Value> instead.
>>>>>>> 8226330a
    static_assert(guts::false_t<std::unordered_map<Key, Value>>::value, "You tried to register a kernel with an unsupported argument type: std::unordered_map<Key, Value>. Please use c10::Dict<Key, Value> instead.");
  };
  template<class T>
  struct ivalue_to_arg_type<T, guts::enable_if_t<std::is_same<float, T>::value>> {
    // There is no reason to support float when we have double. Keep the API lean.
    static_assert(guts::false_t<T>::value, "You tried to register a kernel with an unsupported argument type: float. Please use double instead.");
  };
  template<class T>
  struct ivalue_to_arg_type<T, guts::enable_if_t<std::is_same<const char*, T>::value>> {
    static_assert(guts::false_t<T>::value, "You tried to register a kernel with an unsupported argument type: const char*. Please use std::string instead.");
  };
  template<class T>
  struct ivalue_to_arg_type<T, guts::enable_if_t<std::is_integral<T>::value && !guts::typelist::contains<supported_primitive_arg_types, T>::value>> {
    static_assert(guts::false_t<T>::value, "You tried to register a kernel with an unsupported integral argument type. Please use int64_t instead.");
  };

  // legacy_ivalue_to_arg_type is like ivalue_to_arg_type but additionally
  // allows a few deprecated types like std::vector.
  template<class T, class Enable = void>
  struct legacy_ivalue_to_arg_type final {
    static auto call(IValue&& v) -> decltype(ivalue_to_arg_type<T>::call(std::move(v))) {
      return ivalue_to_arg_type<T>::call(std::move(v));
    }
  };
  template<class T>
<<<<<<< HEAD
  struct legacy_ivalue_to_arg_type<std::vector<T>, guts::enable_if_t<guts::typelist::contains<supported_primitive_arg_types, T>::value && !std::is_same<std::string, T>::value>> final {
    static std::vector<T> call(IValue&& v) {
      return std::move(*std::move(v).to<intrusive_ptr<ivalue::List<T>>>()).elements();
    }
  };
  template<class T>
  struct legacy_ivalue_to_arg_type<std::vector<T>, guts::enable_if_t<!guts::typelist::contains<supported_primitive_arg_types, T>::value || std::is_same<std::string, T>::value>> final {
    static std::vector<T> call(IValue&& v) {
      auto list = std::move(v).toGenericList();
      std::vector<T> result;
      result.reserve(list->elements().size());
      for (auto&& elem : std::move(list)->elements()) {
        result.push_back(legacy_ivalue_to_arg_type<T>::call(std::move(elem)));
      }
      return result;
    }
  };
  template<class Key, class Value>
  struct legacy_ivalue_to_arg_type<std::unordered_map<Key, Value>> final {
    static std::unordered_map<Key, Value> call(const IValue& v) {
      auto dict = std::move(v).toGenericDict();
      std::unordered_map<Key, Value> result;
      result.reserve(dict->elements().size());
      for (auto& element : dict->elements()) {
        result.emplace(legacy_ivalue_to_arg_type<Key>::call(element.key()), legacy_ivalue_to_arg_type<Value>::call(element.value()));
=======
  struct legacy_ivalue_to_arg_type<std::vector<T>> final {
    static std::vector<T> call(IValue&& v) {
      static_assert(guts::typelist::contains<supported_primitive_arg_types, T>::value, "You tried to register a kernel with an unsupported argument type: std::vector<T> and T is not one of the supported primitive types.");
      return std::move(*std::move(v).to<intrusive_ptr<ivalue::List<T>>>()).elements();
    }
  };
  template<class Key, class Value>
  struct legacy_ivalue_to_arg_type<std::unordered_map<Key, Value>> final {
    static std::unordered_map<Key, Value> call(const IValue& v) {
      static_assert(guts::typelist::contains<supported_primitive_arg_types, Key>::value, "You tried to register a kernel with an unsupported argument type: std::unordered_map<Key, Value> and Key is not one of the supported primitive types.");
      static_assert(guts::typelist::contains<supported_primitive_arg_types, Value>::value, "You tried to register a kernel with an unsupported argument type: std::unordered_map<Key, Value> and Value is not one of the supported primitive types.");

      auto dict_ptr = std::move(v).toGenericDict();
      auto dict = impl::toTypedDict<Key, Value>(std::move(dict_ptr->elements()));
      std::unordered_map<Key, Value> result;
      result.reserve(dict.size());
      for (auto& element : dict) {
        result.emplace(element.key(), element.value());
>>>>>>> 8226330a
      }
      return result;
    }
  };

<<<<<<< HEAD
  // TODO Make nesting types work with new style API, e.g. Dicts of lists, lists of lists, and so on
=======
  // TODO Make nesting types work, e.g. Dicts of lists, lists of lists, and so on
>>>>>>> 8226330a

  template<class T, class Enable = void>
  struct return_type_to_ivalue {
    static_assert(guts::false_t<T>::value, "You tried to register a kernel with an unsupported return type.");
  };
  template<class T>
  struct return_type_to_ivalue<T, guts::enable_if_t<guts::typelist::contains<supported_primitive_arg_types, T>::value>> {
    static IValue call(T&& v) {
      return IValue(std::move(v));
    }
  };
  template<class T>
  struct return_type_to_ivalue<optional<T>> {
    static IValue call(optional<T>&& v) {
      if (!v.has_value()) {
        return IValue();
      }
      return return_type_to_ivalue<T>::call(std::move(*v));
    }
  };
  template<class T>
  struct return_type_to_ivalue<std::vector<T>> {
    static IValue call(std::vector<T>&& v) {
      static_assert(guts::typelist::contains<supported_primitive_arg_types, T>::value, "You tried to register a kernel with an unsupported return type: vector<T> and T is not one of the supported primitive types.");
      static_assert(!std::is_same<T, at::Scalar>::value, "You tried to register a kernel with an unsupported return type: vector<Scalar>. Please use vector<int64_t>, vector<double> or Tensor instead.");
      return IValue(std::move(v));
    }
  };
  template<class Key, class Value>
  struct return_type_to_ivalue<c10::Dict<Key, Value>> {
    static IValue call(c10::Dict<Key, Value>&& v) {
      static_assert(guts::typelist::contains<supported_primitive_arg_types, Key>::value, "You tried to register a kernel with an unsupported return type: Dict<Key, Value> and Key is not one of the supported primitive types.");
      static_assert(guts::typelist::contains<supported_primitive_arg_types, Value>::value, "You tried to register a kernel with an unsupported return type: Dict<Key, Value> and Value is not one of the supported primitive types.");
      return IValue(impl::toGenericDict(std::move(v)));
    }
  };
  // The following specialisations of return_type_to_ivalue are technically not
  // necessary since we would hit the base case and show an error message
  // there if they didn't exist, but we can show a better error message
  // in some common error scenarios.
  template<class T>
  struct return_type_to_ivalue<c10::ArrayRef<T>> {
    static_assert(guts::false_t<c10::ArrayRef<T>>::value, "You tried to register a kernel with an unsupported return type: c10::ArrayRef<T>. Please use std::vector<T> instead.");
  };
  template<class Key, class Value>
  struct return_type_to_ivalue<std::unordered_map<Key, Value>> {
    static_assert(guts::false_t<std::unordered_map<Key, Value>>::value, "You tried to register a kernel with an unsupported return type: std::unordered_map<Key, Value>. Please use c10::Dict<Key, Value> instead.");
  };
  template<class T>
  struct return_type_to_ivalue<T, guts::enable_if_t<std::is_same<float, T>::value>> {
    static_assert(guts::false_t<T>::value, "You tried to register a kernel with an unsupported return type: float. Please use double instead.");
  };
  template<class T>
  struct return_type_to_ivalue<T, guts::enable_if_t<std::is_same<const char*, T>::value>> {
    static_assert(guts::false_t<T>::value, "You tried to register a kernel with an unsupported return type: const char*. Please use std::string instead.");
  };
  template<class T>
  struct return_type_to_ivalue<T, guts::enable_if_t<std::is_integral<T>::value && !guts::typelist::contains<supported_primitive_arg_types, T>::value>> {
    static_assert(guts::false_t<T>::value, "You tried to register a kernel with an unsupported integral return argument type. Please use int64_t instead.");
  };
  // legacy_return_type_to_ivalue is like return_type_to_ivalue but additionally
<<<<<<< HEAD
  // allows a few deprecated types like std::vector.
  template<class T, class Enable = void>
  struct legacy_return_type_to_ivalue final {
    static IValue call(T&& v) {
      return return_type_to_ivalue<T>::call(std::move(v));
    }
  };
  template<class T>
  struct legacy_return_type_to_ivalue<std::vector<T>, guts::enable_if_t<guts::typelist::contains<supported_primitive_arg_types, T>::value && !std::is_same<std::string, T>::value>> {
    static IValue call(std::vector<T>&& v) {
      return return_type_to_ivalue<std::vector<T>>::call(std::move(v));
    }
  };
  template<class T>
  struct legacy_return_type_to_ivalue<std::vector<T>, guts::enable_if_t<!guts::typelist::contains<supported_primitive_arg_types, T>::value || std::is_same<std::string, T>::value>> {
    static IValue call(std::vector<T>&& v) {
      static_assert(!std::is_same<T, at::Scalar>::value, "You tried to register a kernel with an unsupported return type: vector<Scalar>. Please use vector<int64_t>, vector<double> or Tensor instead.");
      std::vector<IValue> result;
      result.reserve(v.size());
      for (auto& elem : v) {
        result.push_back(legacy_return_type_to_ivalue<T>::call(std::move(elem)));
      }
      return result;
=======
  // allows a few deprecated types like std::unordered_map.
  template<class T>
  struct legacy_return_type_to_ivalue final {
    static IValue call(T&& v) {
      return return_type_to_ivalue<T>::call(std::move(v));
>>>>>>> 8226330a
    }
  };
  template<class Key, class Value>
  struct legacy_return_type_to_ivalue<std::unordered_map<Key, Value>> final {
    static IValue call(std::unordered_map<Key, Value>&& v) {
<<<<<<< HEAD
      c10::impl::GenericDict dict;
      dict.reserve(v.size());
      for (auto& element : v) {
        dict.insert(legacy_return_type_to_ivalue<Key>::call(Key{element.first}), legacy_return_type_to_ivalue<Value>::call(std::move(element.second)));
      }
      return dict;
=======
      c10::Dict<Key, Value> dict;
      dict.reserve(v.size());
      for (auto& element : v) {
        dict.insert(element.first, element.second);
      }
      return return_type_to_ivalue<c10::Dict<Key, Value>>::call(std::move(dict));
>>>>>>> 8226330a
    }
  };

  template<bool AllowDeprecatedTypes, class T> using ivalue_to_arg = guts::conditional_t<AllowDeprecatedTypes, legacy_ivalue_to_arg_type<T>, ivalue_to_arg_type<T>>;
  template<bool AllowDeprecatedTypes, class T> using return_to_ivalue = guts::conditional_t<AllowDeprecatedTypes, legacy_return_type_to_ivalue<guts::decay_t<T>>, return_type_to_ivalue<guts::decay_t<T>>>;

  template<class Functor, bool AllowDeprecatedTypes, size_t... ivalue_arg_indices>
  typename guts::infer_function_traits_t<Functor>::return_type call_functor_with_args_from_stack_(Functor* functor, Stack* stack, guts::index_sequence<ivalue_arg_indices...>) {
    (void)(stack); // when sizeof...(ivalue_arg_indices) == 0, this argument would be unused and we have to silence the compiler warning.

    constexpr size_t num_ivalue_args = sizeof...(ivalue_arg_indices);

    using IValueArgTypes = typename guts::infer_function_traits_t<Functor>::parameter_types;
    return (*functor)(ivalue_to_arg<AllowDeprecatedTypes, guts::remove_cv_t<guts::remove_reference_t<guts::typelist::element_t<ivalue_arg_indices, IValueArgTypes>>>>::call(
      std::move(torch::jit::peek(*stack, ivalue_arg_indices, num_ivalue_args))
    )...);
  }

  template<class Functor, bool AllowDeprecatedTypes>
  typename guts::infer_function_traits_t<Functor>::return_type call_functor_with_args_from_stack(Functor* functor, Stack* stack) {
    constexpr size_t num_ivalue_args = guts::infer_function_traits_t<Functor>::number_of_parameters;
    return call_functor_with_args_from_stack_<Functor, AllowDeprecatedTypes>(functor, stack, guts::make_index_sequence<num_ivalue_args>());
  }

  template<class OutputType, bool AllowDeprecatedTypes>
  struct push_outputs final {
    static void call(OutputType&& output, Stack* stack) {
      torch::jit::push(*stack, return_to_ivalue<AllowDeprecatedTypes, OutputType>::call(std::move(output)));
    }
  };
  template<class... OutputTypes, bool AllowDeprecatedTypes>
  struct push_outputs<std::tuple<OutputTypes...>, AllowDeprecatedTypes> final {
    static void call(std::tuple<OutputTypes...>&& output, Stack* stack) {
      call_(std::move(output), stack, guts::make_index_sequence<sizeof...(OutputTypes)>());
    }

  private:
    template<size_t... indices>
    static void call_(std::tuple<OutputTypes...>&& output, Stack* stack, guts::index_sequence<indices...>) {
      torch::jit::push(*stack, return_to_ivalue<AllowDeprecatedTypes, OutputTypes>::call(std::move(std::get<indices>(output)))...);
    }
  };

  template<class KernelFunctor, bool AllowDeprecatedTypes, class Enable = void> struct wrap_kernel_functor final {};

  // SFINAE version for kernels that return an output
  template<class KernelFunctor, bool AllowDeprecatedTypes>
  struct wrap_kernel_functor<KernelFunctor, AllowDeprecatedTypes, guts::enable_if_t<!std::is_same<void, typename guts::infer_function_traits_t<KernelFunctor>::return_type>::value>> final {
    static_assert(std::is_base_of<OperatorKernel, KernelFunctor>::value, "Tried to register a kernel functor using the kernel<Functor>() API, but it doesn't inherit from c10::OperatorKernel. Please have the functor inherit from it.");

    static void call(Stack* stack, KernelCache* cache) {
      constexpr size_t num_inputs = guts::infer_function_traits_t<KernelFunctor>::number_of_parameters;
      KernelFunctor* functor = static_cast<KernelFunctor*>(cache);
      auto output = call_functor_with_args_from_stack<KernelFunctor, AllowDeprecatedTypes>(functor, stack);
      torch::jit::drop(*stack, num_inputs);
      push_outputs<typename guts::infer_function_traits_t<KernelFunctor>::return_type, AllowDeprecatedTypes>::call(std::move(output), stack);
    }
  };

  // SFINAE version for kernels that don't return an output
  template<class KernelFunctor, bool AllowDeprecatedTypes>
  struct wrap_kernel_functor<KernelFunctor, AllowDeprecatedTypes, guts::enable_if_t<std::is_same<void, typename guts::infer_function_traits_t<KernelFunctor>::return_type>::value>> final {
    static_assert(std::is_base_of<OperatorKernel, KernelFunctor>::value, "Tried to register a kernel functor using the kernel<Functor>() API, but it doesn't inherit from c10::OperatorKernel. Please have the functor inherit from it.");

    static void call(Stack* stack, KernelCache* cache) {
      constexpr size_t num_inputs = guts::infer_function_traits_t<KernelFunctor>::number_of_parameters;
      KernelFunctor* functor = static_cast<KernelFunctor*>(cache);
      call_functor_with_args_from_stack<KernelFunctor, AllowDeprecatedTypes>(functor, stack);
      torch::jit::pop(*stack, num_inputs);
    }
  };

  template<class KernelFunctor, class... Args>
  class KernelFactory final {
    static_assert(std::is_constructible<KernelFunctor, Args...>::value, "Wrong argument types for constructor of kernel functor.");

  public:
    explicit constexpr KernelFactory(Args... args)
    : constructor_parameters_(std::move(args)...) {}

    std::unique_ptr<KernelCache> operator()() const {
      return guts::apply(
        [] (const Args&... params) {return guts::make_unique<KernelFunctor>(params...); },
        constructor_parameters_);
    }

  private:
    std::tuple<Args...> constructor_parameters_;
  };

  template<class KernelFunctor>
  class FunctionSchemaInferer final {
  public:
    std::unique_ptr<FunctionSchema> operator()() const {
      return guts::make_unique<FunctionSchema>(inferFunctionSchema<KernelFunctor>("", ""));
    }
  };

  template<class KernelFunctor, bool AllowDeprecatedTypes = false, class... ConstructorParameters>
  detail::KernelRegistrationConfigParameter<detail::KernelFactory<KernelFunctor, guts::decay_t<ConstructorParameters>...>, detail::FunctionSchemaInferer<KernelFunctor>>
  kernelFunctor(ConstructorParameters&&... constructorParameters) {
    return {
      &detail::wrap_kernel_functor<KernelFunctor, AllowDeprecatedTypes>::call,
      detail::KernelFactory<KernelFunctor, guts::decay_t<ConstructorParameters>...>(std::forward<ConstructorParameters>(constructorParameters)...),
      detail::FunctionSchemaInferer<KernelFunctor>()
    };
  }
}

/**
 * Use this to register an operator whose kernel is implemented as a functor
 *
 * Example:
 *
 * > namespace {
 * >   class my_kernel_cpu final : public c10::OperatorKernel {
 * >   public:
 * >     Tensor operator()(Tensor a, Tensor b) {...}
 * >   };
 * > }
 * >
 * > static auto registry = c10::RegisterOperators()
 * >     .op("my_op",
 * >         c10::kernel<my_kernel_cpu>(),
 * >         c10::dispatchKey(CPUTensorId()));
 *
 * The functor constructor can take arguments to configure the kernel.
 * The arguments are defined in the kernel registration.
 * Example:
 *
 * > namespace {
 * >   class my_kernel_cpu final : public c10::OperatorKernel {
 * >   public:
 * >     explicit my_kernel_cpu(std::string some_configuration, int a, bool b)
 * >         : ... {...}
 * >
 * >     Tensor operator()(Tensor a, Tensor b) {...}
 * >   };
 * > }
 * >
 * > static auto registry = c10::RegisterOperators()
 * >     .op("my_op",
 * >         c10::kernel<my_kernel_cpu>("some_configuration", 3, true),
 * >         c10::dispatchKey(CPUTensorId()));
 */
template<class KernelFunctor, class... ConstructorParameters>
// enable_if: only enable it if KernelFunctor is actually a functor
inline constexpr guts::enable_if_t<guts::is_functor<KernelFunctor>::value,
detail::KernelRegistrationConfigParameter<detail::KernelFactory<KernelFunctor, guts::decay_t<ConstructorParameters>...>, detail::FunctionSchemaInferer<KernelFunctor>>>
kernel(ConstructorParameters&&... constructorParameters) {
  static_assert(std::is_base_of<OperatorKernel, KernelFunctor>::value, "Tried to register a kernel functor using the kernel<Functor>() API, but it doesn't inherit from c10::OperatorKernel. Please have the functor inherit from it.");
  static_assert(std::is_constructible<KernelFunctor, ConstructorParameters...>::value, "Wrong argument list for constructor of kernel functor. The arguments to kernel<Functor>(arguments...) must match one of the constructors of Functor.");

  return detail::kernelFunctor<KernelFunctor, false>(std::forward<ConstructorParameters>(constructorParameters)...);
}

}<|MERGE_RESOLUTION|>--- conflicted
+++ resolved
@@ -94,15 +94,9 @@
   };
   template<class Key, class Value>
   struct ivalue_to_arg_type<std::unordered_map<Key, Value>> {
-<<<<<<< HEAD
-    // We don't support std::vector because that would prevent us from doing
-    // internal optimization to how we represent lists (e.g. SmallVector).
-    // Users should use ArrayRef instead.
-=======
     // We don't support std::unordered_map because that would prevent us from doing
     // internal optimization to how we represent dicts.
     // Users should use Dict<Key, Value> instead.
->>>>>>> 8226330a
     static_assert(guts::false_t<std::unordered_map<Key, Value>>::value, "You tried to register a kernel with an unsupported argument type: std::unordered_map<Key, Value>. Please use c10::Dict<Key, Value> instead.");
   };
   template<class T>
@@ -128,7 +122,6 @@
     }
   };
   template<class T>
-<<<<<<< HEAD
   struct legacy_ivalue_to_arg_type<std::vector<T>, guts::enable_if_t<guts::typelist::contains<supported_primitive_arg_types, T>::value && !std::is_same<std::string, T>::value>> final {
     static std::vector<T> call(IValue&& v) {
       return std::move(*std::move(v).to<intrusive_ptr<ivalue::List<T>>>()).elements();
@@ -154,36 +147,12 @@
       result.reserve(dict->elements().size());
       for (auto& element : dict->elements()) {
         result.emplace(legacy_ivalue_to_arg_type<Key>::call(element.key()), legacy_ivalue_to_arg_type<Value>::call(element.value()));
-=======
-  struct legacy_ivalue_to_arg_type<std::vector<T>> final {
-    static std::vector<T> call(IValue&& v) {
-      static_assert(guts::typelist::contains<supported_primitive_arg_types, T>::value, "You tried to register a kernel with an unsupported argument type: std::vector<T> and T is not one of the supported primitive types.");
-      return std::move(*std::move(v).to<intrusive_ptr<ivalue::List<T>>>()).elements();
-    }
-  };
-  template<class Key, class Value>
-  struct legacy_ivalue_to_arg_type<std::unordered_map<Key, Value>> final {
-    static std::unordered_map<Key, Value> call(const IValue& v) {
-      static_assert(guts::typelist::contains<supported_primitive_arg_types, Key>::value, "You tried to register a kernel with an unsupported argument type: std::unordered_map<Key, Value> and Key is not one of the supported primitive types.");
-      static_assert(guts::typelist::contains<supported_primitive_arg_types, Value>::value, "You tried to register a kernel with an unsupported argument type: std::unordered_map<Key, Value> and Value is not one of the supported primitive types.");
-
-      auto dict_ptr = std::move(v).toGenericDict();
-      auto dict = impl::toTypedDict<Key, Value>(std::move(dict_ptr->elements()));
-      std::unordered_map<Key, Value> result;
-      result.reserve(dict.size());
-      for (auto& element : dict) {
-        result.emplace(element.key(), element.value());
->>>>>>> 8226330a
       }
       return result;
     }
   };
 
-<<<<<<< HEAD
   // TODO Make nesting types work with new style API, e.g. Dicts of lists, lists of lists, and so on
-=======
-  // TODO Make nesting types work, e.g. Dicts of lists, lists of lists, and so on
->>>>>>> 8226330a
 
   template<class T, class Enable = void>
   struct return_type_to_ivalue {
@@ -245,8 +214,7 @@
     static_assert(guts::false_t<T>::value, "You tried to register a kernel with an unsupported integral return argument type. Please use int64_t instead.");
   };
   // legacy_return_type_to_ivalue is like return_type_to_ivalue but additionally
-<<<<<<< HEAD
-  // allows a few deprecated types like std::vector.
+  // allows a few deprecated types like std::unordered_map.
   template<class T, class Enable = void>
   struct legacy_return_type_to_ivalue final {
     static IValue call(T&& v) {
@@ -269,33 +237,17 @@
         result.push_back(legacy_return_type_to_ivalue<T>::call(std::move(elem)));
       }
       return result;
-=======
-  // allows a few deprecated types like std::unordered_map.
-  template<class T>
-  struct legacy_return_type_to_ivalue final {
-    static IValue call(T&& v) {
-      return return_type_to_ivalue<T>::call(std::move(v));
->>>>>>> 8226330a
     }
   };
   template<class Key, class Value>
   struct legacy_return_type_to_ivalue<std::unordered_map<Key, Value>> final {
     static IValue call(std::unordered_map<Key, Value>&& v) {
-<<<<<<< HEAD
       c10::impl::GenericDict dict;
       dict.reserve(v.size());
       for (auto& element : v) {
         dict.insert(legacy_return_type_to_ivalue<Key>::call(Key{element.first}), legacy_return_type_to_ivalue<Value>::call(std::move(element.second)));
       }
       return dict;
-=======
-      c10::Dict<Key, Value> dict;
-      dict.reserve(v.size());
-      for (auto& element : v) {
-        dict.insert(element.first, element.second);
-      }
-      return return_type_to_ivalue<c10::Dict<Key, Value>>::call(std::move(dict));
->>>>>>> 8226330a
     }
   };
 
