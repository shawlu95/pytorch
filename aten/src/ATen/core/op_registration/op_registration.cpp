#include <ATen/core/op_registration/op_registration.h>
#if !defined(CAFFE2_IS_XPLAT_BUILD)
#include <torch/csrc/jit/script/function_schema_parser.h>
#endif

namespace c10 {

static_assert(std::is_nothrow_move_constructible<c10::optional<RegistrationHandleRAII>>::value, "");
static_assert(std::is_nothrow_move_assignable<c10::optional<RegistrationHandleRAII>>::value, "");

// OperatorRegistrar in its constructor registers an operator in the dispatch
// table deregisters it in the destructor.
class RegisterOperators::OperatorRegistrar final {
public:
  explicit OperatorRegistrar(FunctionSchema&& schema, c10::optional<TensorTypeId> dispatch_key, KernelFunction* kernel, KernelCacheCreatorFunction&& cache_creator)
  : op_(Dispatcher::singleton().registerSchema(std::move(schema))), kernel_registration_handle_(c10::nullopt) {
    // either both, kernel and cache_creator, or none must be set.
    AT_ASSERT((kernel != nullptr) == static_cast<bool>(cache_creator));

    if (kernel != nullptr) {
      if (dispatch_key.has_value()) {
        kernel_registration_handle_ = Dispatcher::singleton().registerKernel(op_.opHandle(), *dispatch_key, kernel, std::move(cache_creator));
      } else {
        kernel_registration_handle_ = Dispatcher::singleton().registerFallbackKernel(op_.opHandle(), kernel, std::move(cache_creator));
      }
    }
  }

  OperatorRegistrar(OperatorRegistrar&& rhs) noexcept = default;
  OperatorRegistrar& operator=(OperatorRegistrar&& rhs) noexcept = default;

  // not needed and would break RAII if defaulted.
  OperatorRegistrar(const OperatorRegistrar& rhs) = delete;
  OperatorRegistrar& operator=(const OperatorRegistrar& rhs) = delete;

private:
  c10::SchemaRegistrationHandleRAII op_;
  c10::optional<RegistrationHandleRAII> kernel_registration_handle_;
};

void RegisterOperators::checkSchemaAndRegisterOp_(const std::string& schemaOrNameStr, Options&& options) {
  #if defined(CAFFE2_IS_XPLAT_BUILD)
    throw std::logic_error("We don't support registering c10 ops on mobile yet because the function schema parser isn't present in the mobile build.");
  #else
    either<OperatorName, FunctionSchema> schemaOrName = torch::jit::parseSchemaOrName(schemaOrNameStr);
    if (schemaOrName.is_right()) {
      // schema was explicitly specified. Check it matches the inferred one and register the op.
      checkSchemaAndRegisterOp_(std::move(schemaOrName).right(), std::move(options));
    } else {
      // schema wasn't explicitly specified. Take the inferred schema for registering the op.
      AT_ASSERTM(nullptr != options.config.inferred_function_schema.get(), "Cannot infer schema from this kernel function. Please explicitly specify the operator schema.");
      OperatorName name = std::move(schemaOrName).left();
      FunctionSchema inferredSchema(
        std::move(name.name),
        std::move(name.overload_name),
        options.config.inferred_function_schema->arguments(),
        options.config.inferred_function_schema->returns(),
        options.config.inferred_function_schema->is_vararg(),
        options.config.inferred_function_schema->is_varret()
      );
      registerOp_(std::move(inferredSchema), std::move(options));
    }
  #endif
}

void RegisterOperators::checkSchemaAndRegisterOp_(FunctionSchema&& schema, Options&& options) {
  if (options.config.inferred_function_schema.get() != nullptr) {
    assertSchemasHaveSameSignature(*options.config.inferred_function_schema, schema);
  }

  registerOp_(std::move(schema), std::move(options));
}

<<<<<<< HEAD
void RegisterOperators::registerOp_(FunctionSchema&& schema, Options&& options) {
  AT_CHECK(!options.config.dispatch_key.has_value() || options.config.kernel_func != nullptr,
=======
void RegisterOperators::registerOp_(FunctionSchema&& schema, detail::KernelRegistrationConfig&& config) {
  TORCH_CHECK(!config.dispatch_key.has_value() || config.kernel_func != nullptr,
>>>>>>> 767d2d1f
    "Tried to register an operator with a dispatch key but without a kernel. "
    "Please either specify a kernel or omit the dispatch key to only register the schema.");

  // if kernel_func is set, so must be cache_creator_func, the API shouldn't allow anything else.
  AT_ASSERT((options.config.kernel_func != nullptr) == static_cast<bool>(options.config.cache_creator_func));

  registrars_.emplace_back(std::move(schema), options.config.dispatch_key, options.config.kernel_func, std::move(options.config.cache_creator_func));
}

RegisterOperators::RegisterOperators() = default;
RegisterOperators::~RegisterOperators() = default;
RegisterOperators::RegisterOperators(RegisterOperators&&) noexcept = default;
RegisterOperators& RegisterOperators::operator=(RegisterOperators&&) noexcept = default;

}<|MERGE_RESOLUTION|>--- conflicted
+++ resolved
@@ -71,13 +71,8 @@
   registerOp_(std::move(schema), std::move(options));
 }
 
-<<<<<<< HEAD
 void RegisterOperators::registerOp_(FunctionSchema&& schema, Options&& options) {
-  AT_CHECK(!options.config.dispatch_key.has_value() || options.config.kernel_func != nullptr,
-=======
-void RegisterOperators::registerOp_(FunctionSchema&& schema, detail::KernelRegistrationConfig&& config) {
-  TORCH_CHECK(!config.dispatch_key.has_value() || config.kernel_func != nullptr,
->>>>>>> 767d2d1f
+  TORCH_CHECK(!options.config.dispatch_key.has_value() || options.config.kernel_func != nullptr,
     "Tried to register an operator with a dispatch key but without a kernel. "
     "Please either specify a kernel or omit the dispatch key to only register the schema.");
 
