#include <gtest/gtest.h>
#include <ATen/core/op_registration/test_helpers.h>

#include <ATen/core/op_registration/op_registration.h>
#include <ATen/core/Tensor.h>
#include <ATen/Functions.h>

using c10::RegisterOperators;
using c10::FunctionSchema;
using c10::OperatorKernel;
using c10::Argument;
using c10::IntType;
using c10::FloatType;
using c10::ListType;
using c10::kernel;
using c10::dispatchKey;
using c10::TensorTypeId;
using c10::KernelCache;
using c10::Stack;
using c10::guts::make_unique;
using c10::ivalue::TensorList;
using c10::ivalue::IntList;
using c10::intrusive_ptr;
using c10::ArrayRef;
using std::unique_ptr;
using at::Tensor;

namespace {

C10_DECLARE_TENSOR_TYPE(TensorType1);
C10_DEFINE_TENSOR_TYPE(TensorType1);
C10_DECLARE_TENSOR_TYPE(TensorType2);
C10_DEFINE_TENSOR_TYPE(TensorType2);

struct ErrorKernel final : public OperatorKernel {
  int64_t operator()(const Tensor&, int64_t) {
    EXPECT_TRUE(false); // this kernel should never be called
    return 0;
  }
};

FunctionSchema errorOpSchema(
    "_test::error",
    "",
    (std::vector<Argument>{Argument("dummy"),
                           Argument("input", IntType::get())}),
    (std::vector<Argument>{Argument("output", IntType::get())}));

struct IncrementKernel final : OperatorKernel {
  int64_t operator()(const Tensor& tensor, int64_t input) {
    return input + 1;
  }
};

struct DecrementKernel final : OperatorKernel {
  int64_t operator()(const Tensor& tensor, int64_t input) {
    return input - 1;
  }
};

FunctionSchema opSchema(
    "_test::my_op",
    "",
    (std::vector<Argument>{Argument("dummy"),
                           Argument("input", IntType::get())}),
    (std::vector<Argument>{Argument("output", IntType::get())}));

void expectCallsIncrement(TensorTypeId type_id) {
  // assert that schema and cpu kernel are present
  auto op = c10::Dispatcher::singleton().findSchema("_test::my_op", "");
  ASSERT_TRUE(op.has_value());
  auto result = callOp(*op, dummyTensor(type_id), 5);
  EXPECT_EQ(1, result.size());
  EXPECT_EQ(6, result[0].toInt());
}

void expectCallsDecrement(TensorTypeId type_id) {
  // assert that schema and cpu kernel are present
  auto op = c10::Dispatcher::singleton().findSchema("_test::my_op", "");
  ASSERT_TRUE(op.has_value());
  auto result = callOp(*op, dummyTensor(type_id), 5);
  EXPECT_EQ(1, result.size());
  EXPECT_EQ(4, result[0].toInt());
}

TEST(OperatorRegistrationTest_FunctorBasedKernel, givenKernel_whenRegistered_thenCanBeCalled) {
  auto registrar = RegisterOperators().op(opSchema, kernel<IncrementKernel>(), dispatchKey(TensorType1()));
  expectCallsIncrement(TensorType1());
}

TEST(OperatorRegistrationTest_FunctorBasedKernel, givenMultipleOperatorsAndKernels_whenRegisteredInOneRegistrar_thenCallsRightKernel) {
  auto registrar = RegisterOperators()
      .op(opSchema, kernel<IncrementKernel>(), dispatchKey(TensorType1()))
      .op(opSchema, kernel<ErrorKernel>(), dispatchKey(TensorType2()))
      .op(errorOpSchema, kernel<ErrorKernel>(), dispatchKey(TensorType1()))
      .op(errorOpSchema, kernel<ErrorKernel>(), dispatchKey(TensorType2()));
  expectCallsIncrement(TensorType1());
}

TEST(OperatorRegistrationTest_FunctorBasedKernel, givenMultipleOperatorsAndKernels_whenRegisteredInMultipleRegistrars_thenCallsRightKernel) {
  auto registrar1 = RegisterOperators().op(opSchema, kernel<IncrementKernel>(), dispatchKey(TensorType1()));
  auto registrar2 = RegisterOperators().op(opSchema, kernel<ErrorKernel>(), dispatchKey(TensorType2()));
  auto registrar3 = RegisterOperators().op(errorOpSchema, kernel<ErrorKernel>(), dispatchKey(TensorType1()));
  auto registrar4 = RegisterOperators().op(errorOpSchema, kernel<ErrorKernel>(), dispatchKey(TensorType2()));
  expectCallsIncrement(TensorType1());
}

TEST(OperatorRegistrationTest_FunctorBasedKernel, givenKernel_whenRegistrationRunsOutOfScope_thenCannotBeCalledAnymore) {
  {
    auto registrar1 = RegisterOperators().op(opSchema, kernel<IncrementKernel>(), dispatchKey(TensorType1()));
    {
      auto registrar2 = RegisterOperators().op(opSchema, kernel<DecrementKernel>(), dispatchKey(TensorType2()));

      // assert that schema and cpu kernel are present
      expectCallsIncrement(TensorType1());
      expectCallsDecrement(TensorType2());
    }

    // now registrar2 is destructed. Assert that schema is still present but cpu kernel is not
    expectCallsIncrement(TensorType1());
    expectDoesntFindKernel("_test::my_op", TensorType2());
  }

  // now both registrars are destructed. Assert that the whole schema is gone
  expectDoesntFindOperator("_test::my_op");
}

bool was_called = false;

struct KernelWithoutOutput final : OperatorKernel {
  void operator()(const Tensor&) {
    was_called = true;
  }
};

FunctionSchema opWithoutOutputSchema(
    "_test::no_return",
    "",
    (std::vector<Argument>{Argument("dummy")}),
    (std::vector<Argument>{}));

TEST(OperatorRegistrationTest_FunctorBasedKernel, givenKernelWithoutOutput_whenRegistered_thenCanBeCalled) {
  auto registrar = RegisterOperators().op(opWithoutOutputSchema, kernel<KernelWithoutOutput>(), dispatchKey(TensorType1()));

  auto op = c10::Dispatcher::singleton().findSchema("_test::no_return", "");
  ASSERT_TRUE(op.has_value());
  was_called = false;
  auto result = callOp(*op, dummyTensor(TensorType1()));
  EXPECT_TRUE(was_called);
  EXPECT_EQ(0, result.size());
}

struct KernelWithZeroOutputs final : OperatorKernel {
  std::tuple<> operator()(const Tensor&) {
    was_called = true;
    return std::make_tuple();
  }
};

FunctionSchema opWithZeroOutputsSchema(
    "_test::zero_outputs",
    "",
    (std::vector<Argument>{Argument("dummy")}),
    (std::vector<Argument>{}));

TEST(OperatorRegistrationTest_FunctorBasedKernel, givenKernelWithZeroOutputs_whenRegistered_thenCanBeCalled) {
  auto registrar = RegisterOperators().op(opWithZeroOutputsSchema, kernel<KernelWithZeroOutputs>(), dispatchKey(TensorType1()));

  auto op = c10::Dispatcher::singleton().findSchema("_test::zero_outputs", "");
  ASSERT_TRUE(op.has_value());
  was_called = false;
  auto result = callOp(*op, dummyTensor(TensorType1()));
  EXPECT_TRUE(was_called);
  EXPECT_EQ(0, result.size());
}

struct KernelWithIntOutput final : OperatorKernel {
  int64_t operator()(Tensor, int64_t a, int64_t b) {
    return a + b;
  }
};


FunctionSchema opWithIntOutputSchema(
    "_test::int_output",
    "",
    (std::vector<Argument>{Argument("dummy"),
                           Argument("a", IntType::get()),
                           Argument("b", IntType::get())}),
    (std::vector<Argument>{Argument("sum", IntType::get())}));

TEST(OperatorRegistrationTest_FunctorBasedKernel, givenKernelWithIntOutput_whenRegistered_thenCanBeCalled) {
  auto registrar = RegisterOperators()
      .op(opWithIntOutputSchema, kernel<KernelWithIntOutput>(), dispatchKey(TensorType1()));

  auto op = c10::Dispatcher::singleton().findSchema("_test::int_output", "");
  ASSERT_TRUE(op.has_value());

  auto result = callOp(*op, dummyTensor(TensorType1()), 3, 6);
  EXPECT_EQ(1, result.size());
  EXPECT_EQ(9, result[0].toInt());
}

struct KernelWithTensorOutput final : OperatorKernel {
  Tensor operator()(const Tensor& input) {
    return input;
  }
};

FunctionSchema opWithTensorOutput(
    "_test::returning_tensor",
    "",
    (std::vector<Argument>{Argument("input")}),
    (std::vector<Argument>{Argument("output")}));

TEST(OperatorRegistrationTest_FunctorBasedKernel, givenKernelWithTensorOutput_whenRegistered_thenCanBeCalled) {
  auto registrar = RegisterOperators()
      .op(opWithTensorOutput, kernel<KernelWithTensorOutput>(), dispatchKey(TensorType1()))
      .op(opWithTensorOutput, kernel<KernelWithTensorOutput>(), dispatchKey(TensorType2()));

  auto op = c10::Dispatcher::singleton().findSchema("_test::returning_tensor", "");
  ASSERT_TRUE(op.has_value());

  auto result = callOp(*op, dummyTensor(TensorType1()));
  EXPECT_EQ(1, result.size());
  EXPECT_EQ(TensorType1(), result[0].toTensor().type_id());

  result = callOp(*op, dummyTensor(TensorType2()));
  EXPECT_EQ(1, result.size());
  EXPECT_EQ(TensorType2(), result[0].toTensor().type_id());
}

struct KernelWithTensorListOutput final : OperatorKernel {
  std::vector<Tensor> operator()(const Tensor& input1, const Tensor& input2, const Tensor& input3) {
    return {input1, input2, input3};
  }
};

FunctionSchema opWithTensorListOutputSchema(
    "_test::list_output",
    "",
    (std::vector<Argument>{Argument("input1"),
                           Argument("input2"),
                           Argument("input3")}),
    (std::vector<Argument>{Argument("output", ListType::ofTensors())}));

TEST(OperatorRegistrationTest_FunctorBasedKernel, givenKernelWithTensorListOutput_whenRegistered_thenCanBeCalled) {
  auto registrar = RegisterOperators()
      .op(opWithTensorListOutputSchema, kernel<KernelWithTensorListOutput>(), dispatchKey(TensorType1()));

  auto op = c10::Dispatcher::singleton().findSchema("_test::list_output", "");
  ASSERT_TRUE(op.has_value());

  auto result = callOp(*op, dummyTensor(TensorType1()), dummyTensor(TensorType2()), dummyTensor(TensorType1()));
  EXPECT_EQ(1, result.size());
  EXPECT_EQ(3, result[0].toTensorListRef().size());
  EXPECT_EQ(TensorType1(), result[0].toTensorListRef()[0].type_id());
  EXPECT_EQ(TensorType2(), result[0].toTensorListRef()[1].type_id());
  EXPECT_EQ(TensorType1(), result[0].toTensorListRef()[2].type_id());
}

struct KernelWithIntListOutput final : OperatorKernel {
  std::vector<int64_t> operator()(const Tensor&, int64_t input1, int64_t input2, int64_t input3) {
    return {input1, input2, input3};
  }
};

FunctionSchema opWithIntListOutputSchema(
    "_test::list_output",
    "",
    (std::vector<Argument>{Argument("dummy"),
                           Argument("input1", IntType::get()),
                           Argument("input2", IntType::get()),
                           Argument("input3", IntType::get())}),
    (std::vector<Argument>{Argument("output", ListType::ofInts())}));

TEST(OperatorRegistrationTest_FunctorBasedKernel, givenKernelWithIntListOutput_whenRegistered_thenCanBeCalled) {
  auto registrar = RegisterOperators()
      .op(opWithIntListOutputSchema, kernel<KernelWithIntListOutput>(), dispatchKey(TensorType1()));

  auto op = c10::Dispatcher::singleton().findSchema("_test::list_output", "");
  ASSERT_TRUE(op.has_value());

  auto result = callOp(*op, dummyTensor(TensorType1()), 2, 4, 6);
  EXPECT_EQ(1, result.size());
  EXPECT_EQ(3, result[0].toIntListRef().size());
  EXPECT_EQ(2, result[0].toIntListRef()[0]);
  EXPECT_EQ(4, result[0].toIntListRef()[1]);
  EXPECT_EQ(6, result[0].toIntListRef()[2]);
}

struct KernelWithMultipleOutputs final : OperatorKernel {
  std::tuple<Tensor, int64_t, std::vector<Tensor>> operator()(Tensor) {
    return std::tuple<Tensor, int64_t, std::vector<Tensor>>(
      dummyTensor(TensorType2()), 5, {dummyTensor(TensorType1()), dummyTensor(TensorType2())}
    );
  }
};

FunctionSchema opWithMultipleOutputsSchema(
    "_test::multiple_outputs",
    "",
    (std::vector<Argument>{Argument("dummy")}),
    (std::vector<Argument>{Argument("output1"),
                           Argument("output2", IntType::get()),
                           Argument("output3", ListType::ofTensors())}));

TEST(OperatorRegistrationTest_FunctorBasedKernel, givenKernelWithMultipleOutputs_whenRegistered_thenCanBeCalled) {
  auto registrar = RegisterOperators()
     .op(opWithMultipleOutputsSchema, kernel<KernelWithMultipleOutputs>(), dispatchKey(TensorType1()));

  auto op = c10::Dispatcher::singleton().findSchema("_test::multiple_outputs", "");
  ASSERT_TRUE(op.has_value());

  auto result = callOp(*op, dummyTensor(TensorType1()));
  EXPECT_EQ(3, result.size());
  EXPECT_EQ(TensorType2(), result[0].toTensor().type_id());
  EXPECT_EQ(5, result[1].toInt());
  EXPECT_EQ(2, result[2].toTensorListRef().size());
  EXPECT_EQ(TensorType1(), result[2].toTensorListRef()[0].type_id());
  EXPECT_EQ(TensorType2(), result[2].toTensorListRef()[1].type_id());
}

struct KernelWithTensorInputByReferenceWithOutput final : OperatorKernel {
  Tensor operator()(const Tensor& input1) {
    return input1;
  }
};

struct KernelWithTensorInputByValueWithOutput final : OperatorKernel {
  Tensor operator()(Tensor input1) {
    return input1;
  }
};

FunctionSchema opWithTensorInputWithOutput(
    "_test::tensor_input",
    "",
    (std::vector<Argument>{Argument("input")}),
    (std::vector<Argument>{Argument("output")}));

TEST(OperatorRegistrationTest_FunctorBasedKernel, givenKernelWithTensorInputByReference_withOutput_whenRegistered_thenCanBeCalled) {
  auto registrar = RegisterOperators()
      .op(opWithTensorInputWithOutput, kernel<KernelWithTensorInputByReferenceWithOutput>(), dispatchKey(TensorType1()))
      .op(opWithTensorInputWithOutput, kernel<KernelWithTensorInputByReferenceWithOutput>(), dispatchKey(TensorType2()));

  auto op = c10::Dispatcher::singleton().findSchema("_test::tensor_input", "");
  ASSERT_TRUE(op.has_value());

  auto result = callOp(*op, dummyTensor(TensorType1()));
  EXPECT_EQ(1, result.size());
  EXPECT_EQ(TensorType1(), result[0].toTensor().type_id());

  result = callOp(*op, dummyTensor(TensorType2()));
  EXPECT_EQ(1, result.size());
  EXPECT_EQ(TensorType2(), result[0].toTensor().type_id());
}

TEST(OperatorRegistrationTest_FunctorBasedKernel, givenKernelWithTensorInputByValue_withOutput_whenRegistered_thenCanBeCalled) {
  auto registrar = RegisterOperators()
      .op(opWithTensorInputWithOutput, kernel<KernelWithTensorInputByValueWithOutput>(), dispatchKey(TensorType1()))
      .op(opWithTensorInputWithOutput, kernel<KernelWithTensorInputByValueWithOutput>(), dispatchKey(TensorType2()));

  auto op = c10::Dispatcher::singleton().findSchema("_test::tensor_input", "");
  ASSERT_TRUE(op.has_value());

  auto result = callOp(*op, dummyTensor(TensorType1()));
  EXPECT_EQ(1, result.size());
  EXPECT_EQ(TensorType1(), result[0].toTensor().type_id());

  result = callOp(*op, dummyTensor(TensorType2()));
  EXPECT_EQ(1, result.size());
  EXPECT_EQ(TensorType2(), result[0].toTensor().type_id());
}

Tensor captured_input;

struct KernelWithTensorInputByReferenceWithoutOutput final : OperatorKernel {
  void operator()(const Tensor& input1) {
    captured_input = input1;
  }
};

struct KernelWithTensorInputByValueWithoutOutput final : OperatorKernel {
  void operator()(Tensor input1) {
    captured_input = input1;
  }
};

FunctionSchema opWithTensorInputWithoutOutput(
    "_test::tensor_input",
    "",
    (std::vector<Argument>{Argument("input")}),
    (std::vector<Argument>{}));

TEST(OperatorRegistrationTest_FunctorBasedKernel, givenKernelWithTensorInputByReference_withoutOutput_whenRegistered_thenCanBeCalled) {
  auto registrar = RegisterOperators()
      .op(opWithTensorInputWithoutOutput, kernel<KernelWithTensorInputByReferenceWithoutOutput>(), dispatchKey(TensorType1()))
      .op(opWithTensorInputWithoutOutput, kernel<KernelWithTensorInputByReferenceWithoutOutput>(), dispatchKey(TensorType2()));

  auto op = c10::Dispatcher::singleton().findSchema("_test::tensor_input", "");
  ASSERT_TRUE(op.has_value());

  auto outputs = callOp(*op, dummyTensor(TensorType1()));
  EXPECT_EQ(0, outputs.size());
  EXPECT_EQ(TensorType1(), captured_input.type_id());

  outputs = callOp(*op, dummyTensor(TensorType2()));
  EXPECT_EQ(0, outputs.size());
  EXPECT_EQ(TensorType2(), captured_input.type_id());
}

TEST(OperatorRegistrationTest_FunctorBasedKernel, givenKernelWithTensorInputByValue_withoutOutput_whenRegistered_thenCanBeCalled) {
  auto registrar = RegisterOperators()
      .op(opWithTensorInputWithoutOutput, kernel<KernelWithTensorInputByValueWithoutOutput>(), dispatchKey(TensorType1()))
      .op(opWithTensorInputWithoutOutput, kernel<KernelWithTensorInputByValueWithoutOutput>(), dispatchKey(TensorType2()));

  auto op = c10::Dispatcher::singleton().findSchema("_test::tensor_input", "");
  ASSERT_TRUE(op.has_value());

  auto outputs = callOp(*op, dummyTensor(TensorType1()));
  EXPECT_EQ(0, outputs.size());
  EXPECT_EQ(TensorType1(), captured_input.type_id());

  outputs = callOp(*op, dummyTensor(TensorType2()));
  EXPECT_EQ(0, outputs.size());
  EXPECT_EQ(TensorType2(), captured_input.type_id());
}

int64_t captured_int_input = 0;

struct KernelWithIntInputWithoutOutput final : OperatorKernel {
  void operator()(Tensor, int64_t input1) {
    captured_int_input = input1;
  }
};

FunctionSchema opWithIntInputWithoutOutput(
    "_test::int_input",
    "",
    (std::vector<Argument>{Argument("dummy"),
                           Argument("input", IntType::get())}),
    (std::vector<Argument>{}));

TEST(OperatorRegistrationTest_FunctorBasedKernel, givenKernelWithIntInput_withoutOutput_whenRegistered_thenCanBeCalled) {
  auto registrar = RegisterOperators()
      .op(opWithIntInputWithoutOutput, kernel<KernelWithIntInputWithoutOutput>(), dispatchKey(TensorType1()));

  auto op = c10::Dispatcher::singleton().findSchema("_test::int_input", "");
  ASSERT_TRUE(op.has_value());

  captured_int_input = 0;
  auto outputs = callOp(*op, dummyTensor(TensorType1()), 3);
  EXPECT_EQ(0, outputs.size());
  EXPECT_EQ(3, captured_int_input);
}

struct KernelWithIntInputWithOutput final : OperatorKernel {
  int64_t operator()(Tensor, int64_t input1) {
    return input1 + 1;
  }
};

FunctionSchema opWithIntInputWithOutput(
    "_test::int_input",
    "",
    (std::vector<Argument>{Argument("dummy"),
                           Argument("input", IntType::get())}),
    (std::vector<Argument>{Argument("output", IntType::get())}));

TEST(OperatorRegistrationTest_FunctorBasedKernel, givenKernelWithIntInput_withOutput_whenRegistered_thenCanBeCalled) {
  auto registrar = RegisterOperators()
      .op(opWithIntInputWithOutput, kernel<KernelWithIntInputWithOutput>(), dispatchKey(TensorType1()));

  auto op = c10::Dispatcher::singleton().findSchema("_test::int_input", "");
  ASSERT_TRUE(op.has_value());

  auto outputs = callOp(*op, dummyTensor(TensorType1()), 3);
  EXPECT_EQ(1, outputs.size());
  EXPECT_EQ(4, outputs[0].toInt());
}

int64_t captured_input_list_size = 0;

struct KernelWithIntListInputWithoutOutput final : OperatorKernel {
  void operator()(Tensor, ArrayRef<int64_t> input1) {
    captured_input_list_size = input1.size();
  }
};

FunctionSchema opWithIntListInputWithoutOutput(
    "_test::int_list_input",
    "",
    (std::vector<Argument>{Argument("dummy"),
                           Argument("input", ListType::ofInts())}),
    (std::vector<Argument>{}));

TEST(OperatorRegistrationTest_FunctorBasedKernel, givenKernelWithIntListInput_withoutOutput_whenRegistered_thenCanBeCalled) {
  auto registrar = RegisterOperators()
      .op(opWithIntListInputWithoutOutput, kernel<KernelWithIntListInputWithoutOutput>(), dispatchKey(TensorType1()));

  auto op = c10::Dispatcher::singleton().findSchema("_test::int_list_input", "");
  ASSERT_TRUE(op.has_value());

  captured_input_list_size = 0;
  auto outputs = callOp(*op, dummyTensor(TensorType1()), IntList::create({2, 4, 6}));
  EXPECT_EQ(0, outputs.size());
  EXPECT_EQ(3, captured_input_list_size);
}

struct KernelWithIntListInputWithOutput final : OperatorKernel {
  int64_t operator()(Tensor, ArrayRef<int64_t> input1) {
    return input1.size();
  }
};

FunctionSchema opWithIntListInputWithOutput(
    "_test::int_list_input",
    "",
    (std::vector<Argument>{Argument("dummy"),
                           Argument("input", ListType::ofInts())}),
    (std::vector<Argument>{Argument("output", IntType::get())}));

TEST(OperatorRegistrationTest_FunctorBasedKernel, givenKernelWithIntListInput_withOutput_whenRegistered_thenCanBeCalled) {
  auto registrar = RegisterOperators()
      .op(opWithIntListInputWithOutput, kernel<KernelWithIntListInputWithOutput>(), dispatchKey(TensorType1()));

  auto op = c10::Dispatcher::singleton().findSchema("_test::int_list_input", "");
  ASSERT_TRUE(op.has_value());

  auto outputs = callOp(*op, dummyTensor(TensorType1()), IntList::create({2, 4, 6}));
  EXPECT_EQ(1, outputs.size());
  EXPECT_EQ(3, outputs[0].toInt());
}

struct KernelWithTensorListInputWithoutOutput final : OperatorKernel {
  void operator()(ArrayRef<Tensor> input1) {
    captured_input_list_size = input1.size();
  }
};

FunctionSchema opWithTensorListInputWithoutOutput(
    "_test::tensor_list_input",
    "",
    (std::vector<Argument>{Argument("input", ListType::ofTensors())}),
    (std::vector<Argument>{}));

TEST(OperatorRegistrationTest_FunctorBasedKernel, givenKernelWithTensorListInput_withoutOutput_whenRegistered_thenCanBeCalled) {
  auto registrar = RegisterOperators()
      .op(opWithTensorListInputWithoutOutput, kernel<KernelWithTensorListInputWithoutOutput>(), dispatchKey(TensorType1()));

  auto op = c10::Dispatcher::singleton().findSchema("_test::tensor_list_input", "");
  ASSERT_TRUE(op.has_value());

  captured_input_list_size = 0;
  auto outputs = callOp(*op, TensorList::create({dummyTensor(TensorType1()), dummyTensor(TensorType1())}));
  EXPECT_EQ(0, outputs.size());
  EXPECT_EQ(2, captured_input_list_size);
}

struct KernelWithTensorListInputWithOutput final : OperatorKernel {
  int64_t operator()(ArrayRef<Tensor> input1) {
    return input1.size();
  }
};

FunctionSchema opWithTensorListInputWithOutput(
    "_test::tensor_list_input",
    "",
    (std::vector<Argument>{Argument("input", ListType::ofTensors())}),
    (std::vector<Argument>{Argument("output", IntType::get())}));

TEST(OperatorRegistrationTest_FunctorBasedKernel, givenKernelWithTensorListInput_withOutput_whenRegistered_thenCanBeCalled) {
  auto registrar = RegisterOperators()
      .op(opWithTensorListInputWithOutput, kernel<KernelWithTensorListInputWithOutput>(), dispatchKey(TensorType1()));

  auto op = c10::Dispatcher::singleton().findSchema("_test::tensor_list_input", "");
  ASSERT_TRUE(op.has_value());

  auto outputs = callOp(*op, TensorList::create({dummyTensor(TensorType1()), dummyTensor(TensorType1())}));
  EXPECT_EQ(1, outputs.size());
  EXPECT_EQ(2, outputs[0].toInt());
}

class KernelWithCache final : public OperatorKernel {
public:
  KernelWithCache(): counter(3) {}

  int64_t operator()(Tensor) {
    return ++counter;
  }
private:
  int64_t counter;
};

FunctionSchema opWithCacheSchema(
    "_test::cache_op",
    "",
    (std::vector<Argument>{Argument("input")}),
    (std::vector<Argument>{Argument("output", IntType::get())}));

TEST(OperatorRegistrationTest_FunctorBasedKernel, givenKernelWithCache_thenCacheIsKeptCorrectly) {
  auto registrar = RegisterOperators()
      .op(opWithCacheSchema, kernel<KernelWithCache>(), dispatchKey(TensorType1()));

  auto op = c10::Dispatcher::singleton().findSchema("_test::cache_op", "");
  ASSERT_TRUE(op.has_value());

  // expect first time calling returns a 4 (4 is the initial value in the cache)
  auto stack = makeStack(dummyTensor(TensorType1()));
  auto kernel = c10::Dispatcher::singleton().lookup(*op, &stack);
  kernel.call(&stack);
  EXPECT_EQ(1, stack.size());
  EXPECT_EQ(4, stack[0].toInt());

  // expect second time calling returns a 5
  stack = makeStack(dummyTensor(TensorType1()));
  kernel.call(&stack);
  EXPECT_EQ(1, stack.size());
  EXPECT_EQ(5, stack[0].toInt());

  // expect third time calling returns a 6
  stack = makeStack(dummyTensor(TensorType1()));
  kernel.call(&stack);
  EXPECT_EQ(1, stack.size());
  EXPECT_EQ(6, stack[0].toInt());
}

class KernelWithConstructorArg final : public OperatorKernel {
public:
  explicit KernelWithConstructorArg(int64_t offset)
  : offset_(offset) {}

  int64_t operator()(const Tensor&, int64_t input) {
    return input + offset_;
  }

private:
  int64_t offset_;
};

FunctionSchema opWithConstructorArgsSchema(
    "_test::offset_op",
    "",
    (std::vector<Argument>{Argument("tensor"),
                           Argument("input", IntType::get())}),
    (std::vector<Argument>{Argument("output", IntType::get())}));

TEST(OperatorRegistrationTest_FunctorBasedKernel, givenKernelWithConstructorArg_whenRegistered_thenCanBeCalled) {
  auto registrar = RegisterOperators()
      .op(opWithConstructorArgsSchema, kernel<KernelWithConstructorArg>(2), dispatchKey(TensorType1()))
      .op(opWithConstructorArgsSchema, kernel<KernelWithConstructorArg>(4), dispatchKey(TensorType2()));

  auto op = c10::Dispatcher::singleton().findSchema("_test::offset_op", "");
  ASSERT_TRUE(op.has_value());

  auto outputs = callOp(*op, dummyTensor(TensorType1()), 4);
  EXPECT_EQ(1, outputs.size());
  EXPECT_EQ(6, outputs[0].toInt());

  outputs = callOp(*op, dummyTensor(TensorType2()), 4);
  EXPECT_EQ(1, outputs.size());
  EXPECT_EQ(8, outputs[0].toInt());
}

<<<<<<< HEAD
template<class Return, class... Args> struct KernelFunc final : OperatorKernel{
  Return operator()(Args...) { return {}; }
};
template<class... Args> struct KernelFunc<void, Args...> final : OperatorKernel {
  void operator()(Args...) {}
};

TEST(OperatorRegistrationTest_FunctorBasedKernel, givenMismatchedKernel_withDifferentNumArguments_whenRegistering_thenFails) {
  // assert this does not fail because it matches
  RegisterOperators()
      .op(FunctionSchema(
          "_test::mismatch",
          "",
          (std::vector<Argument>{Argument("arg")}),
          (std::vector<Argument>{Argument("ret", IntType::get())})
      ), kernel<KernelFunc<int64_t, Tensor>>(), dispatchKey(TensorType1()));

  // and now a set of mismatching schemas
  EXPECT_THROW(
    RegisterOperators()
        .op(FunctionSchema(
            "_test::mismatch",
            "",
            (std::vector<Argument>{Argument("arg"), Argument("arg2")}),
            (std::vector<Argument>{Argument("ret", IntType::get())})
        ), kernel<KernelFunc<int64_t, Tensor>>(), dispatchKey(TensorType1())),
    c10::Error
  );

  // assert this does not fail because it matches
  RegisterOperators()
      .op(FunctionSchema(
          "_test::mismatch",
          "",
          (std::vector<Argument>{Argument("arg"), Argument("arg2")}),
          (std::vector<Argument>{})
      ), kernel<KernelFunc<void, Tensor, Tensor>>(), dispatchKey(TensorType1()));

  // and now a set of mismatching schemas
  EXPECT_THROW(
    RegisterOperators()
        .op(FunctionSchema(
            "_test::mismatch",
            "",
            (std::vector<Argument>{}),
            (std::vector<Argument>{})
        ), kernel<KernelFunc<void, Tensor, Tensor>>(), dispatchKey(TensorType1())),
    c10::Error
  );

  EXPECT_THROW(
    RegisterOperators()
        .op(FunctionSchema(
            "_test::mismatch",
            "",
            (std::vector<Argument>{Argument("arg")}),
            (std::vector<Argument>{})
        ), kernel<KernelFunc<void, Tensor, Tensor>>(), dispatchKey(TensorType1())),
    c10::Error
  );

  EXPECT_THROW(
    RegisterOperators()
        .op(FunctionSchema(
            "_test::mismatch",
            "",
            (std::vector<Argument>{Argument("arg"), Argument("arg2"), Argument("arg3")}),
            (std::vector<Argument>{})
        ), kernel<KernelFunc<void, Tensor, Tensor>>(), dispatchKey(TensorType1())),
    c10::Error
  );
}

TEST(OperatorRegistrationTest_FunctorBasedKernel, givenMismatchedKernel_withDifferentArgumentType_whenRegistering_thenFails) {
  // assert this does not fail because it matches
  RegisterOperators()
      .op(FunctionSchema(
          "_test::mismatch",
          "",
          (std::vector<Argument>{Argument("arg1"), Argument("arg2", IntType::get())}),
          (std::vector<Argument>{Argument("ret", IntType::get())})
      ), kernel<KernelFunc<int64_t, Tensor, int64_t>>(), dispatchKey(TensorType1()));

  // and now a set of mismatching schemas
  EXPECT_THROW(
    RegisterOperators()
        .op(FunctionSchema(
            "_test::mismatch",
            "",
            (std::vector<Argument>{Argument("arg1"), Argument("arg2", FloatType::get())}),
            (std::vector<Argument>{Argument("ret", IntType::get())})
        ), kernel<KernelFunc<int64_t, Tensor, int64_t>>(), dispatchKey(TensorType1())),
    c10::Error
  );

  EXPECT_THROW(
    RegisterOperators()
        .op(FunctionSchema(
            "_test::mismatch",
            "",
            (std::vector<Argument>{Argument("arg1", IntType::get()), Argument("arg2", IntType::get())}),
            (std::vector<Argument>{Argument("ret", IntType::get())})
        ), kernel<KernelFunc<int64_t, Tensor, int64_t>>(), dispatchKey(TensorType1())),
    c10::Error
  );
}

TEST(OperatorRegistrationTest_FunctorBasedKernel, givenMismatchedKernel_withDifferentNumReturns_whenRegistering_thenFails) {
  // assert this does not fail because it matches
  RegisterOperators()
      .op(FunctionSchema(
          "_test::mismatch",
          "",
          (std::vector<Argument>{Argument("arg")}),
          (std::vector<Argument>{Argument("ret", IntType::get())})
      ), kernel<KernelFunc<int64_t, Tensor>>(), dispatchKey(TensorType1()));

  // and now a set of mismatching schemas
  EXPECT_THROW(
    RegisterOperators()
        .op(FunctionSchema(
            "_test::mismatch",
            "",
            (std::vector<Argument>{Argument("arg")}),
            (std::vector<Argument>{})
        ), kernel<KernelFunc<int64_t, Tensor>>(), dispatchKey(TensorType1())),
    c10::Error
  );

  EXPECT_THROW(
    RegisterOperators()
        .op(FunctionSchema(
            "_test::mismatch",
            "",
            (std::vector<Argument>{Argument("arg")}),
            (std::vector<Argument>{Argument("ret1", IntType::get()),
                                   Argument("ret2", IntType::get())})
        ), kernel<KernelFunc<int64_t, Tensor>>(), dispatchKey(TensorType1())),
    c10::Error
  );

  // assert this does not fail because it matches
  RegisterOperators()
      .op(FunctionSchema(
          "_test::mismatch",
          "",
          (std::vector<Argument>{Argument("arg")}),
          (std::vector<Argument>{})
      ), kernel<KernelFunc<void, Tensor>>(), dispatchKey(TensorType1()));

  // and now a set of mismatching schemas
  EXPECT_THROW(
    RegisterOperators()
        .op(FunctionSchema(
            "_test::mismatch",
            "",
            (std::vector<Argument>{Argument("arg")}),
            (std::vector<Argument>{Argument("ret")})
        ), kernel<KernelFunc<void, Tensor>>(), dispatchKey(TensorType1())),
    c10::Error
  );

  EXPECT_THROW(
    RegisterOperators()
        .op(FunctionSchema(
            "_test::mismatch",
            "",
            (std::vector<Argument>{Argument("arg")}),
            (std::vector<Argument>{Argument("ret"), Argument("ret2")})
        ), kernel<KernelFunc<void, Tensor>>(), dispatchKey(TensorType1())),
    c10::Error
  );

  // assert this does not fail because it matches
  RegisterOperators()
      .op(FunctionSchema(
          "_test::mismatch",
          "",
          (std::vector<Argument>{Argument("arg")}),
          (std::vector<Argument>{Argument("ret1"), Argument("ret2")})
      ), kernel<KernelFunc<std::tuple<Tensor, Tensor>, Tensor>>(), dispatchKey(TensorType1()));

  // and now a set of mismatching schemas
  EXPECT_THROW(
    RegisterOperators()
        .op(FunctionSchema(
            "_test::mismatch",
            "",
            (std::vector<Argument>{Argument("arg")}),
            (std::vector<Argument>{})
        ), kernel<KernelFunc<std::tuple<Tensor, Tensor>, Tensor>>(), dispatchKey(TensorType1())),
    c10::Error
  );

  EXPECT_THROW(
    RegisterOperators()
        .op(FunctionSchema(
            "_test::mismatch",
            "",
            (std::vector<Argument>{Argument("arg")}),
            (std::vector<Argument>{Argument("ret1")})
        ), kernel<KernelFunc<std::tuple<Tensor, Tensor>, Tensor>>(), dispatchKey(TensorType1())),
    c10::Error
  );

  EXPECT_THROW(
    RegisterOperators()
        .op(FunctionSchema(
            "_test::mismatch",
            "",
            (std::vector<Argument>{Argument("arg")}),
            (std::vector<Argument>{Argument("ret1"), Argument("ret2"), Argument("ret3")})
        ), kernel<KernelFunc<std::tuple<Tensor, Tensor>, Tensor>>(), dispatchKey(TensorType1())),
    c10::Error
  );
}

TEST(OperatorRegistrationTest_FunctorBasedKernel, givenMismatchedKernel_withDifferentReturnTypes_whenRegistering_thenFails) {
  // assert this does not fail because it matches
  RegisterOperators()
      .op(FunctionSchema(
          "_test::mismatch",
          "",
          (std::vector<Argument>{Argument("arg")}),
          (std::vector<Argument>{Argument("ret", IntType::get())})
      ), kernel<KernelFunc<int64_t, Tensor>>(), dispatchKey(TensorType1()));

  // and now a set of mismatching schemas
  EXPECT_THROW(
    RegisterOperators()
        .op(FunctionSchema(
            "_test::mismatch",
            "",
            (std::vector<Argument>{Argument("arg")}),
            (std::vector<Argument>{Argument("ret")})
        ), kernel<KernelFunc<int64_t, Tensor>>(), dispatchKey(TensorType1())),
    c10::Error
  );

  EXPECT_THROW(
    RegisterOperators()
        .op(FunctionSchema(
            "_test::mismatch",
            "",
            (std::vector<Argument>{Argument("arg")}),
            (std::vector<Argument>{Argument("ret", FloatType::get())})
        ), kernel<KernelFunc<int64_t, Tensor>>(), dispatchKey(TensorType1())),
    c10::Error
  );

  // assert this does not fail because it matches
  RegisterOperators()
      .op(FunctionSchema(
          "_test::mismatch",
          "",
          (std::vector<Argument>{Argument("arg")}),
          (std::vector<Argument>{Argument("ret")})
      ), kernel<KernelFunc<Tensor, Tensor>>(), dispatchKey(TensorType1()));

  // and now a set of mismatching schemas
  EXPECT_THROW(
    RegisterOperators()
        .op(FunctionSchema(
            "_test::mismatch",
            "",
            (std::vector<Argument>{Argument("arg")}),
            (std::vector<Argument>{Argument("ret", FloatType::get())})
        ), kernel<KernelFunc<Tensor, Tensor>>(), dispatchKey(TensorType1())),
    c10::Error
  );

  // assert this does not fail because it matches
  RegisterOperators()
      .op(FunctionSchema(
          "_test::mismatch",
          "",
          (std::vector<Argument>{Argument("arg")}),
          (std::vector<Argument>{Argument("ret1"), Argument("ret2", IntType::get())})
      ), kernel<KernelFunc<std::tuple<Tensor, int64_t>, Tensor>>(), dispatchKey(TensorType1()));

  // and now a set of mismatching schemas
  EXPECT_THROW(
    RegisterOperators()
        .op(FunctionSchema(
            "_test::mismatch",
            "",
            (std::vector<Argument>{Argument("arg")}),
            (std::vector<Argument>{Argument("ret1"), Argument("ret2", FloatType::get())})
        ), kernel<KernelFunc<std::tuple<Tensor, int64_t>, Tensor>>(), dispatchKey(TensorType1())),
    c10::Error
  );

  EXPECT_THROW(
    RegisterOperators()
        .op(FunctionSchema(
            "_test::mismatch",
            "",
            (std::vector<Argument>{Argument("arg")}),
            (std::vector<Argument>{Argument("ret1", IntType::get()), Argument("ret2", IntType::get())})
        ), kernel<KernelFunc<std::tuple<Tensor, int64_t>, Tensor>>(), dispatchKey(TensorType1())),
    c10::Error
  );
}
=======
class KernelWithMultipleConstructorArgs final : public OperatorKernel {
public:
  explicit KernelWithMultipleConstructorArgs(int64_t offset1, int64_t offset2)
  : offset_(offset1 + offset2) {}

  int64_t operator()(const Tensor&, int64_t input) {
    return input + offset_;
  }

private:
  int64_t offset_;
};

TEST(OperatorRegistrationTest_FunctorBasedKernel, givenKernelWithMultipleConstructorArgs_whenRegistered_thenCanBeCalled) {
  auto registrar = RegisterOperators()
      .op(opWithConstructorArgsSchema, kernel<KernelWithMultipleConstructorArgs>(2, 3), dispatchKey(TensorType1()))
      .op(opWithConstructorArgsSchema, kernel<KernelWithMultipleConstructorArgs>(4, 5), dispatchKey(TensorType2()));

  auto op = c10::Dispatcher::singleton().findSchema("_test::offset_op", "");
  ASSERT_TRUE(op.has_value());

  auto outputs = callOp(*op, dummyTensor(TensorType1()), 4);
  EXPECT_EQ(1, outputs.size());
  EXPECT_EQ(9, outputs[0].toInt());

  outputs = callOp(*op, dummyTensor(TensorType2()), 4);
  EXPECT_EQ(1, outputs.size());
  EXPECT_EQ(13, outputs[0].toInt());
}

>>>>>>> 75acd460

}<|MERGE_RESOLUTION|>--- conflicted
+++ resolved
@@ -663,7 +663,36 @@
   EXPECT_EQ(8, outputs[0].toInt());
 }
 
-<<<<<<< HEAD
+class KernelWithMultipleConstructorArgs final : public OperatorKernel {
+public:
+  explicit KernelWithMultipleConstructorArgs(int64_t offset1, int64_t offset2)
+  : offset_(offset1 + offset2) {}
+
+  int64_t operator()(const Tensor&, int64_t input) {
+    return input + offset_;
+  }
+
+private:
+  int64_t offset_;
+};
+
+TEST(OperatorRegistrationTest_FunctorBasedKernel, givenKernelWithMultipleConstructorArgs_whenRegistered_thenCanBeCalled) {
+  auto registrar = RegisterOperators()
+      .op(opWithConstructorArgsSchema, kernel<KernelWithMultipleConstructorArgs>(2, 3), dispatchKey(TensorType1()))
+      .op(opWithConstructorArgsSchema, kernel<KernelWithMultipleConstructorArgs>(4, 5), dispatchKey(TensorType2()));
+
+  auto op = c10::Dispatcher::singleton().findSchema("_test::offset_op", "");
+  ASSERT_TRUE(op.has_value());
+
+  auto outputs = callOp(*op, dummyTensor(TensorType1()), 4);
+  EXPECT_EQ(1, outputs.size());
+  EXPECT_EQ(9, outputs[0].toInt());
+
+  outputs = callOp(*op, dummyTensor(TensorType2()), 4);
+  EXPECT_EQ(1, outputs.size());
+  EXPECT_EQ(13, outputs[0].toInt());
+}
+
 template<class Return, class... Args> struct KernelFunc final : OperatorKernel{
   Return operator()(Args...) { return {}; }
 };
@@ -967,37 +996,5 @@
     c10::Error
   );
 }
-=======
-class KernelWithMultipleConstructorArgs final : public OperatorKernel {
-public:
-  explicit KernelWithMultipleConstructorArgs(int64_t offset1, int64_t offset2)
-  : offset_(offset1 + offset2) {}
-
-  int64_t operator()(const Tensor&, int64_t input) {
-    return input + offset_;
-  }
-
-private:
-  int64_t offset_;
-};
-
-TEST(OperatorRegistrationTest_FunctorBasedKernel, givenKernelWithMultipleConstructorArgs_whenRegistered_thenCanBeCalled) {
-  auto registrar = RegisterOperators()
-      .op(opWithConstructorArgsSchema, kernel<KernelWithMultipleConstructorArgs>(2, 3), dispatchKey(TensorType1()))
-      .op(opWithConstructorArgsSchema, kernel<KernelWithMultipleConstructorArgs>(4, 5), dispatchKey(TensorType2()));
-
-  auto op = c10::Dispatcher::singleton().findSchema("_test::offset_op", "");
-  ASSERT_TRUE(op.has_value());
-
-  auto outputs = callOp(*op, dummyTensor(TensorType1()), 4);
-  EXPECT_EQ(1, outputs.size());
-  EXPECT_EQ(9, outputs[0].toInt());
-
-  outputs = callOp(*op, dummyTensor(TensorType2()), 4);
-  EXPECT_EQ(1, outputs.size());
-  EXPECT_EQ(13, outputs[0].toInt());
-}
-
->>>>>>> 75acd460
 
 }