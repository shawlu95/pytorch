<<<<<<< HEAD
if (BUILD_ATEN_MOBILE AND NOT BUILD_TORCH_MOBILE)
=======
if (INTERN_BUILD_MOBILE)
>>>>>>> 135b416c
  return()
endif()

# Find modules
if (NOT BUILD_TORCH_MOBILE)
  list(APPEND CMAKE_MODULE_PATH /usr/lib/x86_64-linux-gnu/)
  list(APPEND CMAKE_LIBRARY_PATH /usr/lib/x86_64-linux-gnu/ /usr/lib/aarch64-linux-gnu/)
endif()

list(APPEND CMAKE_MODULE_PATH
  ${CMAKE_CURRENT_SOURCE_DIR}/../cmake/Modules
  ${CMAKE_CURRENT_SOURCE_DIR}/../cmake/public
  ${CMAKE_CURRENT_SOURCE_DIR}/../cmake/Modules_CUDA_fix)

cmake_policy(SET CMP0012 NEW)

#############################################

set(ATen_CPU_SRCS)
set(ATen_CPU_TEST_SRCS)
set(ATen_CPU_INCLUDE)
set(ATen_THIRD_PARTY_INCLUDE)
set(ATen_CUDA_SRCS)
set(ATen_CUDA_TEST_SRCS)
set(ATen_CUDA_INCLUDE)
set(ATen_HIP_SRCS)
set(ATen_HIP_TEST_SRCS)
set(ATen_HIP_INCLUDE)
set(ATen_CPU_DEPENDENCY_LIBS)
set(ATen_CUDA_DEPENDENCY_LIBS)
set(ATen_HIP_DEPENDENCY_LIBS)
set(ATen_PUBLIC_CUDA_DEPENDENCY_LIBS)
set(ATen_PUBLIC_HIP_DEPENDENCY_LIBS)
SET(ATEN_INSTALL_BIN_SUBDIR "bin" CACHE PATH "ATen install binary subdirectory")
SET(ATEN_INSTALL_LIB_SUBDIR "lib" CACHE PATH "ATen install library subdirectory")
SET(ATEN_INSTALL_INCLUDE_SUBDIR "include" CACHE PATH "ATen install include subdirectory")

if(USE_CUDA)
  list(APPEND ATen_CUDA_INCLUDE ${CUDA_INCLUDE_DIRS})
endif()

set(TH_LINK_STYLE STATIC)
add_subdirectory(src/TH)
set(TH_CPU_INCLUDE
  ${CMAKE_CURRENT_SOURCE_DIR}/src
  ${CMAKE_CURRENT_BINARY_DIR}/src
  ${CMAKE_BINARY_DIR}/aten/src)
list(APPEND ATen_CPU_INCLUDE ${TH_CPU_INCLUDE})

add_subdirectory(src/THNN)

# Find the HIP package, set the HIP paths, load the HIP CMake.
IF(USE_ROCM)
  include(LoadHIP)
  if (NOT PYTORCH_FOUND_HIP)
    MESSAGE(FATAL_ERROR
      "Could not find HIP installation")
  endif()
ENDIF()

IF(MSVC)
  # we want to respect the standard, and we are bored of those **** .
  ADD_DEFINITIONS(-D_CRT_SECURE_NO_DEPRECATE=1)
  LIST(APPEND CUDA_NVCC_FLAGS "-Xcompiler /wd4819 -Xcompiler /wd4503 -Xcompiler /wd4190 -Xcompiler /wd4244 -Xcompiler /wd4251 -Xcompiler /wd4275 -Xcompiler /wd4522")
ENDIF(MSVC)

if(USE_ROCM)
  # TODO: AT_HIP_ENABLED (change this once we represent HIP as HIP in
  # ATen proper)
  SET(AT_CUDA_ENABLED 1)
  add_subdirectory(src/THH)
  add_subdirectory(src/THHUNN)
  message("ROCm is enabled.")
elseif(USE_CUDA)
  SET(AT_CUDA_ENABLED 1)
  add_subdirectory(src/THC)
  add_subdirectory(src/THCUNN)
else()
  message("disabling CUDA because USE_CUDA is set false")
  SET(AT_CUDA_ENABLED 0)
endif()
if(NOT USE_CUDA)
  # we still parse THCUNN even if cuda is disabled to make sure to
  # install it
  INSTALL(FILES src/THCUNN/generic/THCUNN.h DESTINATION "${ATEN_INSTALL_INCLUDE_SUBDIR}/THCUNN/generic")
endif()

if(NOT USE_NNPACK)
  set(AT_NNPACK_ENABLED 0)
else()
  set(AT_NNPACK_ENABLED 1)
endif()

list(APPEND ATen_CPU_INCLUDE
  ${CMAKE_CURRENT_SOURCE_DIR}/src
  ${CMAKE_CURRENT_SOURCE_DIR}/../third_party/catch/single_include)
add_subdirectory(src/ATen)

# Pass source, includes, and libs to parent
set(ATen_CPU_SRCS ${ATen_CPU_SRCS} PARENT_SCOPE)
set(ATen_CUDA_SRCS ${ATen_CUDA_SRCS} PARENT_SCOPE)
set(ATen_HIP_SRCS ${ATen_HIP_SRCS} PARENT_SCOPE)
set(ATen_CPU_TEST_SRCS ${ATen_CPU_TEST_SRCS} PARENT_SCOPE)
set(ATen_CUDA_TEST_SRCS ${ATen_CUDA_TEST_SRCS} PARENT_SCOPE)
set(ATen_HIP_TEST_SRCS ${ATen_HIP_TEST_SRCS} PARENT_SCOPE)
set(ATen_CPU_INCLUDE ${ATen_CPU_INCLUDE} PARENT_SCOPE)
set(ATen_CUDA_INCLUDE ${ATen_CUDA_INCLUDE} PARENT_SCOPE)
set(ATen_HIP_INCLUDE ${ATen_HIP_INCLUDE} PARENT_SCOPE)
set(ATen_THIRD_PARTY_INCLUDE ${ATen_THIRD_PARTY_INCLUDE} PARENT_SCOPE)
set(ATen_CPU_DEPENDENCY_LIBS ${ATen_CPU_DEPENDENCY_LIBS} PARENT_SCOPE)
set(ATen_CUDA_DEPENDENCY_LIBS ${ATen_CUDA_DEPENDENCY_LIBS} PARENT_SCOPE)
set(ATen_HIP_DEPENDENCY_LIBS ${ATen_HIP_DEPENDENCY_LIBS} PARENT_SCOPE)
set(ATen_CORE_TEST_SRCS ${ATen_CORE_TEST_SRCS} PARENT_SCOPE)<|MERGE_RESOLUTION|>--- conflicted
+++ resolved
@@ -1,13 +1,9 @@
-<<<<<<< HEAD
-if (BUILD_ATEN_MOBILE AND NOT BUILD_TORCH_MOBILE)
-=======
-if (INTERN_BUILD_MOBILE)
->>>>>>> 135b416c
+if (NOT INTERN_BUILD_ATEN_OPS)
   return()
 endif()
 
 # Find modules
-if (NOT BUILD_TORCH_MOBILE)
+if (NOT INTERN_BUILD_MOBILE)
   list(APPEND CMAKE_MODULE_PATH /usr/lib/x86_64-linux-gnu/)
   list(APPEND CMAKE_LIBRARY_PATH /usr/lib/x86_64-linux-gnu/ /usr/lib/aarch64-linux-gnu/)
 endif()
