from __future__ import absolute_import, division, print_function, unicode_literals

import torch
import torch.jit
import numpy as np
import unittest
from common_utils import TEST_WITH_UBSAN, TestCase, run_tests, skipIfNotRegistered
import torch.nn.functional as F
import torch.nn as nn


def canonical(graph):
    return str(torch._C._jit_pass_canonicalize(graph))


def _quantize(x, scale, zero_point, qmin=0, qmax=255, qtype=np.uint8):
    """Quantizes a numpy array."""
    qx = np.round(x / scale + zero_point)
    qx = np.clip(qx, qmin, qmax).astype(qtype)
    return qx


def _dequantize(qx, scale, zero_point):
    """Dequantizes a numpy array."""
    x = (qx.astype(np.float) - zero_point) * scale
    return x


# Make sure we won't have overflows from vpmaddubsw instruction used in FBGEMM.
# On the current Intel x86 architecture, we need to utilize vpmaddubsw instruction
# for the 8-bit int multiplication. This instruction vertically multiplies each
# unsigned 8-bit integer from a with the corresponding signed 8-bit integer from
# b, producing intermediate signed 16-bit integers. This function modifies the
# weights to eliminate the overflow on the signed 16-bit integers.
def avoid_vpmaddubsw_overflow_fc(
    batch_size, input_channels, output_channels, X, X_min, X_max, W, W_min, W_max
):
    for i, j in np.ndindex((batch_size, output_channels)):
        for k in range(0, input_channels // 2 * 2, 2):
            x0 = X[i, k] - X_min
            x1 = X[i, k + 1] - X_min
            w0 = W[j, k] - 128 - W_min
            w1 = W[j, k + 1] - 128 - W_min
            if x0 * w0 + x1 * w1 < -(1 << 15):
                w1_adjusted = (-(1 << 15) - float(x0) * w0) / x1
                W[j, k + 1] = int(w1_adjusted) + 128 + W_min
            elif x0 * w0 + x1 * w1 > (1 << 15) - 1:
                w1_adjusted = ((1 << 15) - 1 - float(x0) * w0) / x1
                W[j, k + 1] = int(w1_adjusted) + 128 + W_min

    # Go through the same loop again to double check we don't have any overflow
    for i, j in np.ndindex((batch_size, output_channels)):
        for k in range(0, input_channels // 2 * 2, 2):
            x0 = X[i, k] - X_min
            x1 = X[i, k + 1] - X_min
            w0 = W[j, k] - 128 - W_min
            w1 = W[j, k + 1] - 128 - W_min
            assert -(1 << 15) <= x0 * w0 + x1 * w1 < (1 << 15)


# Reference quantized FC operator
def qfc_ref(X_q, X_scale, X_zp, W_q, W_scale, W_zp, b_q, Y_scale, Y_zp):
    row_offsets_ref = X_q.sum(axis=1).astype(np.int32).reshape((-1, 1))
    col_offsets_ref = W_q.sum(axis=1).astype(np.int32).reshape((1, -1))
    assert X_q.ndim == 2
    batch_size, input_channels = X_q.shape
    Prod_XqWq_ref = (
        np.matmul(X_q.astype(np.int32), W_q.astype(np.int32).T)
        - W_zp * row_offsets_ref
        - X_zp * col_offsets_ref
        + input_channels * X_zp * W_zp
    )
    Y_q_ref = _quantize(Prod_XqWq_ref + b_q, Y_scale / (X_scale * W_scale), Y_zp)
    return Y_q_ref


@skipIfNotRegistered("Relu_ENGINE_FBGEMM",
                     "fbgemm-based Caffe2 ops are not linked")
class TestQuantized(TestCase):
    def test_relu(self):
        a = (torch.tensor([4, 6, 1, 10], dtype=torch.uint8), 0.01, 5)
        r = torch.ops.c10.quantized_relu(a)
        np.testing.assert_equal(
            r[0].numpy(), torch.tensor([5, 6, 5, 10], dtype=torch.uint8).numpy()
        )
        np.testing.assert_almost_equal(0.01, r[1])
        self.assertEqual(5, r[2])

    def test_quantize(self):
        a = (torch.tensor([4, 6, 1, 10], dtype=torch.uint8), 0.01, 5)
        r = torch.ops.c10.dequantize(a)
        np.testing.assert_almost_equal(r.numpy(), [-0.01, 0.01, -0.04, 0.05])
        # default args
        q_def = torch.ops.c10.quantize(r)
        # specified
        q = torch.ops.c10.quantize(r, scale=0.01, zero_point=5)
        np.testing.assert_equal(q[0].numpy(), a[0].numpy())
        np.testing.assert_almost_equal(q[1], a[1])
        self.assertEqual(q[2], a[2])

    def test_script(self):
        @torch.jit.script
        def foo(x):
            # type: (Tuple[Tensor, float, int]) -> Tuple[Tensor, float, int]
            return torch.ops.c10.quantized_relu(x)

        self.assertExpectedInline(
            canonical(foo.graph),
            """\
graph(%x : (Tensor, float, int)):
  %1 : (Tensor, float, int) = c10::quantized_relu(%x)
  return (%1)
""",
        )


class TestQuantizedOps(unittest.TestCase):
    """Tests the correctness of the quantized::relu op."""

    def test_qrelu(self):
        relu = torch.ops.quantized.relu

        X = torch.arange(-5, 5, dtype=torch.float)
        scale = 2.0
        zero_point = 1
        qX = X.quantize_linear(scale=scale, zero_point=zero_point)
        # print("X:\n{}".format(X))
        # print("\nQuantized:\n{}\nFake:\n{}".format(qX.int_repr(), _quantize(X.numpy(), scale, zero_point)))

        Y = X.numpy().copy()
        Y[Y < 0] = 0
        qY = _quantize(Y, scale, zero_point)
        qY_hat = relu(qX)
        np.testing.assert_equal(qY, qY_hat.int_repr())

    """Tests the correctness of the quantized::sum_relu op."""
    def test_qsumrelu_same_qparams(self):
        sum_relu = torch.ops.quantized.sum_relu

        A = torch.arange(-25, 25, dtype=torch.float)
        B = torch.arange(-25, 25, dtype=torch.float)
        scale = 2.0
        zero_point = 127
        qA = A.quantize_linear(scale=scale, zero_point=zero_point)
        qB = A.quantize_linear(scale=scale, zero_point=zero_point)

        # Sum + ReLU ground truth
        C = (qA.dequantize() + qB.dequantize()).numpy()
        C[C < 0] = 0
        qC = _quantize(C, scale, zero_point)

        qC_hat = sum_relu(qA, qB, scale=scale, zero_point=zero_point)
        np.testing.assert_equal(qC, qC_hat.int_repr())

    """Tests the correctness of the quantized::sum_relu op."""
    def test_qsumrelu_different_qparams(self):
        sum_relu = torch.ops.quantized.sum_relu

        A = torch.arange(-25, 25, dtype=torch.float)
        B = torch.arange(-25, 25, dtype=torch.float)
        scale_A = 3.0
        zero_point_A = 7
        scale_B = 5.0
        zero_point_B = 127

        scale_C = 0.5
        zero_point_C = 5

        qA = A.quantize_linear(scale=scale_A, zero_point=zero_point_A)
        qB = A.quantize_linear(scale=scale_B, zero_point=zero_point_B)

        # Sum + ReLU ground truth
        C = (qA.dequantize() + qB.dequantize()).numpy()
        C[C < 0] = 0
        qC = _quantize(C, scale_C, zero_point_C)

        qC_hat = sum_relu(qA, qB, scale=scale_C, zero_point=zero_point_C)
        np.testing.assert_equal(qC, qC_hat.int_repr())


@unittest.skipIf(
    TEST_WITH_UBSAN or not torch.fbgemm_is_cpu_supported(),
    " Quantized FC requires FBGEMM. FBGEMM does not play"
    " well with UBSAN at the moment, so we skip the test if"
    " we are in a UBSAN environment.",
)
class TestQuantizedFC(unittest.TestCase):
    """Tests the correctness of the quantized::fc op."""

    def test_qfc(self):
        qfc_prepack = torch.ops.quantized.fbgemm_linear_prepack
        qfc = torch.ops.quantized.fbgemm_linear

        batch_size = 4
        input_channels = 16
        output_channels = 8

        X_scale = 1.5
        X_zp = 5
        X_value_min = 0
        X_value_max = 225
        X_q0 = np.round(
            np.random.rand(batch_size, input_channels) * (X_value_max - X_value_min)
            + X_value_min
        ).astype(np.uint8)

        W_scale = 0.4
        # W_zp is the zero point for int8 quantization.
        W_zp = 2
        W_value_min = -128
        W_value_max = 127
        W_q0 = np.round(
            np.random.rand(output_channels, input_channels)
            * (W_value_max - W_value_min)
            + W_value_min
        ).astype(np.int8)

        avoid_vpmaddubsw_overflow_fc(
            batch_size,
            input_channels,
            output_channels,
            X_q0,
            X_value_min,
            X_value_max,
            W_q0,
            W_value_min,
            W_value_max,
        )

        X = torch.from_numpy(_dequantize(X_q0, X_scale, X_zp)).to(dtype=torch.float)
        W = torch.from_numpy(_dequantize(W_q0, W_scale, W_zp)).to(dtype=torch.float)

        X_q = X.quantize_linear(scale=X_scale, zero_point=X_zp)
        # W_zp + 128 is the zero point for uint8 quantization.
        W_q = W.quantize_linear(scale=W_scale, zero_point=W_zp + 128)
        b_q = torch.round(torch.rand(output_channels) * 10 - 10).to(dtype=torch.int32)

        # Make sure X_scale * W_scale * input_channels * X_value_max * W_value_max
        # matches Y_scale * 255 (max for uint8).
        Y_scale = 1235.1234
        Y_zp = 5

        # Reference quantized FC operator
        Y_q_ref = qfc_ref(X_q0, X_scale, X_zp, W_q0, W_scale, W_zp, b_q.numpy(), Y_scale, Y_zp)

        # Weight prepacking operator for quantized FC
        W_prepack = qfc_prepack(W_q)
        # Quantized FC operator with prepacked weight
        Y_q = qfc(X_q, W_prepack, b_q, Y_scale, Y_zp)

        # Y_q_ref_real = _dequantize(Y_q_ref, Y_scale, Y_zp)
        # Y_q_real = Y_q.dequantize()

        # Assert equal
        np.testing.assert_equal(Y_q_ref, Y_q.int_repr().numpy())

<<<<<<< HEAD
    def test_qfcrelu(self):
        qfc_prepack = torch.ops.quantized.fbgemm_linear_prepack
        qfcrelu = torch.ops.quantized.fbgemm_linear_relu

        batch_size = 4
        input_channels = 16
        output_channels = 8

        X_scale = 1.5
        X_zp = 5
        X_value_min = 0
        X_value_max = 225
        X_q0 = np.round(
            np.random.rand(batch_size, input_channels) * (X_value_max - X_value_min)
            + X_value_min
        ).astype(np.uint8)

        W_scale = 0.4
        W_zp = 2
        W_value_min = -128
        W_value_max = 127
        W_q0 = np.round(
            np.random.rand(output_channels, input_channels)
            * (W_value_max - W_value_min)
            + W_value_min
        ).astype(np.int8)

        avoid_vpmaddubsw_overflow_fc(
            batch_size,
            input_channels,
            output_channels,
            X_q0,
            X_value_min,
            X_value_max,
            W_q0,
            W_value_min,
            W_value_max,
        )

        X = torch.from_numpy(_dequantize(X_q0, X_scale, X_zp)).to(dtype=torch.float)
        W = torch.from_numpy(_dequantize(W_q0, W_scale, W_zp)).to(dtype=torch.float)

        X_q = X.quantize_linear(scale=X_scale, zero_point=X_zp)
        W_q = W.quantize_linear(scale=W_scale, zero_point=W_zp + 128)
        b_q = torch.round(torch.rand(output_channels) * 10 - 10).to(dtype=torch.int32)

        # Make sure X_scale * W_scale * input_channels * X_value_max * W_value_max
        # matches Y_scale * 255 (max for uint8).
        Y_scale = 1235.1234
        Y_zp = 5

        # Reference quantized FC operator
        Y_q_ref = qfc_ref(X_q0, X_scale, X_zp, W_q0, W_scale, W_zp, b_q.numpy(), Y_scale, Y_zp)
        Y_q_ref[Y_q_ref < Y_zp] = Y_zp

        # Weight prepacking operator for quantized FC
        W_prepack = qfc_prepack(W_q)
        # Quantized FC operator with prepacked weight
        Y_q = qfcrelu(X_q, W_prepack, b_q, Y_scale, Y_zp)

        # Y_q_ref_real = _dequantize(Y_q_ref, Y_scale, Y_zp)
        # Y_q_real = Y_q.dequantize()

        # Assert equal
        np.testing.assert_equal(Y_q_ref, Y_q.int_repr().numpy())
=======
        # Reference quantized result from PyTorch Linear operator
        W_fp32 = W_q.dequantize().to(dtype=torch.float)
        X_fp32 = X_q.dequantize().to(dtype=torch.float)
        b_fp32 = torch.from_numpy(_dequantize(b_q.numpy(), W_scale * X_scale, 0).astype(np.float)).to(dtype=torch.float)
        Y_fp32_ref = F.linear(X_fp32, W_fp32, b_fp32)
        Y_q_ref2 = Y_fp32_ref.quantize_linear(Y_scale, Y_zp)

        # Assert equal
        np.testing.assert_equal(Y_q_ref2.int_repr().numpy(), Y_q.int_repr().numpy())
>>>>>>> b4b5ae46


if __name__ == "__main__":
    run_tests()<|MERGE_RESOLUTION|>--- conflicted
+++ resolved
@@ -254,7 +254,18 @@
         # Assert equal
         np.testing.assert_equal(Y_q_ref, Y_q.int_repr().numpy())
 
-<<<<<<< HEAD
+        # Reference quantized result from PyTorch Linear operator
+        W_fp32 = W_q.dequantize().to(dtype=torch.float)
+        X_fp32 = X_q.dequantize().to(dtype=torch.float)
+        b_fp32 = torch.from_numpy(_dequantize(b_q.numpy(), W_scale * X_scale, 0).astype(np.float)).to(dtype=torch.float)
+        Y_fp32_ref = F.linear(X_fp32, W_fp32, b_fp32)
+        Y_q_ref2 = Y_fp32_ref.quantize_linear(Y_scale, Y_zp)
+
+        # Assert equal
+        np.testing.assert_equal(Y_q_ref2.int_repr().numpy(), Y_q.int_repr().numpy())
+
+
+    """Tests the correctness of the quantized::fc op."""
     def test_qfcrelu(self):
         qfc_prepack = torch.ops.quantized.fbgemm_linear_prepack
         qfcrelu = torch.ops.quantized.fbgemm_linear_relu
@@ -320,17 +331,17 @@
 
         # Assert equal
         np.testing.assert_equal(Y_q_ref, Y_q.int_repr().numpy())
-=======
+
         # Reference quantized result from PyTorch Linear operator
         W_fp32 = W_q.dequantize().to(dtype=torch.float)
         X_fp32 = X_q.dequantize().to(dtype=torch.float)
         b_fp32 = torch.from_numpy(_dequantize(b_q.numpy(), W_scale * X_scale, 0).astype(np.float)).to(dtype=torch.float)
         Y_fp32_ref = F.linear(X_fp32, W_fp32, b_fp32)
+        Y_fp32_ref[Y_fp32_ref < 0.0] = 0.0
         Y_q_ref2 = Y_fp32_ref.quantize_linear(Y_scale, Y_zp)
 
         # Assert equal
         np.testing.assert_equal(Y_q_ref2.int_repr().numpy(), Y_q.int_repr().numpy())
->>>>>>> b4b5ae46
 
 
 if __name__ == "__main__":
