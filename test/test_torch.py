import sys
import io
import os
import math
import random
import copy
import shutil
import torch
import torch.cuda
import torch.backends.cuda
import tempfile
import unittest
import warnings
import pickle
import gzip
import types
import textwrap
import re
from torch._utils_internal import get_file_path_2
from torch.utils.dlpack import from_dlpack, to_dlpack
from torch._utils import _rebuild_tensor
from torch._six import inf, nan, string_classes, istuple
from itertools import product, combinations, combinations_with_replacement
from functools import reduce
from torch import multiprocessing as mp
from common_methods_invocations import tri_tests_args, run_additional_tri_tests, \
    _compare_trilu_indices
from common_utils import TestCase, iter_indices, TEST_NUMPY, TEST_SCIPY, TEST_MKL, \
    TEST_LIBROSA, run_tests, download_file, skipIfNoLapack, suppress_warnings, \
    IS_WINDOWS, PY3, NO_MULTIPROCESSING_SPAWN, skipIfRocm, do_test_dtypes, do_test_empty_full, \
    IS_SANDCASTLE, load_tests, brute_pdist, brute_cdist, slowTest
from multiprocessing.reduction import ForkingPickler

# load_tests from common_utils is used to automatically filter tests for
# sharding on sandcastle. This line silences flake warnings
load_tests = load_tests

if TEST_NUMPY:
    import numpy as np

if TEST_SCIPY:
    from scipy import signal

if TEST_LIBROSA:
    import librosa

SIZE = 100

can_retrieve_source = True
with warnings.catch_warnings(record=True) as warns:
    with tempfile.NamedTemporaryFile() as checkpoint:
        x = torch.save(torch.nn.Module(), checkpoint)
        for warn in warns:
            if "Couldn't retrieve source code" in warn.message.args[0]:
                can_retrieve_source = False
                break


class FilelikeMock(object):
    def __init__(self, data, has_fileno=True, has_readinto=False):
        if has_readinto:
            self.readinto = self.readinto_opt
        if has_fileno:
            # Python 2's StringIO.StringIO has no fileno attribute.
            # This is used to test that.
            self.fileno = self.fileno_opt

        self.calls = set()
        self.bytesio = io.BytesIO(data)

        def trace(fn, name):
            def result(*args, **kwargs):
                self.calls.add(name)
                return fn(*args, **kwargs)
            return result

        for attr in ['read', 'readline', 'seek', 'tell', 'write', 'flush']:
            traced_fn = trace(getattr(self.bytesio, attr), attr)
            setattr(self, attr, traced_fn)

    def fileno_opt(self):
        raise io.UnsupportedOperation('Not a real file')

    def readinto_opt(self, view):
        self.calls.add('readinto')
        return self.bytesio.readinto(view)

    def was_called(self, name):
        return name in self.calls


class BytesIOContext(io.BytesIO):
    def __enter__(self):
        return self

    def __exit__(self, *args):
        pass


# This is intentionally prefixed by an underscore. Otherwise pytest will try to
# run its methods as test cases.
class _TestTorchMixin(object):
    def _make_tensors(self, shape, val_range=(-100, 100), use_floating=True, use_integral=True):
        float_types = [torch.double,
                       torch.float]
        int_types = [torch.int64,
                     torch.int32,
                     torch.int16]

        def make_contiguous(shape, dtype):
            if dtype in float_types:
                val = torch.randn(shape, dtype=dtype)
                val = val * ((val_range[1] - val_range[0]) / (math.pi * 2.0))
                val = val + ((val_range[1] - val_range[0]) / 2.0)
                val = torch.clamp(val, min=val_range[0], max=val_range[1])
                return val
            result = torch.zeros(shape, dtype=dtype)
            result.apply_(lambda x: random.randint(val_range[0], val_range[1]))
            return result

        def make_non_contiguous(shape, dtype):
            contig = make_contiguous(shape, dtype)
            non_contig = torch.empty(shape + (2, 2), dtype=dtype)[..., 0]
            non_contig = non_contig.select(-1, -1)
            non_contig.copy_(contig)
            self.assertFalse(non_contig.is_contiguous())
            return non_contig

        def make_contiguous_slice(size, dtype):
            contig = make_contiguous((1, size), dtype)
            non_contig = contig[:1, 1:size - 1]
            self.assertTrue(non_contig.is_contiguous())
            return contig

        types = []
        if use_floating:
            types += float_types
        if use_integral:
            types += int_types
        tensors = {"cont": [], "noncont": [], "slice": []}
        for dtype in types:
            tensors["cont"].append(make_contiguous(shape, dtype))
            tensors["noncont"].append(make_non_contiguous(shape, dtype))
            tensors["slice"].append(make_contiguous_slice(sum(list(shape)), dtype))

        return tensors

    def test_dir(self):
        dir(torch)

    def test_type_conversion_via_dtype_name(self):
        x = torch.tensor([1])
        self.assertEqual(x.byte().dtype, torch.uint8)
        self.assertEqual(x.bool().dtype, torch.bool)
        self.assertEqual(x.char().dtype, torch.int8)
        self.assertEqual(x.double().dtype, torch.float64)
        self.assertEqual(x.float().dtype, torch.float32)
        self.assertEqual(x.half().dtype, torch.float16)
        self.assertEqual(x.int().dtype, torch.int32)

    def test_doc(self):
        checked_types = (types.MethodType, types.FunctionType,
                         types.BuiltinFunctionType, types.BuiltinMethodType)

        def test_namespace(ns, *skips):
            if isinstance(ns, object):
                ns_name = ns.__class__.__name__
            else:
                ns_name = ns.__name__
            skip_regexes = []
            for r in skips:
                if isinstance(r, string_classes):
                    skip_regexes.append(re.compile('^{}$'.format(re.escape(r))))
                else:
                    skip_regexes.append(r)
            for name in dir(ns):
                if name.startswith('_'):
                    continue
                var = getattr(ns, name)
                if not isinstance(var, checked_types):
                    continue
                doc = var.__doc__
                has_doc = doc is not None and len(doc.strip()) > 0
                full_name = ns_name + '.' + name
                if any(r.match(name) for r in skip_regexes):
                    self.assertFalse(has_doc,
                                     'New docs have been added for {}, please remove '
                                     'it from the skipped list in TestTorch.test_doc'.format(full_name))
                else:
                    self.assertTrue(has_doc, '{} is missing documentation'.format(full_name))

        # FIXME: fix all the skipped ones below!
        test_namespace(torch.randn(1),
                       'as_strided',
                       'as_strided_',
                       re.compile('^clamp_(min|max)_?$'),
                       'coalesce',
                       'is_coalesced',
                       'is_distributed',
                       'is_complex',
                       'is_nonzero',
                       'is_same_size',
                       'isclose',
                       'lgamma',
                       'lgamma_',
                       'log_softmax',
                       'map2_',
                       'new',
                       'polygamma',
                       'polygamma_',
                       'record_stream',
                       'reinforce',
                       'relu',
                       'relu_',
                       'prelu',
                       'resize',
                       'resize_as',
                       'smm',
                       'softmax',
                       'split_with_sizes',
                       'sspaddmm',
                       'to_dense',
                       'sparse_resize_',
                       'sparse_resize_and_clear_',
                       )
        test_namespace(torch.nn)
        test_namespace(torch.nn.functional, 'assert_int_or_pair', 'bilinear', 'feature_alpha_dropout')
        # TODO: add torch.* tests when we have proper namespacing on ATen functions
        # test_namespace(torch)

    def test_dot(self):
        types = {
            'torch.DoubleTensor': 1e-8,
            'torch.FloatTensor': 1e-4,
        }
        for tname, _prec in types.items():
            v1 = torch.randn(100).type(tname)
            v2 = torch.randn(100).type(tname)
            res1 = torch.dot(v1, v2)
            res2 = 0
            for i, j in zip(v1, v2):
                res2 += i * j
            self.assertEqual(res1, res2)
            out = torch.randn(()).type(tname)
            torch.dot(v1, v2, out=out)
            self.assertEqual(res1, out)

        # Test 0-strided
        for tname, _prec in types.items():
            v1 = torch.randn(1).type(tname).expand(100)
            v2 = torch.randn(100).type(tname)
            res1 = torch.dot(v1, v2)
            res2 = 0
            for i, j in zip(v1, v2):
                res2 += i * j
            self.assertEqual(res1, res2)
            out = torch.randn(()).type(tname)
            torch.dot(v1, v2, out=out)
            self.assertEqual(res1, out)

    def test_ger(self):
        types = {
            'torch.DoubleTensor': 1e-8,
            'torch.FloatTensor': 1e-4,
        }
        for tname, _prec in types.items():
            v1 = torch.randn(100).type(tname)
            v2 = torch.randn(100).type(tname)
            res1 = torch.ger(v1, v2)
            res2 = torch.zeros(100, 100).type(tname)
            for i in range(100):
                for j in range(100):
                    res2[i, j] = v1[i] * v2[j]
            self.assertEqual(res1, res2)

        # Test 0-strided
        for tname, _prec in types.items():
            v1 = torch.randn(1).type(tname).expand(100)
            v2 = torch.randn(100).type(tname)
            res1 = torch.ger(v1, v2)
            res2 = torch.zeros(100, 100).type(tname)
            for i in range(100):
                for j in range(100):
                    res2[i, j] = v1[i] * v2[j]
            self.assertEqual(res1, res2)

    def test_addr(self):
        types = {
            'torch.DoubleTensor': 1e-8,
            'torch.FloatTensor': 1e-4,
        }

        def run_test(m, v1, v2, m_transform=lambda x: x):
            m = m_transform(m.clone())
            ref = m.clone()
            torch.addr(m, v1, v2, out=m)
            for i in range(m.size(0)):
                for j in range(m.size(1)):
                    ref[i, j] += v1[i] * v2[j]
            self.assertEqual(m, ref)

        for tname, _prec in types.items():
            for h, w in [(100, 110), (1, 20), (200, 2)]:
                m = torch.randn(h, w).type(tname)
                v1 = torch.randn(h).type(tname)
                v2 = torch.randn(w).type(tname)
                run_test(m, v1, v2)
                # test transpose
                run_test(m, v2, v1, lambda x: x.transpose(0, 1))
                # test 0 strided
                v1 = torch.randn(1).type(tname).expand(h)
                run_test(m, v1, v2)
                run_test(m, v2, v1, lambda x: x.transpose(0, 1))

    def test_addmv(self):
        types = {
            'torch.DoubleTensor': 1e-8,
            'torch.FloatTensor': 1e-4,
        }
        for tname, _prec in types.items():
            t = torch.randn(10).type(tname)
            m = torch.randn(10, 100).type(tname)
            v = torch.randn(100).type(tname)
            res1 = torch.addmv(t, m, v)
            res2 = torch.zeros(10).type(tname)
            res2 += t
            for i in range(10):
                for j in range(100):
                    res2[i] += m[i, j] * v[j]
            self.assertEqual(res1, res2)

        # Test 0-strided
        for tname, _prec in types.items():
            t = torch.randn(1).type(tname).expand(10)
            m = torch.randn(10, 1).type(tname).expand(10, 100)
            v = torch.randn(100).type(tname)
            res1 = torch.addmv(t, m, v)
            res2 = torch.zeros(10).type(tname)
            res2 += t
            for i in range(10):
                for j in range(100):
                    res2[i] += m[i, j] * v[j]
            self.assertEqual(res1, res2)

    def test_addmm(self):
        types = {
            'torch.DoubleTensor': 1e-8,
            'torch.FloatTensor': 1e-4,
        }
        for tname, _prec in types.items():
            M = torch.randn(10, 25).type(tname)
            m1 = torch.randn(10, 50).type(tname)
            m2 = torch.randn(50, 25).type(tname)
            res1 = torch.addmm(M, m1, m2)
            res2 = torch.zeros(10, 25).type(tname)
            res2 += M
            for i in range(10):
                for j in range(25):
                    for k in range(50):
                        res2[i, j] += m1[i, k] * m2[k, j]
            self.assertEqual(res1, res2)

        # Test 0-strided
        for tname, _prec in types.items():
            M = torch.randn(10, 1).type(tname).expand(10, 25)
            m1 = torch.randn(10, 1).type(tname).expand(10, 50)
            m2 = torch.randn(50, 25).type(tname)
            res1 = torch.addmm(M, m1, m2)
            res2 = torch.zeros(10, 25).type(tname)
            res2 += M
            for i in range(10):
                for j in range(25):
                    for k in range(50):
                        res2[i, j] += m1[i, k] * m2[k, j]
            self.assertEqual(res1, res2)

    def test_logical_any(self):
        for device in torch.testing.get_all_device_types():
            x = torch.zeros([2, 3, 400], dtype=torch.uint8, device=device)

            self.assertEqual(
                torch.tensor(0, dtype=torch.uint8, device=device),
                x.any())

            self.assertEqual(
                torch.zeros([1, 3, 400], dtype=torch.uint8, device=device),
                x.any(0, keepdim=True))

            self.assertEqual(
                torch.zeros([2, 1, 400], dtype=torch.uint8, device=device),
                x.any(1, keepdim=True))

            self.assertEqual(
                torch.zeros([2, 3, 1], dtype=torch.uint8, device=device),
                x.any(2, keepdim=True))

            # set the last element to 0
            x[-1][-1][-1] = 1

            self.assertEqual(
                torch.tensor(1, dtype=torch.uint8, device=device),
                x.any())

            y = torch.zeros([1, 3, 400], dtype=torch.uint8, device=device)
            y[-1][-1][-1] = 1
            self.assertEqual(y, x.any(0, keepdim=True))

            y = torch.zeros([2, 1, 400], dtype=torch.uint8, device=device)
            y[-1][-1][-1] = 1
            self.assertEqual(y, x.any(1, keepdim=True))

            y = torch.zeros([2, 3, 1], dtype=torch.uint8, device=device)
            y[-1][-1][-1] = 1
            self.assertEqual(y, x.any(2, keepdim=True))

    def test_logical_all(self):
        for device in torch.testing.get_all_device_types():
            x = torch.ones([2, 3, 400], dtype=torch.uint8, device=device)

            self.assertEqual(
                torch.tensor(1, dtype=torch.uint8, device=device),
                x.all())

            self.assertEqual(
                torch.ones([1, 3, 400], dtype=torch.uint8, device=device),
                x.all(0, keepdim=True))

            self.assertEqual(
                torch.ones([2, 1, 400], dtype=torch.uint8, device=device),
                x.all(1, keepdim=True))

            self.assertEqual(
                torch.ones([2, 3, 1], dtype=torch.uint8, device=device),
                x.all(2, keepdim=True))

            # set the last element to 0
            x[-1][-1][-1] = 0

            self.assertEqual(
                torch.tensor(0, dtype=torch.uint8, device=device),
                x.all())

            y = torch.ones([1, 3, 400], dtype=torch.uint8, device=device)
            y[-1][-1][-1] = 0
            self.assertEqual(y, x.all(0, keepdim=True))

            y = torch.ones([2, 1, 400], dtype=torch.uint8, device=device)
            y[-1][-1][-1] = 0
            self.assertEqual(y, x.all(1, keepdim=True))

            y = torch.ones([2, 3, 1], dtype=torch.uint8, device=device)
            y[-1][-1][-1] = 0
            self.assertEqual(y, x.all(2, keepdim=True))

    def test_allclose(self):
        x = torch.tensor([1.0, 2.0, 3.0])
        y = torch.tensor([1.01, 2.01, 3.01])
        self.assertTrue(torch.allclose(x, y, rtol=0, atol=0.02))
        self.assertTrue(torch.allclose(x, y, rtol=0.01, atol=0.0))
        self.assertFalse(torch.allclose(x, y))
        self.assertTrue(torch.allclose(torch.tensor([0.0]), torch.tensor([1e-8])))
        x = torch.tensor([2.0, 3.0, nan])
        y = torch.tensor([2.01, 3.01, nan])
        self.assertFalse(torch.allclose(x, y, rtol=1e-2))
        self.assertTrue(torch.allclose(x, y, rtol=1e-2, equal_nan=True))
        self.assertFalse(torch.allclose(x, y, rtol=1e-3, equal_nan=True))
        inf_t = torch.tensor([inf])
        self.assertTrue(torch.allclose(inf_t, inf_t))
        self.assertTrue(torch.allclose(-inf_t, -inf_t))
        self.assertFalse(torch.allclose(inf_t, -inf_t))
        self.assertFalse(torch.allclose(inf_t, torch.tensor([1e20])))
        self.assertFalse(torch.allclose(-inf_t, torch.tensor([-1e20])))

    def test_linear_algebra_scalar_raises(self):
        m = torch.randn(5, 5)
        v = torch.randn(5)
        s = torch.tensor(7)
        self.assertRaises(RuntimeError, lambda: torch.mv(m, s))
        self.assertRaises(RuntimeError, lambda: torch.addmv(v, m, s))
        self.assertRaises(RuntimeError, lambda: torch.ger(v, s))
        self.assertRaises(RuntimeError, lambda: torch.ger(s, v))
        self.assertRaises(RuntimeError, lambda: torch.addr(m, v, s))
        self.assertRaises(RuntimeError, lambda: torch.addr(m, s, v))

    def _test_math(self, torchfn, mathfn, input=None, test_expand=False):
        if input is None:
            input = []
            input.append(list(range(-5, 5)))
            input.append([0 for x in range(-5, 5)])
            input.append([x + 1e-6 for x in range(-5, 5)])
            # Some vectorized implementations don't support large ranges
            input.append([x + 1e10 for x in range(-5, 5)])
            input.append([x - 1e10 for x in range(-5, 5)])
            input.append(torch.randn(10).tolist())
            input.append((torch.randn(10) + 1e6).tolist())
            input.append([math.pi * (x / 2) for x in range(-5, 5)])

        def compare_reference(input, dtype):
            input = torch.tensor(input, dtype=dtype)
            res1 = torchfn(input.clone())
            res2 = input.clone().apply_(mathfn)
            torch.testing.assert_allclose(res1, res2)

        # compare against the reference math function
        compare_reference(input, torch.double)
        compare_reference(input, torch.float)

        def check_non_contiguous(shape, dtype):
            contig = torch.randn(shape, dtype=dtype)
            non_contig = torch.empty(shape + (2,), dtype=dtype)[..., 0]
            non_contig.copy_(contig)
            self.assertFalse(non_contig.is_contiguous())
            self.assertEqual(torchfn(contig), torchfn(non_contig), 'non-contiguous')

        # compare application against contiguous vs. non-contiguous
        check_non_contiguous((5, 7), torch.double)
        check_non_contiguous((1024,), torch.double)
        check_non_contiguous((5, 7), torch.float)
        check_non_contiguous((1024,), torch.float)

        def check_non_contiguous_index(dtype):
            contig = torch.randn((2, 2, 1, 2), dtype=dtype)
            non_contig = contig[:, 1, ...]
            contig = non_contig.clone()
            self.assertFalse(non_contig.is_contiguous())
            self.assertEqual(torchfn(contig), torchfn(non_contig), 'non-contiguous index')

        check_non_contiguous_index(torch.float)
        check_non_contiguous_index(torch.double)

        def check_non_contiguous_expand(shape, dtype):
            contig = torch.randn(shape, dtype=dtype)
            non_contig = contig.clone().expand(3, -1, -1)
            self.assertFalse(non_contig.is_contiguous())
            contig = torchfn(contig)
            non_contig = torchfn(non_contig)
            for i in range(3):
                self.assertEqual(contig, non_contig[i], 'non-contiguous expand[' + str(i) + ']')

        # Expand is not defined for in-place operations
        if test_expand:
            # The size 1 case is special as it leads to 0 stride and needs to persists
            check_non_contiguous_expand((1, 3), torch.double)
            check_non_contiguous_expand((1, 7), torch.double)
            check_non_contiguous_expand((5, 7), torch.float)

        # If size(dim) == 1, stride(dim) is not defined.
        # The code needs to be able to handle this
        def check_contiguous_size1(dtype):
            contig = torch.randn((5, 100), dtype=dtype)
            contig = contig[:1, :50]
            contig2 = torch.empty(contig.size(), dtype=dtype)
            contig2.copy_(contig)
            self.assertTrue(contig.is_contiguous())
            self.assertTrue(contig2.is_contiguous())
            self.assertEqual(torchfn(contig), torchfn(contig2), 'contiguous size1')

        check_contiguous_size1(torch.double)
        check_contiguous_size1(torch.float)

        def check_contiguous_size1_largedim(dtype):
            contig = torch.randn((5, 2, 3, 1, 4, 5, 3, 2, 1, 2, 3, 4), dtype=dtype)
            contig = contig[:1, :, :, :, :, :, :, :, :, :, :, :]
            contig2 = torch.empty(contig.size(), dtype=dtype)
            contig2.copy_(contig)
            self.assertTrue(contig.is_contiguous())
            self.assertTrue(contig2.is_contiguous())
            self.assertEqual(torchfn(contig), torchfn(contig2), 'contiguous size1')

        check_contiguous_size1_largedim(torch.double)
        check_contiguous_size1_largedim(torch.float)

        def check_large(dtype):
            input = torch.randn(1024, 512, dtype=dtype)
            actual = torchfn(input)
            expected = torch.stack([torchfn(slice) for slice in input])
            self.assertEqual(actual, expected, 'large')

        # compare large tensor vs. repeated small applications to expose
        # possible parallelism bugs.
        check_large(torch.double)
        check_large(torch.float)

    def __test_math_by_name(self, function_name, mathfn, selffn):
        mathfn = getattr(math, mathfn)
        if selffn:
            def torchfn(x):
                return getattr(x, function_name)()
        else:
            torchfn = getattr(torch, function_name)
        self._test_math(torchfn, mathfn, test_expand=(not selffn))

    def _test_math_by_name(self, function_name, test_self=True):
        if test_self:
            self.__test_math_by_name(function_name + "_", function_name, True)
        self.__test_math_by_name(function_name, function_name, False)

    def test_sin(self):
        self._test_math_by_name('sin')

    def test_sinh(self):
        def sinh(x):
            try:
                return math.sinh(x)
            except OverflowError:
                return inf if x > 0 else -inf
        self._test_math(torch.sinh, sinh)

    def test_lgamma(self):
        def lgamma(x):
            if x <= 0 and x == int(x):
                return inf
            return math.lgamma(x)
        self._test_math(torch.lgamma, lgamma)

    @unittest.skipIf(not TEST_SCIPY, "Scipy not found")
    def test_mvlgamma(self):
        from scipy.special import multigammaln
        for d in range(1, 5):
            input = torch.empty(10).uniform_(d, 10)
            res_torch = torch.mvlgamma(input, d)
            res_scipy = multigammaln(input.numpy(), d)
            self.assertEqual(res_torch.numpy(), res_scipy)

    def test_mvlgamma_argcheck(self):
        def run_test(d):
            input = torch.linspace((d - 2) / 2, 10, 10)
            torch.mvlgamma(input, d)

        with self.assertRaisesRegex(RuntimeError, "Condition for computing multivariate log-gamma not met"):
            run_test(3)

    def _digamma_input(self, test_poles=True):
        input = []
        input.append((torch.randn(10).abs() + 1e-4).tolist())
        input.append((torch.randn(10).abs() + 1e6).tolist())
        zeros = torch.linspace(-9.5, -0.5, 10)
        input.append(zeros.tolist())
        input.append((zeros - 0.49).tolist())
        input.append((zeros + 0.49).tolist())
        input.append((zeros + (torch.rand(10) * 0.99) - 0.5).tolist())

        if test_poles:
            input.append([-0.999999994, -1.999999994, -2.0000000111,
                          -100.99999994, -1931.99999994, 0.000000111,
                          -0.000000111, 0, -2, -329])
        return input

    @unittest.skipIf(not TEST_SCIPY, "Scipy not found")
    def test_digamma(self):
        from scipy.special import digamma

        # scipy 1.1.0 changed when it returns +/-inf vs. NaN
        def torch_digamma_without_inf(inp):
            res = torch.digamma(inp)
            res[(res == -inf) | (res == inf)] = nan
            return res

        def scipy_digamma_without_inf(inp):
            res = digamma(inp)
            if np.isscalar(res):
                return res if np.isfinite(res) else nan
            res[np.isinf(res)] = nan
            return res

        self._test_math(torch_digamma_without_inf, scipy_digamma_without_inf, self._digamma_input())

    @unittest.skipIf(not TEST_SCIPY, "Scipy not found")
    def test_polygamma(self):
        from scipy.special import polygamma
        for n in [0, 1]:
            self._test_math(lambda x: torch.polygamma(n, x),
                            lambda x: polygamma(n, x).item(),
                            self._digamma_input(test_poles=False))

    def test_asin(self):
        self._test_math(torch.asin, lambda x: math.asin(x) if abs(x) <= 1 else nan)

    def test_cos(self):
        self._test_math_by_name('cos')

    def test_cosh(self):
        def cosh(x):
            try:
                return math.cosh(x)
            except OverflowError:
                # Return inf on overflow.
                # See http://en.cppreference.com/w/cpp/numeric/math/cosh
                return inf
        self._test_math(torch.cosh, cosh)

    def test_acos(self):
        self._test_math(torch.acos, lambda x: math.acos(x) if abs(x) <= 1 else nan)

    def test_tan(self):
        self._test_math_by_name('tan')

    def test_tanh(self):
        self._test_math_by_name('tanh')

    def test_atan(self):
        self._test_math_by_name('atan')

    def test_log(self):
        def log(x):
            if x == 0:
                return -inf
            elif x < 0:
                return nan
            return math.log(x)
        self._test_math(torch.log, log)

    def test_log10(self):
        def log10(x):
            if x == 0:
                return -inf
            elif x < 0:
                return nan
            return math.log10(x)
        self._test_math(torch.log10, log10)

    def test_log1p(self):
        def log1p(x):
            if x == -1:
                return -inf
            elif x < -1:
                return nan
            return math.log1p(x)
        self._test_math(torch.log1p, log1p)

    def test_log2(self):
        def log2(x):
            if x == 0:
                return -inf
            elif x < 0:
                return nan
            try:
                return math.log2(x)
            except AttributeError:
                return math.log(x, 2)
        self._test_math(torch.log2, log2)

    def test_sqrt(self):
        self._test_math(torch.sqrt, lambda x: math.sqrt(x) if x >= 0 else nan)

    def test_erf(self):
        self._test_math_by_name('erf')

    def test_erfc(self):
        self._test_math_by_name('erfc')

    def test_erfinv(self):
        def checkType(tensor):
            inputValues = torch.randn(4, 4, out=tensor()).clamp(-2., 2.)
            self.assertEqual(tensor(inputValues).erf().erfinv(), tensor(inputValues))
            # test inf
            self.assertTrue(torch.equal(tensor([-1, 1]).erfinv(), tensor([-inf, inf])))
            # test nan
            self.assertEqual(tensor([-2, 2]).erfinv(), tensor([nan, nan]))

        checkType(torch.FloatTensor)
        checkType(torch.DoubleTensor)

    def test_exp(self):
        def exp(x):
            try:
                return math.exp(x)
            except OverflowError:
                return inf
        self._test_math(torch.exp, exp)

    @slowTest
    def test_exp_slow(self):
        # Test for https://github.com/pytorch/pytorch/issues/17271
        # This is pretty slow on my Macbook but it only takes a few
        # seconds on a beefy Xeon server
        a = torch.exp(torch.ones(2 ** 31, dtype=torch.float32))
        b = torch.exp(torch.ones(1, dtype=torch.float32))
        self.assertEqual(a, b.expand(2 ** 31))

    def test_expm1(self):
        def expm1(x):
            try:
                return math.expm1(x)
            except OverflowError:
                return inf
        self._test_math(torch.expm1, expm1)

    def test_floor(self):
        self._test_math_by_name('floor')

    def test_ceil(self):
        self._test_math_by_name('ceil')

    @unittest.skipIf(not torch.cuda.is_available(), 'no CUDA')
    def test_ceil_out_cpu_cuda(self):
        a = torch.randn(1)
        b = torch.randn(1, device="cuda")
        self.assertRaises(RuntimeError, lambda: torch.ceil(a, out=b))

    def test_rsqrt(self):
        def rsqrt(x):
            if x == 0:
                return inf
            elif x < 0:
                return nan
            return 1.0 / math.sqrt(x)

        self._test_math(torch.rsqrt, rsqrt)

    def test_sigmoid(self):
        # TODO: why not simulate math.sigmoid like with rsqrt?
        inputValues = [-1000, -1, 0, 0.5, 1, 2, 1000]
        expectedOutput = [0.0000, 0.2689, 0.5, 0.6225, 0.7311, 0.8808, 1.000]
        precision_4dps = 0.0002

        def checkType(tensor):
            self.assertEqual(tensor(inputValues).sigmoid(), tensor(expectedOutput), precision_4dps)

        checkType(torch.FloatTensor)
        checkType(torch.DoubleTensor)

    def test_frac(self):
        self._test_math(torch.frac, lambda x: math.fmod(x, 1))

    def test_trunc(self):
        self._test_math(torch.trunc, lambda x: x - math.fmod(x, 1))

    def test_round(self):
        self._test_math(torch.round, round)

    def test_has_storage(self):
        self.assertIsNotNone(torch.Tensor().storage())
        self.assertIsNotNone(torch.Tensor(0).storage())
        self.assertIsNotNone(torch.Tensor([]).storage())
        self.assertIsNotNone(torch.Tensor().clone().storage())
        self.assertIsNotNone(torch.Tensor([0, 0, 0]).nonzero().storage())
        self.assertIsNotNone(torch.Tensor().new().storage())

    @unittest.skipIf(not TEST_NUMPY, "Numpy not found")
    def test_has_storage_numpy(self):
        for dtype in [np.float32, np.float64, np.int64,
                      np.int32, np.int16, np.uint8]:
            arr = np.array([1], dtype=dtype)
            self.assertIsNotNone(torch.FloatTensor(arr).storage())
            self.assertIsNotNone(torch.DoubleTensor(arr).storage())
            self.assertIsNotNone(torch.IntTensor(arr).storage())
            self.assertIsNotNone(torch.LongTensor(arr).storage())
            self.assertIsNotNone(torch.ByteTensor(arr).storage())
            if torch.cuda.is_available():
                self.assertIsNotNone(torch.cuda.FloatTensor(arr).storage())
                self.assertIsNotNone(torch.cuda.DoubleTensor(arr).storage())
                self.assertIsNotNone(torch.cuda.IntTensor(arr).storage())
                self.assertIsNotNone(torch.cuda.LongTensor(arr).storage())
                self.assertIsNotNone(torch.cuda.ByteTensor(arr).storage())

    def _testSelection(self, torchfn, mathfn):
        # contiguous
        m1 = torch.randn(100, 100)
        res1 = torchfn(m1)
        res2 = m1[0, 0]
        for i, j in iter_indices(m1):
            res2 = mathfn(res2, m1[i, j])
        self.assertEqual(res1, res2)

        # non-contiguous
        m1 = torch.randn(10, 10, 10)
        m2 = m1[:, 4]
        res1 = torchfn(m2)
        res2 = m2[0, 0]
        for i, j in iter_indices(m2):
            res2 = mathfn(res2, m2[i][j])
        self.assertEqual(res1, res2)

        # with indices
        m1 = torch.randn(100, 100)
        res1val, res1ind = torchfn(m1, 1, False)
        res2val = m1[:, 0:1].clone().squeeze()
        res2ind = res1ind.clone().fill_(0)
        for i, j in iter_indices(m1):
            if mathfn(res2val[i], m1[i, j]) != res2val[i]:
                res2val[i] = m1[i, j]
                res2ind[i] = j

        maxerr = 0
        for i in range(res1val.size(0)):
            maxerr = max(maxerr, abs(res1val[i] - res2val[i]))
            self.assertEqual(res1ind[i], res2ind[i])
        self.assertLessEqual(abs(maxerr), 1e-5)

        # NaNs
        for index in (0, 4, 99):
            m1 = torch.randn(100)
            m1[index] = nan
            res1val, res1ind = torch.max(m1, 0)
            self.assertTrue(math.isnan(res1val))
            self.assertEqual(res1ind, index)
            res1val = torchfn(m1)
            self.assertTrue(math.isnan(res1val))

    def test_max(self):
        self._testSelection(torch.max, max)

    def test_log_normal(self):
        for device in torch.testing.get_all_device_types():
            a = torch.tensor([10], dtype=torch.float, device=device).log_normal_()
            self.assertEqual(a.dtype, torch.float)
            self.assertEqual(a.size(), torch.Size([1]))

    def test_geometric(self):
        for device in torch.testing.get_all_device_types():
            a = torch.tensor([10], dtype=torch.float, device=device).geometric_(0.5)
            self.assertEqual(a.dtype, torch.float)
            self.assertEqual(a.size(), torch.Size([1]))

    @staticmethod
    def _test_max_with_inf(self, dtypes=(torch.float, torch.double), device='cpu'):
        for dtype in dtypes:
            a = torch.tensor([[-inf, -inf, inf, 3], [inf, inf, -inf, -1]], dtype=dtype, device=device)
            self.assertTrue(torch.all(torch.max(a, dim=1)[0] == inf).item())
            self.assertTrue(torch.max(a).item() == inf)

    def test_max_with_inf(self):
        self._test_max_with_inf(self)

    def test_min(self):
        self._testSelection(torch.min, min)

    @staticmethod
    def _test_min_with_inf(self, dtypes=(torch.float, torch.double), device='cpu'):
        for dtype in dtypes:
            a = torch.tensor([[-inf, -inf, inf, 3], [inf, inf, -inf, -1]], dtype=dtype, device=device)
            self.assertTrue(torch.all(torch.min(a, dim=1)[0] == (-inf)).item())
            self.assertTrue(torch.min(a).item() == -inf)

    def test_min_with_inf(self):
        self._test_min_with_inf(self)

    @staticmethod
    def _test_norm(self, device):
        # full reduction
        x = torch.randn(25, device=device)
        xn = x.cpu().numpy()
        for p in [0, 1, 2, 3, 4, inf, -inf]:
            res = x.norm(p).item()
            expected = np.linalg.norm(xn, p)
            self.assertEqual(res, expected, "full reduction failed for {}-norm".format(p))

        # one dimension
        x = torch.randn(25, 25, device=device)
        xn = x.cpu().numpy()
        for p in [0, 1, 2, 3, 4, inf, -inf]:
            res = x.norm(p, 1).cpu().numpy()
            expected = np.linalg.norm(xn, p, 1)
            self.assertEqual(res.shape, expected.shape)
            self.assertTrue(np.allclose(res, expected), "dim reduction failed for {}-norm".format(p))

        # matrix norm
        for p in ['fro', 'nuc']:
            res = x.norm(p).cpu().numpy()
            expected = np.linalg.norm(xn, p)
            self.assertEqual(res.shape, expected.shape)
            self.assertTrue(np.allclose(res, expected), "dim reduction failed for {}-norm".format(p))

        # larger tensor sanity check
        self.assertEqual(2 * torch.norm(torch.ones(10000)), torch.norm(torch.ones(40000)))

    @unittest.skipIf(not TEST_NUMPY, "Numpy not found")
    @skipIfNoLapack
    def test_norm(self):
        self._test_norm(self, device='cpu')

    @staticmethod
    def _test_dist(self, device):
        def run_test(x, y):
            for p in [0, 1, 2, 3, 4, inf, -inf]:
                dist_xy = torch.dist(x, y, p)
                dist_xy_norm = torch.norm(x - y, p)
                self.assertEqual(dist_xy, dist_xy_norm)

        run_test(torch.randn(5, device=device), torch.randn(5, device=device))

        x = torch.zeros(3, device=device)
        y = torch.zeros(3, device=device)
        y[1] = 1.
        run_test(x, y)

    def test_dist(self):
        self._test_dist(self, device='cpu')

    def test_dim_reduction_uint8_overflow(self):
        example = [[-1, 2, 1], [5, 3, 6]]
        x = torch.tensor(example, dtype=torch.uint8)
        self.assertEqual(x.sum(dtype=torch.uint8).item(), 16)
        self.assertEqual(x.sum(0, dtype=torch.uint8), torch.FloatTensor([4, 5, 7]))
        self.assertEqual(x.sum(1, dtype=torch.uint8), torch.FloatTensor([2, 14]))
        y = torch.tensor(example, dtype=torch.uint8)
        torch.sum(x, 0, out=y)
        self.assertEqual(x.sum(0, dtype=torch.uint8), y)

    @staticmethod
    def _test_dim_reduction(self, cast):
        example = [[-1, 2, 1], [5, 3, 6]]

        types = [torch.double,
                 torch.float,
                 torch.int64,
                 torch.int32,
                 torch.int16]

        # This won't test for 256bit instructions, since we usually
        # only work on 1 cacheline (1024bit) at a time and these
        # examples aren't big enough to trigger that.
        for dtype in types:
            x = cast(torch.tensor(example, dtype=dtype))
            self.assertEqual(x.sum().item(), 16)
            self.assertEqual(x.sum(0), torch.FloatTensor([4, 5, 7]))
            self.assertEqual(x.sum(1), torch.FloatTensor([2, 14]))
            y = cast(torch.tensor(example, dtype=dtype))
            torch.sum(x, 0, out=y)
            self.assertEqual(x.sum(0), y)

        # Mean not supported for Int types
        for dtype in types[:2]:
            x = cast(torch.tensor(example, dtype=dtype))
            self.assertEqual(x.mean().item(), 16.0 / 6)
            self.assertEqual(x.mean(0), torch.FloatTensor([2.0, 2.5, 7.0 / 2]))
            self.assertEqual(x.mean(1), torch.FloatTensor([2.0 / 3, 14.0 / 3]))
            self.assertEqual(x.mean(), x.mean((0, 1)))

        for dtype in types:
            x = cast(torch.tensor(example, dtype=dtype))
            self.assertEqual(x.prod().item(), -180)
            self.assertEqual(x.prod(0), torch.FloatTensor([-5, 6, 6]))
            self.assertEqual(x.prod(1), torch.FloatTensor([-2, 90]))

        for dtype in types:
            x = cast(torch.tensor(example, dtype=dtype))
            self.assertEqual(x.max().item(), 6)
            self.assertEqual(x.max(0), (torch.FloatTensor([5, 3, 6]), torch.FloatTensor([1, 1, 1])))
            self.assertEqual(x.max(1), (torch.FloatTensor([2, 6]), torch.FloatTensor([1, 2])))

        for dtype in types:
            x = cast(torch.tensor(example, dtype=dtype))
            self.assertEqual(x.min().item(), -1)
            self.assertEqual(x.min(0), (torch.FloatTensor([-1, 2, 1]), torch.FloatTensor([0, 0, 0])))
            self.assertEqual(x.min(1), (torch.FloatTensor([-1, 3]), torch.FloatTensor([0, 1])))

        for dtype in types:
            x = cast(torch.tensor(example, dtype=dtype))
            self.assertEqual(x.argmax().item(), 5)
            self.assertEqual(x.argmax(dim=None).item(), 5)
            self.assertEqual(x.argmax(dim=0), torch.FloatTensor([1, 1, 1]))
            self.assertEqual(x.argmax(dim=1), torch.FloatTensor([1, 2]))
            self.assertEqual(x.argmax(dim=0, keepdim=True), torch.FloatTensor([[1, 1, 1]]))
            # test that non-contiguous tensors work
            self.assertEqual(x[:, :2].argmax().item(), 2)

        for dtype in types:
            x = cast(torch.tensor(example, dtype=dtype))
            self.assertEqual(x.argmin().item(), 0)
            self.assertEqual(x.argmin(dim=None).item(), 0)
            self.assertEqual(x.argmin(dim=0), torch.FloatTensor([0, 0, 0]))
            self.assertEqual(x.argmin(dim=1), torch.FloatTensor([0, 1]))
            self.assertEqual(x.argmin(dim=1, keepdim=True), torch.FloatTensor([[0], [1]]))
            # test that non-contiguous tensors work
            self.assertEqual(x[:, :2].argmin().item(), 0)

        dim_red_fns = [
            "mean", "median", "mode", "norm", "prod",
            "std", "sum", "var", "max", "min"]

        def normfn_attr(t, dim, keepdim=False, out=None):
            attr = torch.norm
            return attr(t, 2, dim, keepdim, out=out)

        for fn_name in dim_red_fns:
            fn_attr = getattr(torch, fn_name) if fn_name != "norm" else normfn_attr

            def fn(x, dim, keepdim=False, out=None):
                ans = fn_attr(x, dim, keepdim=keepdim, out=out)
                return ans if not istuple(ans) else ans[0]

            def fn_tuple(x, dim, keepdim=False, out=None):
                return fn_attr(x, dim, keepdim=keepdim, out=out)

            def test_multidim(x, dim):
                self.assertEqual(fn(x, dim).unsqueeze(dim), fn(x, dim, keepdim=True))
                self.assertEqual(x.ndimension() - 1, fn(x, dim).ndimension())
                self.assertEqual(x.ndimension(), fn(x, dim, keepdim=True).ndimension())

            # general case
            x = cast(torch.randn(3, 4, 5))
            dim = random.randint(0, 2)
            test_multidim(x, dim)

            # check 1-d behavior
            x = cast(torch.randn(1))
            dim = 0
            self.assertEqual(fn(x, dim).shape, ())
            self.assertEqual(fn(x, dim, keepdim=True).shape, (1,))

            # check reducing of a singleton dimension
            dims = [3, 4, 5]
            singleton_dim = random.randint(0, 2)
            dims[singleton_dim] = 1
            x = cast(torch.randn(dims))
            test_multidim(x, singleton_dim)

            # check reducing with output kwargs
            if fn_name in ['median', 'mode', 'max', 'min']:
                y = cast(torch.randn(5, 3))
                values = cast(torch.randn(5, 3))
                indices = cast(torch.zeros(5, 3).long() - 1)
                fn_tuple(y, 1, keepdim=False, out=(values[:, 1], indices[:, 1]))
                values_expected, indices_expected = fn_tuple(y, 1, keepdim=False)
                self.assertEqual(values[:, 1], values_expected,
                                 '{} values with out= kwarg'.format(fn_name))
                self.assertEqual(indices[:, 1], indices_expected,
                                 '{} indices with out= kwarg'.format(fn_name))
                continue

            x = cast(torch.randn(5, 3))
            y = cast(torch.randn(5, 3))
            fn(y, 1, keepdim=False, out=x[:, 1])
            expected = fn(y, 1, keepdim=False)
            self.assertEqual(x[:, 1], expected, '{} with out= kwarg'.format(fn_name))

    def test_dim_reduction(self):
        self._test_dim_reduction(self, lambda t: t)

    def test_reduction_empty(self):
        fns_to_test = [
            # name, function, identity
            ('max', torch.max, None),
            ('kthvalue', lambda *args, **kwargs: torch.kthvalue(*args, k=1, **kwargs), None),
            ('argmax', torch.argmax, None),
            ('min', torch.min, None),
            ('argmin', torch.argmin, None),
            ('mode', torch.mode, None),
            ('median', torch.median, None),

            ('prod', torch.prod, 1),
            ('sum', torch.sum, 0),
            ('norm', torch.norm, 0),
            ('mean', torch.mean, nan),
            ('var', torch.var, nan),
            ('std', torch.std, nan),
            ('logsumexp', torch.logsumexp, -inf),
        ]

        shape = (2, 0, 4)
        for device in torch.testing.get_all_device_types():
            x = torch.randn(shape, device=device)

            for item in fns_to_test:
                name, fn, identity = item
                if identity is None:
                    ident_err = 'does not have an identity'
                    self.assertRaisesRegex(RuntimeError, ident_err, lambda: fn(x, dim=2))
                    self.assertRaisesRegex(RuntimeError, ident_err, lambda: fn(x, dim=2, keepdim=True))
                    self.assertRaisesRegex(RuntimeError, ident_err, lambda: fn(x, dim=1))
                    self.assertRaisesRegex(RuntimeError, ident_err, lambda: fn(x, dim=1, keepdim=True))
                else:
                    self.assertEqual(torch.empty((2, 0), device=device), fn(x, dim=2))
                    self.assertEqual(torch.empty((2, 0, 1), device=device), fn(x, dim=2, keepdim=True))
                    # assertEqual doesn't work with inf, -inf, nan and two tensors.
                    check = (torch.testing.assert_allclose if math.isnan(identity) or math.isinf(identity) else
                             self.assertEqual)
                    check(torch.full((2, 4), identity, device=device), fn(x, dim=1))
                    check(torch.full((2, 1, 4), identity, device=device), fn(x, dim=1, keepdim=True))
                    try:
                        check(torch.full((), identity, device=device), fn(x))
                    except TypeError as err:
                        # ignore if there is no allreduce.
                        self.assertTrue('required positional arguments: "dim"' in str(err))

            # any
            xb = x.to(torch.uint8)
            yb = x.to(torch.uint8)
            self.assertEqual((2, 0), xb.any(2).shape)
            self.assertEqual((2, 0, 1), xb.any(2, keepdim=True).shape)
            self.assertEqual(torch.zeros((2, 4), device=device), xb.any(1))
            self.assertEqual(torch.zeros((2, 1, 4), device=device), xb.any(1, keepdim=True))
            self.assertEqual(torch.zeros((), device=device), xb.any())

            # all
            self.assertEqual((2, 0), xb.all(2).shape)
            self.assertEqual((2, 0, 1), xb.all(2, keepdim=True).shape)
            self.assertEqual(torch.ones((2, 4), device=device), xb.all(1))
            self.assertEqual(torch.ones((2, 1, 4), device=device), xb.all(1, keepdim=True))
            self.assertEqual(torch.ones((), device=device), xb.all())

    def test_pairwise_distance_empty(self):
        for device in torch.testing.get_all_device_types():
            shape = (2, 0)
            x = torch.randn(shape, device=device)
            y = torch.randn(shape, device=device)

            self.assertEqual(torch.zeros(2, device=device), torch.pairwise_distance(x, y))
            self.assertEqual(torch.zeros((2, 1), device=device), torch.pairwise_distance(x, y, keepdim=True))

            shape = (0, 2)
            x = torch.randn(shape, device=device)
            y = torch.randn(shape, device=device)
            self.assertEqual(torch.zeros(0, device=device), torch.pairwise_distance(x, y))
            self.assertEqual(torch.zeros((0, 1), device=device), torch.pairwise_distance(x, y, keepdim=True))

    def test_pdist_empty(self):
        for device in torch.testing.get_all_device_types():
            shape = (0, 2)
            x = torch.randn(shape, device=device)
            self.assertEqual(torch.empty(0, device=device), torch.pdist(x))

            shape = (1, 2)
            x = torch.randn(shape, device=device)
            self.assertEqual(torch.empty(0, device=device), torch.pdist(x))

            shape = (3, 0)
            x = torch.randn(shape, device=device)
            self.assertEqual(torch.zeros(3, device=device), torch.pdist(x))

    def test_pdist_norm(self):
        def test_pdist_single(shape, device, p, dtype, trans):
            x = torch.randn(shape, dtype=dtype, device=device)
            if trans:
                x.transpose_(-2, -1)
            actual = torch.pdist(x, p=p)
            expected = brute_pdist(x, p=p)
            self.assertEqual(expected.shape, actual.shape)
            self.assertTrue(torch.allclose(expected, actual))

        for device in torch.testing.get_all_device_types():
            for shape in [(4, 5), (3, 2), (2, 1)]:
                for p in [0, 1, 2, 3, 1.5, 2.5, float('inf')]:
                    for trans in [False, True]:
                        for dtype in [torch.float32, torch.float64]:
                            test_pdist_single(shape, device, p, dtype, trans)

            # do a simplified comparison with big inputs, see:
            # https://github.com/pytorch/pytorch/issues/15511
            for dtype in [torch.float32, torch.float64]:
                test_pdist_single((1000, 2), device, 2, dtype, False)

    def test_cdist_empty(self):
        for device in torch.testing.get_all_device_types():
            x = torch.randn((0, 5), device=device)
            y = torch.randn((4, 5), device=device)
            self.assertEqual(torch.empty(0, 4, device=device), torch.cdist(x, y))

            x = torch.randn((2, 5), device=device)
            y = torch.randn((0, 5), device=device)
            self.assertEqual(torch.empty(2, 0, device=device), torch.cdist(x, y))

            x = torch.randn((2, 0), device=device)
            y = torch.randn((3, 0), device=device)
            self.assertEqual(torch.zeros(2, 3, device=device), torch.cdist(x, y))

            x = torch.randn((2, 0), device=device)
            y = torch.randn((0, 0), device=device)
            self.assertEqual(torch.empty(2, 0, device=device), torch.cdist(x, y))

    def test_cdist_norm(self):
        for device in torch.testing.get_all_device_types():
            for r1 in [3, 4, 5, 6]:
                for m in [2, 3, 4, 10]:
                    for r2 in [4, 6, 7, 8]:
                        for p in [0, 1, 2, 3, 1.5, 2.5, float('inf')]:
                            x = torch.randn(r1, m, device=device)
                            y = torch.randn(r2, m, device=device)
                            actual = torch.cdist(x, y, p=p)
                            expected = brute_cdist(x, y, p=p)
                            self.assertTrue(torch.allclose(expected, actual))

    def test_cdist_large(self):
        for device in torch.testing.get_all_device_types():
            x = torch.randn(1000, 10, device=device)
            y = torch.randn(1000, 10, device=device)
            actual = torch.cdist(x, y, p=2)
            expected = brute_cdist(x, y, p=2)
            self.assertTrue(torch.allclose(expected, actual))

    def test_cdist_non_contiguous(self):
        for device in torch.testing.get_all_device_types():
            x = torch.randn(5, 7, device=device).t()
            y = torch.randn(5, 3, device=device).t()
            actual = torch.cdist(x, y, p=2)
            expected = brute_cdist(x, y, p=2)
            self.assertFalse(x.is_contiguous())
            self.assertFalse(y.is_contiguous())
            self.assertTrue(torch.allclose(expected, actual))

            x = torch.randn(7, 5, device=device)
            y = torch.randn(5, 3, device=device).t()
            actual = torch.cdist(x, y, p=2)
            expected = brute_cdist(x, y, p=2)
            self.assertTrue(x.is_contiguous())
            self.assertFalse(y.is_contiguous())
            self.assertTrue(torch.allclose(expected, actual))

            x = torch.randn(5, 7, device=device).t()
            y = torch.randn(3, 5, device=device)
            actual = torch.cdist(x, y, p=2)
            expected = brute_cdist(x, y, p=2)
            self.assertFalse(x.is_contiguous())
            self.assertTrue(y.is_contiguous())
            self.assertTrue(torch.allclose(expected, actual))

    @unittest.skipIf(not TEST_SCIPY, "Scipy not found")
    def test_logsumexp(self):
        from scipy.special import logsumexp
        a = torch.randn(5, 4)
        a[0, 0] = inf
        a[1, :] = -inf
        actual = a.logsumexp(1)
        expected = logsumexp(a.numpy(), 1)
        self.assertEqual(expected.shape, actual.shape)
        self.assertTrue(np.allclose(expected, actual.numpy()))
        # check that out is actually inplace
        b = torch.zeros(5, 2)
        c = b[:, 0]
        torch.logsumexp(a, 1, out=c)
        self.assertTrue(np.allclose(expected, b[:, 0].numpy()))

    @unittest.skipIf(not TEST_NUMPY, "Numpy not found")
    def test_cpu_parallel(self):
        # To use parallel branches we'll need to compare on tensors
        # that are relatively large. Even if this is run on a single
        # core machine these tests will still give you signal on
        # the correctness

        def _run_test(size):
            for dim in range(len(size) + 1):
                nv = np.round(np.random.rand(*size))  # 0s and 1s
                tv = torch.from_numpy(nv)
                # Parallelisim is only used if numel is
                # larger than grainsize defined in Parallel.h
                self.assertTrue(tv.numel() > 32768)
                if dim == len(size):
                    nvs = nv.sum()
                    tvs = tv.sum()
                else:
                    nvs = nv.sum(dim)
                    tvs = tv.sum(dim)
                diff = np.abs(nvs - tvs.numpy()).sum()
                self.assertEqual(diff, 0)

        _run_test([2, 3, 3, 3, 3, 2, 2, 3, 2, 3, 2, 3, 3])
        _run_test([4, 4, 4, 4, 4, 4, 4, 4, 4, 4])
        _run_test([1, 32 * 8 * 32 * 8])
        _run_test([1, 32770])

    def _testCSelection(self, torchfn, mathfn):
        # Two tensors
        size = (100, 100)
        a = torch.rand(*size)
        b = torch.rand(*size)
        c = torchfn(a, b)
        expected_c = torch.zeros(*size)
        expected_c.map2_(a, b, lambda _, a, b: mathfn(a, b))
        self.assertEqual(expected_c, c, 0)

    def test_max_elementwise(self):
        self._testCSelection(torch.max, max)

    def test_min_elementwise(self):
        self._testCSelection(torch.min, min)

    @staticmethod
    def _test_lerp(self, cast):
        start_end_shapes = [(), (5,), (5, 5), (5, 5, 5)]
        for shapes in product(start_end_shapes, start_end_shapes):
            start = cast(torch.randn(shapes[0]))
            end = cast(torch.randn(shapes[1]))

            # Tensor weights
            for weight in [cast(torch.randn(shapes[0])), random.random()]:
                actual = torch.lerp(start, end, weight)
                actual_method = start.lerp(end, weight)
                self.assertEqual(actual, actual_method)
                actual_out = cast(torch.Tensor())
                torch.lerp(start, end, weight, out=actual_out)
                self.assertEqual(actual, actual_out)
                expected = start + weight * (end - start)
                self.assertEqual(expected, actual)

    def test_lerp(self):
        self._test_lerp(self, lambda t: t)

    def test_all_any(self):
        def test(size):
            x = torch.ones(*size).byte()
            self.assertTrue(x.all())
            self.assertTrue(x.any())

            x[3] = 0
            self.assertFalse(x.all())
            self.assertTrue(x.any())

            x.zero_()
            self.assertFalse(x.all())
            self.assertFalse(x.any())

            x.fill_(2)
            self.assertTrue(x.all())
            self.assertTrue(x.any())

        test((10,))
        test((5, 5))

    def test_all_any_empty(self):
        x = torch.ByteTensor()
        self.assertTrue(x.all())
        self.assertFalse(x.any())

    def test_all_any_with_dim(self):
        def test(x):
            r1 = x.prod(dim=0, keepdim=False).byte()
            r2 = x.all(dim=0, keepdim=False)
            self.assertEqual(r1.shape, r2.shape)
            self.assertTrue((r1 == r2).all())

            r3 = x.sum(dim=1, keepdim=True).clamp(0, 1).byte()
            r4 = x.any(dim=1, keepdim=True)
            self.assertEqual(r3.shape, r4.shape)
            self.assertTrue((r3 == r4).all())

        test(torch.ByteTensor([[0, 0, 0],
                               [0, 0, 1],
                               [0, 1, 1],
                               [1, 1, 1]]))

    @unittest.skipIf(not torch.cuda.is_available(), 'no CUDA')
    def test_all_any_empty_cuda(self):
        x = torch.cuda.ByteTensor()
        self.assertTrue(x.all())
        self.assertFalse(x.any())

    def test_mv(self):
        m1 = torch.randn(100, 100)
        v1 = torch.randn(100)

        res1 = torch.mv(m1, v1)
        res2 = res1.clone().zero_()
        for i, j in iter_indices(m1):
            res2[i] += m1[i][j] * v1[j]

        self.assertEqual(res1, res2)

    def test_numpy_args(self):
        x1 = torch.randn(10)
        x2 = torch.randn(10)
        res1 = torch.add(input=x1, other=x2)
        res2 = torch.add(x1=x1, x2=x2)
        self.assertEqual(res1, res2)

        x1 = torch.randn(10, 10, 10)
        res1 = x1.sum(dim=(0, 2), keepdim=True)
        res2 = x1.sum(axis=(0, 2), keepdims=True)
        self.assertEqual(res1, res2)

    def test_add(self):
        # [res] torch.add([res,] tensor1, tensor2)
        m1 = torch.randn(100, 100)
        v1 = torch.randn(100)

        # contiguous
        res1 = torch.add(m1[4], v1)
        res2 = res1.clone().zero_()
        for i in range(m1.size(1)):
            res2[i] = m1[4, i] + v1[i]
        self.assertEqual(res1, res2)

        m1 = torch.randn(100, 100)
        v1 = torch.randn(100)

        # non-contiguous
        res1 = torch.add(m1[:, 4], v1)
        res2 = res1.clone().zero_()
        for i in range(m1.size(0)):
            res2[i] = m1[i, 4] + v1[i]
        self.assertEqual(res1, res2)

        # [res] torch.add([res,] tensor, value)
        m1 = torch.randn(10, 10)

        # contiguous
        res1 = m1.clone()
        res1[3].add_(2)
        res2 = m1.clone()
        for i in range(m1.size(1)):
            res2[3, i] = res2[3, i] + 2
        self.assertEqual(res1, res2)

        # non-contiguous
        m1 = torch.randn(10, 10)
        res1 = m1.clone()
        res1[:, 3].add_(2)
        res2 = m1.clone()
        for i in range(m1.size(0)):
            res2[i, 3] = res2[i, 3] + 2
        self.assertEqual(res1, res2)

        # inter-type
        m1 = torch.randn(10, 10)
        self.assertEqual(m1 + 3, m1 + torch.tensor(3))
        self.assertEqual(3 + m1, torch.tensor(3) + m1)
        one = torch.tensor(1, dtype=torch.uint8)
        self.assertEqual(torch.add(one, 1), 2)
        self.assertEqual(torch.add(one, 1).dtype, torch.uint8)

        # contiguous + non-contiguous
        m1 = torch.randn(10, 10)
        m2 = torch.randn(10, 10).t()
        res = m1 + m2
        self.assertTrue(res.is_contiguous())
        self.assertEqual(res, m1 + m2.contiguous())

        # 1d + empty
        m1 = torch.tensor([1.0], dtype=torch.float)
        m2 = torch.tensor([], dtype=torch.float)
        self.assertEqual(m1 + m2, [])

        # [res] torch.add([res,] tensor1, value, tensor2)

    def test_csub(self):
        # with a tensor
        a = torch.randn(100, 90)
        b = a.clone().normal_()

        res_add = torch.add(a, -1, b)
        res_csub = a.clone()
        res_csub.sub_(b)
        self.assertEqual(res_add, res_csub)

        # with a scalar
        a = torch.randn(100, 100)

        scalar = 123.5
        res_add = torch.add(a, -scalar)
        res_csub = a.clone()
        res_csub.sub_(scalar)
        self.assertEqual(res_add, res_csub)

    @staticmethod
    def _test_neg(self, cast):
        float_types = [torch.DoubleTensor, torch.FloatTensor, torch.LongTensor]
        int_types = [torch.IntTensor, torch.ShortTensor, torch.ByteTensor,
                     torch.CharTensor]

        for t in float_types + int_types:
            if t in float_types:
                a = cast(torch.randn(100, 90).type(t))
            else:
                a = cast(torch.randint(-128, 128, (100, 90), dtype=t.dtype))
            zeros = cast(torch.Tensor().type(t)).resize_as_(a).zero_()

            if t == torch.ByteTensor:
                res_add = torch.add(zeros, a, alpha=255)
            else:
                res_add = torch.add(zeros, a, alpha=-1)
            res_neg = a.clone()
            res_neg.neg_()
            self.assertEqual(res_neg, res_add)

            # test out of place as well
            res_neg_out_place = a.clone().neg()
            self.assertEqual(res_neg_out_place, res_add)

            # test via __neg__ operator
            res_neg_op = -a.clone()
            self.assertEqual(res_neg_op, res_add)

    def test_neg(self):
        self._test_neg(self, lambda t: t)

    def test_threshold(self):
        for dtype in torch.testing.get_all_math_dtypes('cpu'):
            if dtype != torch.uint8 and dtype != torch.float16:
                # 100 is wide enough to use AVX2 instructions for all types
                x = torch.randn(100).sign().to(dtype=dtype)
                y = torch.threshold(x, 0, 0)
                self.assertTrue(y.le(0).any())

    def test_reciprocal(self):
        for dtype in [torch.float, torch.double]:
            a = torch.randn(100, 89, dtype=dtype)
            res_div = 1 / a
            res_reciprocal = a.clone()
            res_reciprocal.reciprocal_()
            self.assertEqual(res_reciprocal, res_div)

    def test_mul(self):
        m1 = torch.randn(10, 10)
        res1 = m1.clone()
        res1[:, 3].mul_(2)
        res2 = m1.clone()
        for i in range(res1.size(0)):
            res2[i, 3] = res2[i, 3] * 2
        self.assertEqual(res1, res2)

    def test_div(self):
        m1 = torch.randn(10, 10)
        res1 = m1.clone()
        res1[:, 3].div_(2)
        res2 = m1.clone()
        for i in range(m1.size(0)):
            res2[i, 3] = res2[i, 3] / 2
        self.assertEqual(res1, res2)

    def test_floordiv(self):
        for dtype in torch.testing.get_all_math_dtypes('cpu'):
            if dtype is torch.float16:
                continue
            x = torch.randn(100).mul(10).to(dtype)
            y = x // 3
            self.assertEqual(y.dtype, x.dtype)
            z = torch.tensor([math.trunc(v.item() / 3.) for v in x], dtype=y.dtype)
            self.assertEqual(y, z)

    def test_rdiv(self):
        for dtype in torch.testing.get_all_math_dtypes('cpu'):
            if dtype is torch.float16:
                continue
            x = torch.rand(100).add(1).mul(4).to(dtype)
            y = 30 / x
            if dtype.is_floating_point:
                z = torch.tensor([30 / v.item() for v in x], dtype=dtype)
            else:
                z = torch.tensor([math.trunc(30. / v.item()) for v in x], dtype=dtype)
            self.assertEqual(y, z)

    def test_fmod(self):
        m1 = torch.Tensor(10, 10).uniform_(-10., 10.)
        res1 = m1.clone()
        q = 2.1
        res1[:, 3].fmod_(q)
        res2 = m1.clone()
        for i in range(m1.size(1)):
            res2[i, 3] = math.fmod(res2[i, 3], q)
        self.assertEqual(res1, res2)

    def test_remainder(self):
        # Check the Floating point case, both tensor and scalar overloads
        for use_item in [True, False]:
            m1 = torch.Tensor(10, 10).uniform_(-10., 10.)
            res1 = m1.clone()
            res2 = m1.clone()
            qs = torch.arange(-5.1, 4.1)
            # Check the case where the divisor is a simple float
            for col_idx, q in enumerate(qs):
                # Reference
                for i in range(m1.size(0)):
                    res2[i, col_idx] = res2[i, col_idx] % q
                # To test
                res1[:, col_idx].remainder_(q if not use_item else q.item())
            self.assertEqual(res1, res2)
            # Check the case where the divisor is a tensor
            res1 = m1.clone()
            res1.remainder_(qs.unsqueeze(0).expand_as(res1))
            self.assertEqual(res1, res2)

        # Check the LongTensor case, both tensor and scalar overloads
        for use_item in [True, False]:
            long_m1 = torch.LongTensor(10, 10).random_(-10, 10)
            long_res1 = long_m1.clone()
            long_res2 = long_m1.clone()
            long_qs = torch.arange(-5, 5)
            long_qs[5] = 5  # Can't handle the divisor=0 case
            for col_idx, long_q in enumerate(long_qs):
                # Reference
                for i in range(long_m1.size(0)):
                    long_res2[i, col_idx] = long_res2[i, col_idx] % long_q
                # To test
                long_res1[:, col_idx].remainder_(long_q if not use_item else long_q.item())
            self.assertEqual(long_res1, long_res2)
            # Divisor is a tensor case
            long_res1 = long_m1.clone()
            long_res1.remainder_(long_qs.unsqueeze(0).expand_as(long_res1))

    @staticmethod
    def _test_remainder_overflow(self, dtype, device):
        # Check Integer Overflows
        x = torch.tensor(23500, dtype=dtype, device=device)
        q = 392486996410368
        self.assertEqual(x % q, x)
        self.assertEqual(-x % q, q - x)
        self.assertEqual(x % -q, x - q)
        self.assertEqual(-x % -q, -x)

    def test_remainder_overflow(self):
        self._test_remainder_overflow(self, dtype=torch.int64, device='cpu')

    def test_mm(self):
        def _test_mm(n, m, p, dtype, genf):
            # helper function
            def matrixmultiply(mat1, mat2):
                n = mat1.size(0)
                m = mat1.size(1)
                p = mat2.size(1)
                res = torch.zeros(n, p, dtype=dtype)
                for i, j in iter_indices(res):
                    res[i, j] = sum(mat1[i, k] * mat2[k, j] for k in range(m))
                return res

            # contiguous case
            mat1 = genf(n, m)
            mat2 = genf(m, p)
            res = torch.mm(mat1, mat2)

            res2 = matrixmultiply(mat1, mat2)
            self.assertEqual(res, res2)

            # non contiguous case 1
            mat1 = genf(n, m)
            mat2 = genf(p, m).t()
            res = torch.mm(mat1, mat2)

            res2 = matrixmultiply(mat1, mat2)
            self.assertEqual(res, res2)

            # non contiguous case 2
            mat1 = genf(m, n).t()
            mat2 = genf(m, p)
            res = torch.mm(mat1, mat2)

            res2 = matrixmultiply(mat1, mat2)
            self.assertEqual(res, res2)

            # non contiguous case 3
            mat1 = genf(m, n).t()
            mat2 = genf(p, m).t()
            res = torch.mm(mat1, mat2)

            res2 = matrixmultiply(mat1, mat2)
            self.assertEqual(res, res2)

            # test with zero stride
            mat1 = genf(n, m)
            mat2 = genf(m, 1).expand(m, p)
            res = torch.mm(mat1, mat2)

            res2 = matrixmultiply(mat1, mat2)
            self.assertEqual(res, res2)

            # explicitly exercise the _out variant in torch.mm().
            # contiguous case
            mat1 = genf(n, m)
            mat2 = genf(m, p)
            res = genf(n, p)
            torch.mm(mat1, mat2, out=res)

            res2 = matrixmultiply(mat1, mat2)
            self.assertEqual(res, res2)

            # explicitly exercise the _out variant in torch.mm().
            # non contiguous case 3
            mat1 = genf(m, n).t()
            mat2 = genf(p, m).t()
            res = genf(n, p)
            torch.mm(mat1, mat2, out=res)

            res2 = matrixmultiply(mat1, mat2)
            self.assertEqual(res, res2)

        for (n, m, p) in [(20, 10, 5), (15, 5, 10), (5, 18, 10)]:
            _test_mm(n, m, p, torch.float32, lambda x, y: torch.randn(x, y, dtype=torch.float32))
            _test_mm(n, m, p, torch.float64, lambda x, y: torch.randn(x, y, dtype=torch.float64))
            _test_mm(n, m, p, torch.int32, lambda x, y: torch.randint(0, 100, (x, y), dtype=torch.int32))
            _test_mm(n, m, p, torch.int64, lambda x, y: torch.randint(0, 100, (x, y), dtype=torch.int64))

    @staticmethod
    def _test_lu(self, cast):
        from common_utils import random_fullrank_matrix_distinct_singular_value as fullrank

        def run_test(matrix_size, batches, cast):
            a = cast(fullrank(matrix_size, *batches))
            a_LU_info, pivots_info, info_ = a.lu(get_infos=True)
            self.assertEqual(a_LU_info.size(), torch.Size(batches + (matrix_size, matrix_size)))
            self.assertEqual(pivots_info.size(), torch.Size(batches + (matrix_size,)))
            self.assertEqual(info_.size(), torch.Size(batches))
            self.assertEqual(info_.abs().sum(), 0)
            a_LU, pivots = a.lu()
            self.assertEqual(a_LU, a_LU_info)
            self.assertEqual(pivots_info, pivots)
            if a.is_cuda:
                a_LU_info_nopiv, nopiv, info_nopiv = a.lu(pivot=False, get_infos=True)
                self.assertEqual(nopiv, cast(torch.zeros(a.shape[:-1], dtype=torch.int32)))
                self.assertEqual(info_, info_nopiv)
            P, L, U = torch.lu_unpack(a_LU, pivots)
            self.assertEqual(P.matmul(L.matmul(U)), a)

        for ms, batch in product([3, 5, 7], [(), (2,), (3,), (3, 5)]):
            run_test(ms, batch, cast)

        # Info should be positive for rank deficient matrices
        a = cast(torch.ones(5, 3, 3))
        self.assertGreater(a.lu(get_infos=True)[2][0], 0)

        # Error checking, no pivoting variant on CPU
        with self.assertRaisesRegex(RuntimeError,
                                    'lu without pivoting is not implemented on the CPU'):
            torch.lu(torch.empty(1, 2, 2), pivot=False)

    @skipIfNoLapack
    def test_lu(self):
        self._test_lu(self, lambda t: t)

    @staticmethod
    def _test_lu_solve(self, cast):
        a = torch.FloatTensor((((1.3722, -0.9020),
                                (1.8849, 1.9169)),
                               ((0.7187, -1.1695),
                                (-0.0139, 1.3572)),
                               ((-1.6181, 0.7148),
                                (1.3728, 0.1319))))
        b = torch.FloatTensor(((4.02, 6.19),
                               (-1.56, 4.00),
                               (9.81, -4.09)))
        a, b = cast(a), cast(b)
        LU_data, pivots, info = a.lu(get_infos=True)
        self.assertEqual(info.abs().sum(), 0)
        x = torch.lu_solve(b, LU_data, pivots)
        b_ = torch.bmm(a, x.unsqueeze(2)).squeeze()
        self.assertEqual(b_, b)

    @skipIfNoLapack
    def test_lu_solve(self):
        self._test_lu_solve(self, lambda t: t)

    @staticmethod
    def _test_lu_unpack(self, cast):
        def run_test(shape, cast):
            a = cast(torch.randn(*shape))
            a_lu, p = torch.lu(a)
            p_ref, l_ref, u_ref = torch.lu_unpack(a_lu, p)
            self.assertEqual(p_ref.matmul(l_ref.matmul(u_ref)), a)

        run_test((3, 3), cast)
        run_test((5, 3, 3), cast)
        run_test((7, 3, 5, 5), cast)
        run_test((7, 5, 3, 3, 3), cast)

    @skipIfNoLapack
    def test_lu_unpack(self):
        self._test_lu_unpack(self, lambda t: t)

    def test_bmm(self):
        num_batches = 10
        M, N, O = 23, 8, 12
        b1 = torch.randn(num_batches, M, N)
        b2 = torch.randn(num_batches, N, O)
        res = torch.bmm(b1, b2)
        for i in range(num_batches):
            r = torch.mm(b1[i], b2[i])
            self.assertEqual(r, res[i])
        if torch.cuda.is_available():
            # check that mixed arguments are rejected
            self.assertRaises(RuntimeError, lambda: torch.bmm(b1, b2.cuda()))
            self.assertRaises(RuntimeError, lambda: torch.bmm(b1.cuda(), b2))

    def test_addbmm(self):
        # num_batches = 10
        # M, N, O = 12, 8, 5
        num_batches = 2
        M, N, O = 2, 3, 4
        b1 = torch.randn(num_batches, M, N)
        b2 = torch.randn(num_batches, N, O)
        res = torch.bmm(b1, b2)
        res2 = torch.Tensor().resize_as_(res[0]).zero_()

        res2.addbmm_(b1, b2)
        self.assertEqual(res2, res.sum(0, False))

        res2.addbmm_(1, b1, b2)
        self.assertEqual(res2, res.sum(0, False) * 2)

        res2.addbmm_(1., .5, b1, b2)
        self.assertEqual(res2, res.sum(0, False) * 2.5)

        res3 = torch.addbmm(1, res2, 0, b1, b2)
        self.assertEqual(res3, res2)

        res4 = torch.addbmm(1, res2, .5, b1, b2)
        self.assertEqual(res4, res.sum(0, False) * 3)

        res5 = torch.addbmm(0, res2, 1, b1, b2)
        self.assertEqual(res5, res.sum(0, False))

        res6 = torch.addbmm(.1, res2, .5, b1, b2)
        self.assertEqual(res6, res2 * .1 + (res.sum(0) * .5))

    def test_baddbmm(self):
        num_batches = 10
        M, N, O = 12, 8, 5
        b1 = torch.randn(num_batches, M, N)
        b2 = torch.randn(num_batches, N, O)
        res = torch.bmm(b1, b2)
        res2 = torch.Tensor().resize_as_(res).zero_()

        res2.baddbmm_(b1, b2)
        self.assertEqual(res2, res)

        res2.baddbmm_(1, b1, b2)
        self.assertEqual(res2, res * 2)

        res2.baddbmm_(1, .5, b1, b2)
        self.assertEqual(res2, res * 2.5)

        res3 = torch.baddbmm(1, res2, 0, b1, b2)
        self.assertEqual(res3, res2)

        res4 = torch.baddbmm(1, res2, .5, b1, b2)
        self.assertEqual(res4, res * 3)

        res5 = torch.baddbmm(0, res2, 1, b1, b2)
        self.assertEqual(res5, res)

        res6 = torch.baddbmm(.1, res2, .5, b1, b2)
        self.assertEqual(res6, res2 * .1 + res * .5)

    @staticmethod
    def _test_clamp(self, device='cpu'):
        m1 = torch.rand(100, device=device).mul(5).add(-2.5)  # uniform in [-2.5, 2.5]
        # just in case we're extremely lucky.
        min_val = -1
        max_val = 1
        m1[1] = min_val
        m1[2] = max_val

        res1 = m1.clone()
        res1.clamp_(min_val, max_val)
        res2 = m1.clone()
        for i in iter_indices(res2):
            res2[i] = max(min_val, min(max_val, res2[i]))
        self.assertEqual(res1, res2)

        out = m1.clone()
        torch.clamp(m1, min=min_val, max=max_val, out=out)
        self.assertEqual(out, res1)

        res1 = torch.clamp(m1, min=min_val)
        res2 = m1.clone()
        for i in iter_indices(res2):
            res2[i] = max(min_val, res2[i])
        self.assertEqual(res1, res2)

        torch.clamp(m1, min=min_val, out=out)
        self.assertEqual(out, res1)

        res1 = torch.clamp(m1, max=max_val)
        res2 = m1.clone()
        for i in iter_indices(res2):
            res2[i] = min(max_val, res2[i])
        self.assertEqual(res1, res2)

        torch.clamp(m1, max=max_val, out=out)
        self.assertEqual(out, res1)

        # if the tensor contains nan case
        test_tens = torch.tensor([nan], device=device)

        res1 = test_tens.clone()
        res1.clamp_(min_val, max_val)
        res2 = test_tens.clone()
        for i in iter_indices(res2):
            res2[i] = max(min(res2[i], max_val), min_val)
        self.assertEqual(torch.isnan(res1), torch.isnan(res2))

        out = test_tens.clone()
        torch.clamp(test_tens, min=min_val, max=max_val, out=out)
        self.assertEqual(torch.isnan(out), torch.isnan(res1))

        res1 = torch.clamp(test_tens, min=min_val)
        res2 = test_tens.clone()
        for i in iter_indices(res2):
            res2[i] = max(res2[i], min_val)
        self.assertEqual(torch.isnan(res1), torch.isnan(res2))

        torch.clamp(test_tens, min=min_val, out=out)
        self.assertEqual(torch.isnan(out), torch.isnan(res1))

        res1 = torch.clamp(test_tens, max=max_val)
        res2 = test_tens.clone()
        for i in iter_indices(res2):
            res2[i] = min(res2[i], max_val)
        self.assertEqual(torch.isnan(res1), torch.isnan(res2))

        torch.clamp(test_tens, max=max_val, out=out)
        self.assertEqual(torch.isnan(out), torch.isnan(res1))

        error_msg = 'At least one of \'min\' or \'max\' must not be None'
        with self.assertRaisesRegex(RuntimeError, error_msg):
            m1.clamp()
        with self.assertRaisesRegex(RuntimeError, error_msg):
            m1.clamp_()

    def test_clamp(self):
        self._test_clamp(self)

    def test_pow(self):
        # [res] torch.pow([res,] x)

        # pow has dedicated implementation for different exponents
        for exponent in [-2, -1, -0.5, 0.5, 1, 2, 3, 4]:
            # base - tensor, exponent - number
            # contiguous
            m1 = torch.rand(100, 100) + 0.5
            res1 = torch.pow(m1[4], exponent)
            res2 = res1.clone().zero_()
            for i in range(res2.size(0)):
                res2[i] = math.pow(m1[4][i], exponent)
            self.assertEqual(res1, res2)

            # non-contiguous
            m1 = torch.rand(100, 100) + 0.5
            res1 = torch.pow(m1[:, 4], exponent)
            res2 = res1.clone().zero_()
            for i in range(res2.size(0)):
                res2[i] = math.pow(m1[i, 4], exponent)
            self.assertEqual(res1, res2)

        # base - number, exponent - tensor
        # contiguous
        m1 = torch.randn(100, 100)
        res1 = torch.pow(3, m1[4])
        res2 = res1.clone().zero_()
        for i in range(res2.size(0)):
            res2[i] = math.pow(3, m1[4, i])
        self.assertEqual(res1, res2)

        # non-contiguous
        m1 = torch.randn(100, 100)
        res1 = torch.pow(3, m1[:, 4])
        res2 = res1.clone().zero_()
        for i in range(res2.size(0)):
            res2[i] = math.pow(3, m1[i][4])
        self.assertEqual(res1, res2)

    @staticmethod
    def _test_rpow(self, cast):
        m = cast(torch.randn(10, 10))
        self.assertEqual(torch.pow(2, m), 2**m)

        # test with scalar
        m = cast(torch.randn(1).squeeze())
        assert m.dim() == 0, "m is intentionally a scalar"
        self.assertEqual(torch.pow(2, m), 2**m)

    def test_rpow(self):
        self._test_rpow(self, lambda x: x)

    @staticmethod
    def _test_int_pow(self, cast):
        if not TEST_NUMPY:
            return

        def check_against_np(tensor, exp):
            tensor_np = tensor.cpu().numpy()
            exp_np = exp if isinstance(exp, int) else exp.cpu().numpy()
            expected = torch.LongTensor(tensor_np ** exp_np).type_as(tensor)
            self.assertEqual(torch.pow(tensor, exp), expected)
            self.assertEqual(tensor.pow(exp), torch.pow(tensor, exp))

        typecasts = [
            lambda x: x.long(),
            lambda x: x.short(),
            lambda x: x.byte(),
        ]

        if not IS_WINDOWS:
            typecasts.append(lambda x: x.int())

        shape = (11, 5)
        tensor = cast(torch.LongTensor(shape).random_(-10, 10))
        exps = [0, 1, 2, 5, cast(torch.LongTensor(shape).random_(0, 20))]

        for typecast in typecasts:
            for exp in exps:
                t = typecast(tensor)
                e = exp if isinstance(exp, int) else typecast(exp)
                check_against_np(t, e)

    def test_int_pow(self):
        self._test_int_pow(self, lambda x: x)

    def _test_cop(self, torchfn, mathfn):
        def reference_implementation(res2):
            for i, j in iter_indices(sm1):
                idx1d = i * sm1.size(0) + j
                res2[i, j] = mathfn(sm1[i, j], sm2[idx1d])
            return res2

        # contiguous
        m1 = torch.randn(10, 10, 10)
        m2 = torch.randn(10, 10 * 10)
        sm1 = m1[4]
        sm2 = m2[4]

        res1 = torchfn(sm1, sm2.view(10, 10))
        res2 = reference_implementation(res1.clone())
        self.assertEqual(res1, res2)

        # non-contiguous
        m1 = torch.randn(10, 10, 10)
        m2 = torch.randn(10 * 10, 10 * 10)
        sm1 = m1[:, 4]
        sm2 = m2[:, 4]
        # view as sm1.size()
        sm2.set_(sm2.storage(), sm2.storage_offset(), sm1.size(), (sm2.stride()[0] * 10, sm2.stride()[0]))
        res1 = torchfn(sm1, sm2)
        # reference_implementation assumes 1-d sm2
        sm2.set_(sm2.storage(), sm2.storage_offset(), m2[:, 4].size(), m2[:, 4].stride())
        res2 = reference_implementation(res1.clone())
        self.assertEqual(res1, res2)

    def test_cdiv(self):
        self._test_cop(torch.div, lambda x, y: x / y)

    def test_cfmod(self):
        self._test_cop(torch.fmod, math.fmod)

    def test_cremainder(self):
        self._test_cop(torch.remainder, lambda x, y: x % y)

    def test_cmul(self):
        self._test_cop(torch.mul, lambda x, y: x * y)

    def test_cpow(self):
        self._test_cop(torch.pow, lambda x, y: nan if x < 0 else math.pow(x, y))

    @unittest.skipIf(not TEST_NUMPY, 'Numpy not found')
    def test_einsum(self):
        # test cases taken from https://gist.github.com/rockt/15ee013889d65342088e9260a377dc8f
        x = torch.randn(5)
        y = torch.randn(7)
        A = torch.randn(3, 5)
        B = torch.randn(2, 5)
        C = torch.randn(2, 3, 5)
        D = torch.randn(2, 5, 7)
        E = torch.randn(7, 9)
        F = torch.randn(2, 3, 5, 7)
        G = torch.randn(7, 11, 13)
        H = torch.randn(4, 4)
        I = torch.randn(3, 4, 4)
        l = torch.randn(5, 10)
        r = torch.randn(5, 20)
        w = torch.randn(30, 10, 20)
        test_list = [
            # -- Vector
            ("i->", x),                 # sum
            ("i,i->", x, x),            # dot
            ("i,i->i", x, x),           # vector element-wise mul
            ("i,j->ij", x, y),          # outer
            # -- Matrix
            ("ij->ji", A),              # transpose
            ("ij->j", A),               # row sum
            ("ij->i", A),               # col sum
            ("ij,ij->ij", A, A),        # matrix element-wise mul
            ("ij,j->i", A, x),          # matrix vector multiplication
            ("ij,kj->ik", A, B),        # matmul
            ("ij,ab->ijab", A, E),      # matrix outer product
            # -- Tensor
            ("aij,ajk->aik", C, D),     # batch matmul
            ("ijk,jk->i", C, A),        # tensor matrix contraction
            ("aij,jk->aik", D, E),      # tensor matrix contraction
            ("abcd,dfg->abcfg", F, G),  # tensor tensor contraction
            ("ijk,jk->ik", C, A),       # tensor matrix contraction with double indices
            ("ijk,jk->ij", C, A),       # tensor matrix contraction with double indices
            ("ijk,ik->j", C, B),        # non contiguous
            ("ijk,ik->jk", C, B),       # non contiguous with double indices
            # -- Diagonal
            ("ii", H),                 # trace
            ("ii->i", H),              # diagonal
            # -- Ellipsis
            ("i...->...", H),
            ("ki,...k->i...", A.t(), B),
            ("k...,jk", A.t(), B),
            ("...ii->...i", I),       # batch diagonal
            # -- Other
            ("bn,anm,bm->ba", l, w, r),  # as torch.bilinear
            ("... ii->...i  ", I),       # batch diagonal with spaces
        ]
        for test in test_list:
            actual = torch.einsum(test[0], test[1:])
            expected = np.einsum(test[0], *[t.numpy() for t in test[1:]])
            self.assertEqual(expected.shape, actual.shape, test[0])
            self.assertTrue(np.allclose(expected, actual.numpy()), test[0])
            # test vararg
            actual2 = torch.einsum(test[0], *test[1:])
            self.assertEqual(expected.shape, actual2.shape, test[0])
            self.assertTrue(np.allclose(expected, actual2.numpy()), test[0])

            def do_einsum(*args):
                return torch.einsum(test[0], args)
            # FIXME: following test cases fail gradcheck
            if test[0] not in {"i,i->", "i,i->i", "ij,ij->ij"}:
                gradcheck_inps = tuple(t.detach().requires_grad_() for t in test[1:])
                self.assertTrue(torch.autograd.gradcheck(do_einsum, gradcheck_inps))
            self.assertTrue(A._version == 0)  # check that we do not use inplace ops

    def test_sum_all(self):
        def check_sum_all(tensor):
            pylist = tensor.reshape(-1).tolist()
            self.assertEqual(tensor.sum(), sum(pylist))

        check_sum_all(torch.tensor([1, 2, 3, 4, 5]))
        check_sum_all(torch.randn(200000))
        check_sum_all(torch.randn(2000, 2)[:, 0])

    def _assert_matches_numpy(self, t, n):
        self.assertEqual(n.shape, t.shape)
        if t.dtype == torch.float:
            self.assertTrue(np.allclose(n, t.numpy(), rtol=1e-03, atol=1e-05,
                            equal_nan=True))
        else:
            self.assertTrue(np.allclose(n, t.numpy(), equal_nan=True))

    def _test_dim_ops(self, pytorch_op, numpy_op,
                      use_floating=True, use_integral=True):
        def do_one(tensors_dict, dim):
            for category, tensors in tensors_dict.items():
                if category == "slice":
                    dim = 0
                for tensor in tensors:
                    # we have no control over NumPy warnings...
                    with warnings.catch_warnings():
                        warnings.simplefilter("ignore")
                        expected = numpy_op(tensor.numpy(), dim)
                    actual = pytorch_op(tensor, dim)
                    self._assert_matches_numpy(actual, expected)
                    if torch.cuda.is_available():
                        self._assert_matches_numpy(pytorch_op(tensor.cuda(),
                                                              dim).cpu(),
                                                   expected)
        do_one(self._make_tensors((5, 400000), use_floating=use_floating,
               use_integral=use_integral), 1)
        do_one(self._make_tensors((3, 5, 7), use_floating=use_floating,
               use_integral=use_integral), 0)
        do_one(self._make_tensors((3, 5, 7), use_floating=use_floating,
               use_integral=use_integral), 1)
        do_one(self._make_tensors((3, 5, 7), use_floating=use_floating,
               use_integral=use_integral), 2)
        do_one(self._make_tensors((100000, ), use_floating=use_floating,
               use_integral=use_integral), -1)
        do_one(self._make_tensors((50, 50, 50), use_floating=use_floating,
               use_integral=use_integral), 0)
        do_one(self._make_tensors((50, 50, 50), use_floating=use_floating,
               use_integral=use_integral), 1)
        do_one(self._make_tensors((50, 50, 50), use_floating=use_floating,
               use_integral=use_integral), 2)
        do_one(self._make_tensors((50, 50, 50), use_floating=use_floating,
               use_integral=use_integral), (1, 2))
        do_one(self._make_tensors((50, 50, 50), use_floating=use_floating,
               use_integral=use_integral), (1, -1))
        do_one(self._make_tensors((50, 50, 50), use_floating=use_floating,
               use_integral=use_integral), (0, 2))
        do_one(self._make_tensors((50, 50, 50), use_floating=use_floating,
               use_integral=use_integral), (0, 2, 1))

    @unittest.skipIf(not TEST_NUMPY, 'Numpy not found')
    def test_sum_dim(self):
        self._test_dim_ops(
            lambda t, d: t.sum(d),
            lambda n, d: n.sum(d))

    @unittest.skipIf(not TEST_NUMPY, 'Numpy not found')
    def test_mean_dim(self):
        self._test_dim_ops(
            lambda t, d: t.mean(d),
            lambda n, d: n.mean(d),
            use_integral=False)

    @unittest.skipIf(not TEST_NUMPY, 'Numpy not found')
    def test_std_dim(self):
        for unbiased in [False, True]:
            self._test_dim_ops(
                lambda t, d: t.std(d, unbiased=unbiased),
                lambda n, d: n.std(d, ddof=1 if unbiased else 0),
                use_integral=False)

    @unittest.skipIf(not TEST_NUMPY, 'Numpy not found')
    def test_var_dim(self):
        for unbiased in [False, True]:
            self._test_dim_ops(
                lambda t, d: t.var(d, unbiased=unbiased),
                lambda n, d: n.var(d, ddof=1 if unbiased else 0),
                use_integral=False)

    @unittest.skipIf(not TEST_NUMPY, 'Numpy not found')
    @unittest.skipIf(not TEST_SCIPY, 'Scipy not found')
    def test_logsumexp_dim(self):
        from scipy.special import logsumexp
        self._test_dim_ops(
            lambda t, d: t.logsumexp(d),
            lambda n, d: logsumexp(n, d),
            use_integral=False)

    def test_sum_out(self):
        x = torch.rand(100, 100)
        res1 = torch.sum(x, 1)
        res2 = torch.Tensor()
        torch.sum(x, 1, out=res2)
        self.assertEqual(res1, res2)
        x = torch.rand(100, 100, 100)
        res1 = x.sum(2).sum(1)
        res2 = torch.Tensor()
        torch.sum(x, (2, 1), out=res2)
        self.assertEqual(res1, res2)

    # TODO: these tests only check if it's possible to pass a return value
    # it'd be good to expand them
    def test_prod(self):
        x = torch.rand(100, 100)
        res1 = torch.prod(x, 1)
        res2 = torch.Tensor()
        torch.prod(x, 1, out=res2)
        self.assertEqual(res1, res2)

    def test_cumsum(self):
        x = torch.rand(100, 100)
        res1 = torch.cumsum(x, 1)
        res2 = torch.Tensor()
        torch.cumsum(x, 1, out=res2)
        self.assertEqual(res1, res2)

    def test_cumprod(self):
        x = torch.rand(100, 100)
        res1 = torch.cumprod(x, 1)
        res2 = torch.Tensor()
        torch.cumprod(x, 1, out=res2)
        self.assertEqual(res1, res2)

    def _test_reduce_integer_upcast(self, fn, has_out=True):
        shape = (3, 4, 5)
        reduced_shape = fn(torch.ones(shape)).shape

        def _test_out(dtype, other_dtype):
            out = torch.ones(reduced_shape, dtype=dtype)
            result = fn(x, out=out)
            self.assertIs(out.dtype, result.dtype)
            self.assertEqual(fn(x.type(dtype)), result)
            result = fn(x, out=out, dtype=dtype)
            self.assertIs(out.dtype, result.dtype)
            self.assertEqual(fn(x.type(dtype)), result)
            # 'out' is favored over dtype, check error
            self.assertRaises(RuntimeError, lambda: fn(x, out=out, dtype=other_dtype))

        for dtype in [dtype for dtype in torch.testing.get_all_math_dtypes('cpu') if dtype != torch.float16]:
            x = torch.ones(shape, dtype=dtype)
            expected_dtype = dtype if dtype.is_floating_point else torch.int64
            self.assertIs(expected_dtype, fn(x).dtype)
            self.assertEqual(fn(x.type(expected_dtype)), fn(x))

            if dtype.is_floating_point:
                other_dtype = torch.float32 if dtype == torch.float64 else torch.float64
            else:
                other_dtype = torch.int32 if dtype != torch.int32 else torch.int16
            self.assertIs(other_dtype, fn(x, dtype=other_dtype).dtype)
            self.assertEqual(fn(x.type(other_dtype)), fn(x, dtype=other_dtype))

            # test mixed int/float
            mixed_dtype = torch.int32 if dtype.is_floating_point else torch.float32
            self.assertIs(mixed_dtype, fn(x, dtype=mixed_dtype).dtype)
            self.assertEqual(fn(x.type(mixed_dtype)), fn(x, dtype=mixed_dtype))

            if has_out:
                _test_out(dtype, other_dtype)
                _test_out(dtype, mixed_dtype)

    def test_sum_integer_upcast(self):
        self._test_reduce_integer_upcast(lambda x, **kwargs: torch.sum(x, **kwargs), False)
        self._test_reduce_integer_upcast(lambda x, **kwargs: torch.sum(x, 0, **kwargs))

    def test_prod_integer_upcast(self):
        self._test_reduce_integer_upcast(lambda x, **kwargs: torch.prod(x, **kwargs), False)
        self._test_reduce_integer_upcast(lambda x, **kwargs: torch.prod(x, 0, **kwargs))

    def test_cumsum_integer_upcast(self):
        self._test_reduce_integer_upcast(lambda x, **kwargs: torch.cumsum(x, 0, **kwargs))

    def test_cumprod_integer_upcast(self):
        self._test_reduce_integer_upcast(lambda x, **kwargs: torch.cumprod(x, 0, **kwargs))

    def test_cross(self):
        x = torch.rand(100, 3, 100)
        y = torch.rand(100, 3, 100)
        res1 = torch.cross(x, y)
        res2 = torch.Tensor()
        torch.cross(x, y, out=res2)
        self.assertEqual(res1, res2)

    def test_cross_with_and_without_dim(self):
        x = torch.rand(100, 3)
        y = torch.rand(100, 3)
        res1 = torch.cross(x, y, dim=1)
        res2 = torch.cross(x, y, dim=-1)
        res3 = torch.cross(x, y)
        self.assertEqual(res1, res2)
        self.assertEqual(res1, res3)

    def test_cross_validation(self):
        self.assertRaisesRegex(
            RuntimeError, "inconsistent tensors dimensions",
            lambda: torch.cross(torch.rand(100, 3), torch.rand(100, 3, 10)))
        self.assertRaisesRegex(
            RuntimeError, "inconsistent tensors sizes",
            lambda: torch.cross(torch.rand(5, 3), torch.rand(3, 5)))
        self.assertRaisesRegex(
            RuntimeError, "no dimension of size 3 in input",
            lambda: torch.cross(torch.rand(5, 4), torch.rand(5, 4)))
        self.assertRaisesRegex(
            RuntimeError, "dimension 0 does not have size 3",
            lambda: torch.cross(torch.rand(5, 4, 3), torch.rand(5, 4, 3), dim=0))
        self.assertRaisesRegex(
            RuntimeError, "dimension -1 does not have size 3",
            lambda: torch.cross(torch.rand(5, 3, 4), torch.rand(5, 3, 4), dim=-1))
        self.assertRaisesRegex(
            IndexError, "Dimension out of range",
            lambda: torch.cross(torch.rand(5, 3, 4), torch.rand(5, 3, 4), dim=-5))

    def test_zeros(self):
        res1 = torch.zeros(100, 100)
        res2 = torch.Tensor()
        torch.zeros(100, 100, out=res2)
        self.assertEqual(res1, res2)

        boolTensor = torch.zeros(2, 2, dtype=torch.bool)
        expected = torch.tensor([[False, False], [False, False]], dtype=torch.bool)
        self.assertEqual(boolTensor, expected)

        halfTensor = torch.zeros(1, 1, dtype=torch.half)
        expected = torch.tensor([[0.]], dtype=torch.float16)
        self.assertEqual(halfTensor, expected)

    def test_std_mean(self):
        for device in torch.testing.get_all_device_types():
            x = torch.rand(100, 50, 20, device=device)
            for dim in range(x.dim()):
                for unbiased in [False, True]:
                    for keepdim in [False, True]:
                        std1, mean1 = torch.std_mean(x, dim=dim, unbiased=unbiased, keepdim=keepdim)
                        std2 = x.std(dim=dim, unbiased=unbiased, keepdim=keepdim)
                        mean2 = x.mean(dim=dim, keepdim=keepdim)
                        self.assertEqual(std1, std2)
                        self.assertEqual(mean1, mean2)

    def test_std_mean_all_dims(self):
        for device in torch.testing.get_all_device_types():
            x = torch.rand(100, 50, 20, device=device)
            for unbiased in [False, True]:
                std1, mean1 = torch.std_mean(x, unbiased=unbiased)
                std2 = x.std(unbiased=unbiased)
                mean2 = x.mean()
                self.assertEqual(std1, std2)
                self.assertEqual(mean1, mean2)

    def test_var_mean(self):
        for device in torch.testing.get_all_device_types():
            x = torch.rand(100, 300, 50, device=device)
            for dim in range(x.dim()):
                for unbiased in [False, True]:
                    for keepdim in [False, True]:
                        var1, mean1 = torch.var_mean(x, dim=dim, unbiased=unbiased, keepdim=keepdim)
                        var2 = x.var(dim=dim, unbiased=unbiased, keepdim=keepdim)
                        mean2 = x.mean(dim=dim, keepdim=keepdim)
                        self.assertEqual(var1, var2)
                        self.assertEqual(mean1, mean2)

    def test_var_mean_all_dims(self):
        for device in torch.testing.get_all_device_types():
            x = torch.rand(100, 50, 20, device=device)
            for unbiased in [False, True]:
                var1, mean1 = torch.var_mean(x, unbiased=unbiased)
                var2 = x.var(unbiased=unbiased)
                mean2 = x.mean()
                self.assertEqual(var1, var2)
                self.assertEqual(mean1, mean2)

    def test_zeros_like(self):
        expected = torch.zeros(100, 100)

        res1 = torch.zeros_like(expected)
        self.assertEqual(res1, expected)

    @unittest.skipIf(not torch.cuda.is_available(), 'no CUDA')
    def test_zeros_like_cuda(self):
        expected = torch.zeros(100, 100).cuda()

        res1 = torch.zeros_like(expected)
        self.assertEqual(res1, expected)

    @unittest.skipIf(torch.cuda.device_count() < 2, 'only one GPU detected')
    def test_zeros_like_multiple_device(self):
        expected = torch.zeros(100, 100).cuda()
        x = torch.cuda.FloatTensor(100, 100, device=1)
        output = torch.zeros_like(x)
        self.assertEqual(output, expected)

    def test_zeros_out(self):
        shape = (3, 4)
        out = torch.zeros(shape)
        torch.zeros(shape, out=out)

        # change the dtype, layout, device
        self.assertRaises(RuntimeError, lambda: torch.zeros(shape, dtype=torch.int64, out=out))
        self.assertRaises(RuntimeError, lambda: torch.zeros(shape, layout=torch.sparse_coo, out=out))
        if torch.cuda.is_available():
            self.assertRaises(RuntimeError, lambda: torch.zeros(shape, device='cuda', out=out))

        # leave them the same
        self.assertEqual(torch.zeros(shape), torch.zeros(shape, dtype=out.dtype, out=out))
        self.assertEqual(torch.zeros(shape), torch.zeros(shape, layout=torch.strided, out=out))
        self.assertEqual(torch.zeros(shape), torch.zeros(shape, device='cpu', out=out))

    @staticmethod
    def _test_histc(self, device):
        # negative nbins throws
        with self.assertRaisesRegex(RuntimeError, 'bins must be > 0'):
            torch.histc(torch.tensor([1], dtype=torch.float, device=device), bins=-1)

        # without nbins
        actual = torch.histc(
            torch.tensor([2, 5], dtype=torch.float, device=device))
        expected = torch.zeros(100, dtype=torch.float, device=device)
        expected.data[0] = 1
        expected.data[99] = 1
        self.assertEqual(expected, actual)
        # tensor with the same element
        actual = torch.histc(torch.ones(5, dtype=torch.float, device=device), bins=5)
        self.assertEqual(
            torch.tensor([0, 0, 5, 0, 0], dtype=torch.float, device=device),
            actual)
        # no element falls between [min, max]
        actual = torch.histc(
            torch.ones(5, dtype=torch.float, device=device), bins=5, min=2, max=3)
        self.assertEqual(
            torch.tensor([0, 0, 0, 0, 0], dtype=torch.float, device=device),
            actual)
        # element falls below min + integral bin size and
        actual = torch.histc(
            torch.tensor([2, 4, 2, 2, 5, 4], dtype=torch.float, device=device),
            bins=5, min=1, max=5)
        self.assertEqual(
            torch.tensor([0, 3, 0, 2, 1], dtype=torch.float, device=device),
            actual)
        # non-integral bin size
        actual = torch.histc(
            torch.tensor([1, 2, 1], dtype=torch.float, device=device),
            bins=4, min=0, max=3)
        self.assertEqual(
            torch.tensor([0, 2, 1, 0], dtype=torch.float, device=device),
            actual)
        # double input
        actual = torch.histc(
            torch.tensor([1, 2, 1], dtype=torch.double, device=device),
            bins=4, min=0, max=3)
        self.assertEqual(
            torch.tensor([0, 2, 1, 0], dtype=torch.double, device=device),
            actual)
        # mixed input
        actual = torch.histc(
            torch.tensor([1., 2, 1], dtype=torch.float, device=device),
            bins=4, min=0, max=3)
        self.assertEqual(
            torch.tensor([0, 2, 1, 0], dtype=torch.float, device=device),
            actual)

        # test against numpy.histogram()
        def test_against_np(tensor, bins=100, min=0, max=0):
            if min == 0 and max == 0:
                min = tensor.min().item()
                max = tensor.max().item()
            nparr = tensor.cpu().numpy()
            actual = torch.histc(tensor, bins=bins, min=min, max=max)
            expected = torch.from_numpy(np.histogram(nparr, bins=bins, range=(min, max))[0])
            self.assertEqual(actual.cpu(), expected)

        if TEST_NUMPY:
            test_against_np(torch.tensor([1., 2, 1], device=device))
            test_against_np(torch.randn(5000, device=device))

            # Test bins arg
            test_against_np(torch.randn(301, device=device), bins=10)

            # Test truncated range
            test_against_np(torch.randn(201, device=device), min=0.1, max=1)

            noncontig = torch.randn(100, 3, device=device)[:, 2]
            test_against_np(noncontig)

            multidim = torch.randn(3, 5, 7, 2, device=device)
            test_against_np(multidim)

            expanded = torch.randn(1, 5, 1, 2, device=device).expand(3, 5, 7, 2)
            test_against_np(expanded)

    def test_histc_cpu(self):
        self._test_histc(self, 'cpu')

    def test_ones(self):
        res1 = torch.ones(100, 100)
        res2 = torch.Tensor()
        torch.ones(100, 100, out=res2)
        self.assertEqual(res1, res2)

        # test boolean tensor
        res1 = torch.ones(1, 2, dtype=torch.bool)
        expected = torch.tensor([[True, True]], dtype=torch.bool)
        self.assertEqual(res1, expected)

    def test_ones_like(self):
        expected = torch.ones(100, 100)

        res1 = torch.ones_like(expected)
        self.assertEqual(res1, expected)

        # test boolean tensor
        expected = torch.tensor([True, True], dtype=torch.bool)
        res1 = torch.ones_like(expected)
        self.assertEqual(res1, expected)

    @unittest.skipIf(not torch.cuda.is_available(), 'no CUDA')
    def test_ones_like_cuda(self):
        expected = torch.ones(100, 100).cuda()

        res1 = torch.ones_like(expected)
        self.assertEqual(res1, expected)

    @unittest.skipIf(torch.cuda.device_count() < 2, 'only one GPU detected')
    def test_ones_like_multiple_device(self):
        expected = torch.ones(100, 100).cuda()
        x = torch.cuda.FloatTensor(100, 100, device=1)
        output = torch.ones_like(x)
        self.assertEqual(output, expected)

    def test_dtypes(self):
        all_dtypes = torch.testing.get_all_dtypes()
        do_test_dtypes(self, all_dtypes, torch.strided, torch.device('cpu'))
        if torch.cuda.is_available():
            do_test_dtypes(self, all_dtypes, torch.strided, torch.device('cuda:0'))

    def test_copy_dtypes(self):
        all_dtypes = torch.testing.get_all_dtypes()
        for dtype in all_dtypes:
            copied_dtype = copy.deepcopy(dtype)
            self.assertIs(dtype, copied_dtype)

    def test_device(self):
        cpu = torch.device('cpu')
        self.assertEqual('cpu', str(cpu))
        self.assertEqual('cpu', cpu.type)
        self.assertEqual(None, cpu.index)

        cpu0 = torch.device('cpu:0')
        self.assertEqual('cpu:0', str(cpu0))
        self.assertEqual('cpu', cpu0.type)
        self.assertEqual(0, cpu0.index)

        cpu0 = torch.device('cpu', 0)
        self.assertEqual('cpu:0', str(cpu0))
        self.assertEqual('cpu', cpu0.type)
        self.assertEqual(0, cpu0.index)

        cuda = torch.device('cuda')
        self.assertEqual('cuda', str(cuda))
        self.assertEqual('cuda', cuda.type)
        self.assertEqual(None, cuda.index)

        cuda1 = torch.device('cuda:1')
        self.assertEqual('cuda:1', str(cuda1))
        self.assertEqual('cuda', cuda1.type)
        self.assertEqual(1, cuda1.index)

        cuda1 = torch.device('cuda', 1)
        self.assertEqual('cuda:1', str(cuda1))
        self.assertEqual('cuda', cuda1.type)
        self.assertEqual(1, cuda1.index)

        self.assertRaises(RuntimeError, lambda: torch.device('cpu:-1'))
        self.assertRaises(RuntimeError, lambda: torch.device('cpu:1'))
        self.assertRaises(RuntimeError, lambda: torch.device('cpu', -1))
        self.assertRaises(RuntimeError, lambda: torch.device('cpu', 1))
        self.assertRaises(RuntimeError, lambda: torch.device('cuda:-1'))
        self.assertRaises(RuntimeError, lambda: torch.device('cuda', -1))
        self.assertRaises(RuntimeError, lambda: torch.device(-1))

        self.assertRaises(RuntimeError, lambda: torch.device('other'))
        self.assertRaises(RuntimeError, lambda: torch.device('other:0'))

        device_set = {'cpu', 'cpu:0', 'cuda', 'cuda:0', 'cuda:1', 'cuda:10', 'cuda:100'}
        device_hash_set = set()
        for device in list(device_set):
            device_hash_set.add(hash(torch.device(device)))
        self.assertEqual(len(device_set), len(device_hash_set))

    def test_tensor_device(self):
        def assertEqual(device_str, fn):
            self.assertEqual(torch.device(device_str), fn().device)
            self.assertEqual(device_str, str(fn().device))

        assertEqual('cpu', lambda: torch.tensor(5))
        assertEqual('cpu', lambda: torch.ones((2, 3), dtype=torch.float32, device='cpu'))
        # NOTE: 'cpu' is the canonical representation of 'cpu:0', but 'cuda:X' is the canonical
        # representation of cuda devices.
        assertEqual('cpu', lambda: torch.ones((2, 3), dtype=torch.float32, device='cpu:0'))
        assertEqual('cpu', lambda: torch.tensor(torch.ones((2, 3), dtype=torch.float32), device='cpu:0'))
        if TEST_NUMPY:
            assertEqual('cpu', lambda: torch.tensor(np.random.randn(2, 3), device='cpu'))

        if torch.cuda.is_available():
            assertEqual('cuda:0', lambda: torch.tensor(5).cuda(0))
            assertEqual('cuda:0', lambda: torch.tensor(5).cuda('cuda:0'))
            self.assertRaises(RuntimeError, lambda: torch.tensor(5).cuda('cpu'))
            self.assertRaises(RuntimeError, lambda: torch.tensor(5).cuda('cpu:0'))
            assertEqual('cuda:0', lambda: torch.tensor(5, dtype=torch.int64, device=0))
            assertEqual('cuda:0', lambda: torch.tensor(5, dtype=torch.int64, device='cuda:0'))
            assertEqual('cuda:' + str(torch.cuda.current_device()),
                        lambda: torch.tensor(5, dtype=torch.int64, device='cuda'))
            assertEqual('cuda:0', lambda: torch.tensor(torch.ones((2, 3), dtype=torch.float32), device='cuda:0'))
            if TEST_NUMPY:
                assertEqual('cuda:0', lambda: torch.tensor(np.random.randn(2, 3), device='cuda:0'))

            if torch.cuda.device_count() > 1:
                assertEqual('cuda:1', lambda: torch.tensor(5).cuda(1))
                assertEqual('cuda:1', lambda: torch.tensor(5).cuda('cuda:1'))
                assertEqual('cuda:1', lambda: torch.tensor(5, dtype=torch.int64, device=1))
                assertEqual('cuda:1', lambda: torch.tensor(5, dtype=torch.int64, device='cuda:1'))
                assertEqual('cuda:1', lambda: torch.tensor(torch.ones((2, 3), dtype=torch.float32), device='cuda:1'))
                if TEST_NUMPY:
                    assertEqual('cuda:1', lambda: torch.tensor(np.random.randn(2, 3), device='cuda:1'))

    def test_qtensor(self):
        num_elements = 10
        r = torch.ones(num_elements, dtype=torch.float)
        scale = 1.0
        zero_point = 2
        qr = r.quantize_linear(scale, zero_point, torch.quint8)
        self.assertEqual(qr.q_scale(), scale)
        self.assertEqual(qr.q_zero_point(), zero_point)
        self.assertTrue(qr.is_quantized)
        self.assertFalse(r.is_quantized)
        # slicing and int_repr
        int_repr = qr.int_repr()
        for num in int_repr:
            self.assertEqual(num, 3)
        for num in qr[2:].int_repr():
            self.assertEqual(num, 3)
        # dequantize
        rqr = qr.dequantize()
        for i in range(num_elements):
            self.assertEqual(r[i], rqr[i])
        # Scalar Tensor
        # item
        r = torch.ones(1, dtype=torch.float)
        qr = r.quantize_linear(scale, zero_point, torch.quint8)
        self.assertEqual(qr.item(), 1)
        self.assertEqual(qr[0].item(), 1)
        # assignment
        self.assertTrue(qr[0].is_quantized)
        qr[0] = 11.3  # float asignment
        self.assertEqual(qr.item(), 11)
        x = torch.ones(1, dtype=torch.float) * 15.3
        # Copying from a float Tensor
        qr[:] = x
        self.assertEqual(qr.item(), 15)
        # we can also print a qtensor
        self.assertEqual(str(qr),
                         "tensor([15.], size=(1,), dtype=torch.quint8, " +
                         "scale=1.0, zero_point=2)")
        empty_r = torch.ones((0, 1), dtype=torch.float)
        empty_qr = empty_r.quantize_linear(scale, zero_point, torch.quint8)
        self.assertEqual(str(empty_qr),
                         "tensor([], size=(0, 1), dtype=torch.quint8, " +
                         "scale=1.0, zero_point=2)")

    def test_qtensor_quant_dequant(self):
        r = np.random.rand(3, 2) * 2 - 4
        r = torch.from_numpy(r).float()
        scale = 2
        zero_point = 2
        qr = r.quantize_linear(scale, zero_point, torch.quint8)
        rqr = qr.dequantize()
        self.assertTrue(np.allclose(r.numpy(), rqr.numpy(), atol=2 / scale))

    def test_qtensor_creation(self):
        scale = 0.5
        zero_point = 10
        val = 100
        numel = 10
        q = torch._empty_affine_quantized(numel, dtype=torch.quint8, scale=scale, zero_point=zero_point)
        # TODO: check dequantized values?

    def test_qtensor_dtypes(self):
        r = np.random.rand(3, 2) * 2 - 4
        r = torch.from_numpy(r).float()
        scale = 2
        zero_point = 2
        qr = r.quantize_linear(scale, zero_point, torch.qint8)
        rqr = qr.dequantize()
        self.assertTrue(np.allclose(r.numpy(), rqr.numpy(), atol=2 / scale))
        qr = r.quantize_linear(scale, zero_point, torch.quint8)
        rqr = qr.dequantize()
        self.assertTrue(np.allclose(r.numpy(), rqr.numpy(), atol=2 / scale))
        qr = r.quantize_linear(scale, zero_point, torch.qint32)
        rqr = qr.dequantize()
        self.assertTrue(np.allclose(r.numpy(), rqr.numpy(), atol=2 / scale))

<<<<<<< HEAD
    def test_qtensor_dequantize_linear(self):
        t = torch.arange(-10, 10, dtype=torch.int8)
        scale = 3
        zero_point = 2
        qt = torch.dequantize_linear(t, scale, zero_point, torch.float)

=======
>>>>>>> 85fad059

    @unittest.skipIf(torch.cuda.device_count() < 2, 'fewer than 2 GPUs detected')
    def test_device_guard(self):
        # verify that all operators with `device_guard: False` behave properly with multiple devices.
        # TODO: if we had operator introspection we could figure out this set of operators automatically...
        current_device = torch.cuda.current_device()
        device = torch.device('cuda:1') if current_device == 0 else torch.device('cuda:0')
        x = torch.randn((1, 2, 3), device=device)
        y = torch.zeros((1, 3, 2), device=device)
        scalar = torch.tensor(5, device=device)

        # property ops
        torch.cudnn_is_acceptable(x)
        x.is_distributed()
        x.is_floating_point()
        x.is_complex()
        x.is_same_size(y)
        x.is_signed()
        x.size(0)
        x.stride(0)
        x.numel()
        x.is_set_to(y)
        x.data_ptr()
        scalar.is_nonzero()

        # sparse property ops
        y[0][1] = 5
        y_sparse = y.to_sparse()
        y_sparse.sparse_dim()
        y_sparse._dimI()
        y_sparse.dense_dim()
        y_sparse._dimV()
        y_sparse._nnz()
        y_sparse.is_coalesced()
        y_sparse._indices()
        y_sparse._values()
        y_sparse.indices()
        y_sparse.values()

        # in-place ops
        def inplace():
            return torch.randn((1, 2, 3), device=device)
        inplace().as_strided_(y.size(), y.stride())
        inplace().resize_(y.size())
        inplace().squeeze_()
        inplace().squeeze_(0)
        inplace().unsqueeze_(2)
        inplace().transpose_(1, 2)
        inplace().squeeze_().t_()
        inplace().set_(x.storage())
        inplace().set_(x.storage(), x.storage_offset(), x.size(), x.stride())
        inplace().set_(x)
        inplace().set_()
        y_sparse._coalesced_(True)

        # shape modification
        x.as_strided(y.size(), y.stride())
        x.expand((5, 2, 3))
        x.expand_as(x)
        x.sum_to_size((1,))
        torch.broadcast_tensors(x , x)
        x.reshape((1, 3, 2))
        x.reshape_as(y)
        x.squeeze()
        x.squeeze(0)
        x.squeeze().t()
        x.transpose(1, 2)
        x.unsqueeze(2)
        x.view((1, 3, 2))
        x.view_as(y)

        # chunk, split, etc.
        x.chunk(2, dim=1)
        x.split(1, dim=2)
        x.split_with_sizes([1, 2], dim=2)
        x.unfold(dimension=2, size=1, step=1)

        x.narrow(1, 1, 1)
        x.select(1, 1)
        torch.isnan(x)

        torch.empty((1, 3, 2), out=y)
        torch.empty_like(x)
        torch.empty_like(x, dtype=torch.int64)

        # to
        x.to(x)
        x.to(y)
        x.to(x, copy=True)

    def test_to(self):
        def test_copy_behavior(t, non_blocking=False):
            self.assertIs(t, t.to(t, non_blocking=non_blocking))
            self.assertIs(t, t.to(t.dtype, non_blocking=non_blocking))
            self.assertIs(t, t.to(torch.empty_like(t), non_blocking=non_blocking))
            self.assertIsNot(t, t.to(t, non_blocking=non_blocking, copy=True))
            self.assertIsNot(t, t.to(t.dtype, non_blocking=non_blocking, copy=True))
            self.assertIsNot(t, t.to(torch.empty_like(t), non_blocking=non_blocking, copy=True))

            devices = [t.device]
            if t.device.type == 'cuda':
                if t.device.index == -1:
                    devices.append('cuda:{}'.format(torch.cuda.current_device()))
                elif t.device.index == torch.cuda.current_device():
                    devices.append('cuda')
            for device in devices:
                self.assertIs(t, t.to(device, non_blocking=non_blocking))
                self.assertIs(t, t.to(device, t.dtype, non_blocking=non_blocking))
                self.assertIsNot(t, t.to(device, non_blocking=non_blocking, copy=True))
                self.assertIsNot(t, t.to(device, t.dtype, non_blocking=non_blocking, copy=True))

        a = torch.tensor(5)
        test_copy_behavior(a)
        self.assertEqual(a.device, a.to('cpu').device)
        self.assertEqual(a.device, a.to('cpu', dtype=torch.float32).device)
        self.assertIs(torch.float32, a.to('cpu', dtype=torch.float32).dtype)
        self.assertEqual(a.device, a.to(torch.float32).device)
        self.assertIs(torch.float32, a.to(dtype=torch.float32).dtype)
        self.assertEqual(a.data_ptr(), a.to('cpu').data_ptr())
        self.assertEqual(a.data_ptr(), a.to(dtype=a.dtype, device=a.device, copy=False).data_ptr())
        self.assertEqual(a.data_ptr(), a.to('cpu', copy=False).data_ptr())
        self.assertNotEqual(a.data_ptr(), a.to('cpu', copy=True).data_ptr())

        if torch.cuda.is_available():
            for non_blocking in [True, False]:
                for cuda in ['cuda', 'cuda:0' if torch.cuda.device_count() == 1 else 'cuda:1']:
                    b = torch.tensor(5., device=cuda)
                    test_copy_behavior(b, non_blocking)
                    self.assertEqual(b.device, b.to(cuda, non_blocking=non_blocking).device)
                    self.assertEqual(a.device, b.to('cpu', non_blocking=non_blocking).device)
                    self.assertEqual(b.device, a.to(cuda, non_blocking=non_blocking).device)
                    self.assertIs(torch.int32, b.to('cpu', dtype=torch.int32, non_blocking=non_blocking).dtype)
                    self.assertEqual(a.device, b.to('cpu', dtype=torch.int32, non_blocking=non_blocking).device)
                    self.assertIs(torch.int32, b.to(dtype=torch.int32).dtype)
                    self.assertEqual(b.device, b.to(dtype=torch.int32).device)

    def test_to_with_tensor(self):
        a = torch.tensor(5)
        self.assertEqual(a.device, a.to(a).device)

        if torch.cuda.is_available():
            for non_blocking in [True, False]:
                for cuda in ['cuda', 'cuda:0' if torch.cuda.device_count() == 1 else 'cuda:1']:
                    b = torch.tensor(5., device=cuda)
                    self.assertEqual(b.device, b.to(b, non_blocking=non_blocking).device)
                    self.assertEqual(a.device, b.to(a, non_blocking=non_blocking).device)
                    self.assertEqual(b.device, a.to(b, non_blocking=non_blocking).device)

    def test_empty_full(self):
        do_test_empty_full(self, torch.testing.get_all_math_dtypes('cpu'), torch.strided, torch.device('cpu'))
        if torch.cuda.device_count() > 0:
            do_test_empty_full(self, torch.testing.get_all_math_dtypes('cpu'), torch.strided, None)
            do_test_empty_full(self, torch.testing.get_all_math_dtypes('cpu'), torch.strided, torch.device('cuda:0'))

    def test_dtype_out_match(self):
        d = torch.autograd.Variable(torch.DoubleTensor(2, 3))
        self.assertRaises(RuntimeError, lambda: torch.zeros((2, 3), out=d, dtype=torch.float32))

    def test_constructor_dtypes(self):
        default_type = torch.Tensor().type()
        self.assertIs(torch.Tensor().dtype, torch.get_default_dtype())

        self.assertIs(torch.uint8, torch.ByteTensor.dtype)
        self.assertIs(torch.float32, torch.FloatTensor.dtype)
        self.assertIs(torch.float64, torch.DoubleTensor.dtype)

        torch.set_default_tensor_type('torch.FloatTensor')
        self.assertIs(torch.float32, torch.get_default_dtype())
        self.assertIs(torch.FloatStorage, torch.Storage)

        torch.set_default_dtype(torch.float64)
        self.assertIs(torch.float64, torch.get_default_dtype())
        self.assertIs(torch.DoubleStorage, torch.Storage)

        torch.set_default_tensor_type(torch.FloatTensor)
        self.assertIs(torch.float32, torch.get_default_dtype())
        self.assertIs(torch.FloatStorage, torch.Storage)

        if torch.cuda.is_available():
            torch.set_default_tensor_type(torch.cuda.FloatTensor)
            self.assertIs(torch.float32, torch.get_default_dtype())
            self.assertIs(torch.float32, torch.cuda.FloatTensor.dtype)
            self.assertIs(torch.cuda.FloatStorage, torch.Storage)

            torch.set_default_dtype(torch.float64)
            self.assertIs(torch.float64, torch.get_default_dtype())
            self.assertIs(torch.cuda.DoubleStorage, torch.Storage)

        # don't support integral or sparse default types.
        self.assertRaises(TypeError, lambda: torch.set_default_tensor_type('torch.IntTensor'))
        self.assertRaises(TypeError, lambda: torch.set_default_dtype(torch.int64))

        # don't allow passing dtype to set_default_tensor_type
        self.assertRaises(TypeError, lambda: torch.set_default_tensor_type(torch.float32))

        torch.set_default_tensor_type(default_type)

    def test_constructor_device_legacy(self):
        self.assertRaises(RuntimeError, lambda: torch.FloatTensor(device='cuda'))
        self.assertRaises(RuntimeError, lambda: torch.FloatTensor(torch.Size([2, 3, 4]), device='cuda'))
        self.assertRaises(RuntimeError, lambda: torch.FloatTensor((2.0, 3.0), device='cuda'))

        self.assertRaises(RuntimeError, lambda: torch.Tensor(device='cuda'))
        self.assertRaises(RuntimeError, lambda: torch.Tensor(torch.Size([2, 3, 4]), device='cuda'))
        self.assertRaises(RuntimeError, lambda: torch.Tensor((2.0, 3.0), device='cuda'))

        x = torch.randn((3,), device='cpu')
        self.assertRaises(RuntimeError, lambda: x.new(device='cuda'))
        self.assertRaises(RuntimeError, lambda: x.new(torch.Size([2, 3, 4]), device='cuda'))
        self.assertRaises(RuntimeError, lambda: x.new((2.0, 3.0), device='cuda'))

        if torch.cuda.is_available():
            self.assertRaises(RuntimeError, lambda: torch.cuda.FloatTensor(device='cpu'))
            self.assertRaises(RuntimeError, lambda: torch.cuda.FloatTensor(torch.Size([2, 3, 4]), device='cpu'))
            self.assertRaises(RuntimeError, lambda: torch.cuda.FloatTensor((2.0, 3.0), device='cpu'))

            default_type = torch.Tensor().type()
            torch.set_default_tensor_type(torch.cuda.FloatTensor)
            self.assertRaises(RuntimeError, lambda: torch.Tensor(device='cpu'))
            self.assertRaises(RuntimeError, lambda: torch.Tensor(torch.Size([2, 3, 4]), device='cpu'))
            self.assertRaises(RuntimeError, lambda: torch.Tensor((2.0, 3.0), device='cpu'))
            torch.set_default_tensor_type(torch.cuda.FloatTensor)
            torch.set_default_tensor_type(default_type)

            x = torch.randn((3,), device='cuda')
            self.assertRaises(RuntimeError, lambda: x.new(device='cpu'))
            self.assertRaises(RuntimeError, lambda: x.new(torch.Size([2, 3, 4]), device='cpu'))
            self.assertRaises(RuntimeError, lambda: x.new((2.0, 3.0), device='cpu'))

    def test_type(self):
        x = torch.randn(3, 3).double()
        self.assertEqual(x.type('torch.FloatTensor').dtype, torch.float32)
        self.assertEqual(x.type(torch.FloatTensor).dtype, torch.float32)
        self.assertEqual(x.int().type(torch.Tensor).dtype, torch.get_default_dtype())
        self.assertEqual(x.type(torch.int32).dtype, torch.int32)

    def test_tensor_factory(self):
        expected = torch.Tensor([1, 1])
        # test data
        res1 = torch.tensor([1, 1])
        self.assertEqual(res1, expected)

        res1 = torch.tensor([1, 1], dtype=torch.int)
        self.assertEqual(res1, expected)
        self.assertIs(torch.int, res1.dtype)

        # test copy
        res2 = torch.tensor(expected)
        self.assertEqual(res2, expected)
        res2[1] = 2
        self.assertEqual(expected, torch.ones_like(expected))

        res2 = torch.tensor(expected, dtype=torch.int)
        self.assertEqual(res1, expected)
        self.assertIs(torch.int, res1.dtype)

        # test copy with numpy
        if TEST_NUMPY:
            for dtype in [np.float64, np.int64, np.int8, np.uint8]:
                a = np.array([5.]).astype(dtype)
                res1 = torch.tensor(a)
                self.assertEqual(5., res1[0].item())
                a[0] = 7.
                self.assertEqual(5., res1[0].item())

        # test boolean tensor
        a = torch.tensor([True, True, False, True, True], dtype=torch.bool)
        b = torch.tensor([-1, -1.1, 0, 1, 1.1], dtype=torch.bool)
        self.assertEqual(a, b)

    def test_tensor_factory_copy_var(self):

        def check_copy(copy, is_leaf, requires_grad, data_ptr=None):
            if data_ptr is None:
                data_ptr = copy.data_ptr
            self.assertEqual(copy.data, source.data)
            self.assertTrue(copy.is_leaf == is_leaf)
            self.assertTrue(copy.requires_grad == requires_grad)
            self.assertTrue(copy.data_ptr == data_ptr)

        source = torch.randn(5, 5, dtype=torch.double, requires_grad=True)
        # test torch.tensor()
        check_copy(torch.tensor(source), True, False)
        check_copy(torch.tensor(source, requires_grad=False), True, False)
        check_copy(torch.tensor(source, requires_grad=True), True, True)

        # test tensor.new_tensor()
        copy = torch.randn(1)
        check_copy(copy.new_tensor(source), True, False)
        check_copy(copy.new_tensor(source, requires_grad=False), True, False)
        check_copy(copy.new_tensor(source, requires_grad=True), True, True)

        # test torch.as_tensor()
        check_copy(torch.as_tensor(source), source.is_leaf, source.requires_grad, source.data_ptr)  # not copy
        check_copy(torch.as_tensor(source, dtype=torch.float), False, True)  # copy and keep the graph

    def test_tensor_factory_type_inference(self):
        def test_inference(default_dtype):
            saved_dtype = torch.get_default_dtype()
            torch.set_default_dtype(default_dtype)
            self.assertIs(default_dtype, torch.tensor(()).dtype)
            self.assertIs(default_dtype, torch.tensor(5.).dtype)
            self.assertIs(torch.int64, torch.tensor(5).dtype)
            self.assertIs(torch.uint8, torch.tensor(True).dtype)
            self.assertIs(torch.int32, torch.tensor(5, dtype=torch.int32).dtype)
            self.assertIs(default_dtype, torch.tensor(((7, 5), (9, 5.))).dtype)
            self.assertIs(default_dtype, torch.tensor(((5., 5), (3, 5))).dtype)
            self.assertIs(torch.int64, torch.tensor(((5, 3), (3, 5))).dtype)

            if TEST_NUMPY:
                self.assertIs(torch.float64, torch.tensor(np.array(())).dtype)
                self.assertIs(torch.float64, torch.tensor(np.array(5.)).dtype)
                if np.array(5).dtype == np.int64:  # np long, which can be 4 bytes (e.g. on windows)
                    self.assertIs(torch.int64, torch.tensor(np.array(5)).dtype)
                else:
                    self.assertIs(torch.int32, torch.tensor(np.array(5)).dtype)
                self.assertIs(torch.uint8, torch.tensor(np.array(3, dtype=np.uint8)).dtype)
                self.assertIs(default_dtype, torch.tensor(((7, np.array(5)), (np.array(9), 5.))).dtype)
                self.assertIs(torch.float64, torch.tensor(((7, 5), (9, np.array(5.)))).dtype)
                self.assertIs(torch.int64, torch.tensor(((5, np.array(3)), (np.array(3), 5))).dtype)
            torch.set_default_dtype(saved_dtype)

        test_inference(torch.float64)
        test_inference(torch.float32)

    @unittest.skipIf(not torch.cuda.is_available(), 'no CUDA')
    def test_tensor_factory_cuda_type_inference(self):
        saved_type = torch.Tensor().type()
        torch.set_default_tensor_type(torch.cuda.DoubleTensor)
        torch.set_default_dtype(torch.float32)
        self.assertIs(torch.float32, torch.tensor(0.).dtype)
        self.assertEqual(torch.device('cuda:0'), torch.tensor(0.).device)
        torch.set_default_dtype(torch.float64)
        self.assertIs(torch.float64, torch.tensor(0.).dtype)
        self.assertEqual(torch.device('cuda:0'), torch.tensor(0.).device)
        torch.set_default_tensor_type(saved_type)

    @unittest.skipIf(not torch.cuda.is_available(), 'no CUDA')
    def test_tensor_factory_cuda_type(self):
        saved_type = torch.Tensor().type()
        torch.set_default_tensor_type(torch.cuda.FloatTensor)
        x = torch.zeros((5, 5))
        self.assertIs(torch.float32, x.dtype)
        self.assertTrue(x.is_cuda)
        torch.set_default_tensor_type(torch.cuda.DoubleTensor)
        x = torch.zeros((5, 5))
        self.assertIs(torch.float64, x.dtype)
        self.assertTrue(x.is_cuda)
        torch.set_default_tensor_type(saved_type)

    def test_bool_tensor_comparison_ops(self):
        a = torch.tensor([True, False, True, False, True, False], dtype=torch.bool)
        b = torch.tensor([True, False, True, True, True, True], dtype=torch.bool)
        for device in torch.testing.get_all_device_types():
            self.assertEqual(a == b, torch.tensor([1, 1, 1, 0, 1, 0], dtype=torch.uint8))
            self.assertEqual(a != b, torch.tensor([0, 0, 0, 1, 0, 1], dtype=torch.uint8))
            self.assertEqual(a < b, torch.tensor([0, 0, 0, 1, 0, 1], dtype=torch.uint8))
            self.assertEqual(a > b, torch.tensor([0, 0, 0, 0, 0, 0], dtype=torch.uint8))
            self.assertEqual(a >= b, torch.tensor([1, 1, 1, 0, 1, 0], dtype=torch.uint8))
            self.assertEqual(a <= b, torch.tensor([1, 1, 1, 1, 1, 1], dtype=torch.uint8))
            self.assertEqual(a > False, torch.tensor([1, 0, 1, 0, 1, 0], dtype=torch.uint8))
            self.assertEqual(a == torch.tensor(True, dtype=torch.bool), torch.tensor([1, 0, 1, 0, 1, 0], dtype=torch.uint8))
            self.assertEqual(a == torch.tensor(0, dtype=torch.bool), torch.tensor([0, 1, 0, 1, 0, 1], dtype=torch.uint8))
            self.assertFalse(a.equal(b))

    def test_bool_tensor_value_change(self):
        for device in torch.testing.get_all_device_types():
            x = torch.tensor([True, False], dtype=torch.bool)
            x[0] = False
            x[1] = True
            self.assertEqual(x, torch.tensor([False, True], dtype=torch.bool))

    def test_unfold_all_devices_and_dtypes(self):
        for device in torch.testing.get_all_device_types():
            for dt in torch.testing.get_all_dtypes():
                if dt == torch.half and device == 'cpu':
                    # fix once random is implemented for Half on CPU
                    self.assertRaises(RuntimeError, lambda: torch.randint(5, (0, 1, 3, 0), dtype=dt, device=device))
                else:
                    x = torch.randint(5, (0, 1, 3, 0), dtype=dt, device=device)
                    self.assertEqual((0, 1, 1, 0, 3), x.unfold(2, 3, 2).shape)

    def test_copy_all_dtypes_and_devices(self):
        from copy import copy
        for device in torch.testing.get_all_device_types():
            for dt in torch.testing.get_all_dtypes():
                x = torch.tensor([1, 2, 3, 4], dtype=dt, device=device)
                x_clone = x.clone()

                y = copy(x)
                y.fill_(1)

                # copy is a shallow copy, only copies the tensor view,
                # not the data
                self.assertEqual(x, y)

    def test_resize_all_dtypes_and_devices(self):
        shape = (2, 2)
        for device in torch.testing.get_all_device_types():
            for dt in torch.testing.get_all_dtypes():
                x = torch.tensor([[1, 2], [3, 4], [5, 6]], dtype=dt, device=device)
                x.resize_(shape)
                self.assertEqual(shape, x.shape)

    def test_resize_as_all_dtypes_and_devices(self):
        for device in torch.testing.get_all_device_types():
            for dt in torch.testing.get_all_dtypes():
                x = torch.tensor([[1, 2], [3, 4], [5, 6]], dtype=dt, device=device)
                y = torch.tensor([[1, 2, 3], [4, 5, 6]], dtype=dt, device=device)
                x.resize_as_(y)
                self.assertEqual(y.shape, x.shape)

    def test_view_all_dtypes_and_devices(self):
        for device in torch.testing.get_all_device_types():
            for dt in torch.testing.get_all_dtypes():
                x = torch.tensor([[1, 2], [3, 4], [5, 6]], dtype=dt, device=device)
                self.assertEqual(x.view(6).shape, [6])

    def test_fill_all_dtypes_and_devices(self):
        for device in torch.testing.get_all_device_types():
            for dt in torch.testing.get_all_dtypes():
                x = torch.tensor((1, 1), dtype=dt, device=device)
                x.fill_(1)

                self.assertEqual(x, torch.tensor([1, 1], dtype=dt, device=device))
                self.assertEqual(dt, x.dtype)

    def test_clone_all_dtypes_and_devices(self):
        for device in torch.testing.get_all_device_types():
            for dt in torch.testing.get_all_dtypes():
                x = torch.tensor((1, 1), dtype=dt, device=device)
                y = x.clone()
                self.assertEqual(x, y)

    def test_cat_all_dtypes_and_devices(self):
        for device in torch.testing.get_all_device_types():
            for dt in torch.testing.get_all_dtypes():
                x = torch.tensor([[1, 2], [3, 4]], dtype=dt, device=device)
                expected1 = torch.tensor([[1, 2], [3, 4], [1, 2], [3, 4]], dtype=dt, device=device)
                self.assertEqual(torch.cat((x, x), 0), expected1)

                expected2 = torch.tensor([[1, 2, 1, 2], [3, 4, 3, 4]], dtype=dt, device=device)
                self.assertEqual(torch.cat((x, x), 1), expected2)

    def test_tensor_factories_empty(self):
        # ensure we can create empty tensors from each factory function
        shapes = [(5, 0, 1), (0,), (0, 0, 1, 0, 2, 0, 0)]

        for device in torch.testing.get_all_device_types():
            for shape in shapes:
                for dt in torch.testing.get_all_dtypes():
                    self.assertEqual(shape, torch.zeros(shape, device=device, dtype=dt).shape)
                    self.assertEqual(shape, torch.zeros_like(torch.zeros(shape, device=device, dtype=dt)).shape)
                    self.assertEqual(shape, torch.full(shape, 3, device=device, dtype=dt).shape)
                    self.assertEqual(shape, torch.full_like(torch.zeros(shape, device=device, dtype=dt), 3).shape)
                    self.assertEqual(shape, torch.ones(shape, device=device, dtype=dt).shape)
                    self.assertEqual(shape, torch.ones_like(torch.zeros(shape, device=device, dtype=dt)).shape)
                    self.assertEqual(shape, torch.empty(shape, device=device, dtype=dt).shape)
                    self.assertEqual(shape, torch.empty_like(torch.zeros(shape, device=device, dtype=dt)).shape)
                    self.assertEqual(shape, torch.empty_strided(shape, (0,) * len(shape), device=device, dtype=dt).shape)

                    if dt == torch.half and device == "cpu":
                        # update once random is implemented for half on CPU
                        self.assertRaises(RuntimeError, lambda: torch.randint(6, shape, device=device, dtype=dt).shape)
                    else:
                        self.assertEqual(shape, torch.randint(6, shape, device=device, dtype=dt).shape)
                        self.assertEqual(shape, torch.randint_like(torch.zeros(shape, device=device, dtype=dt), 6).shape)

                    if dt != torch.double and dt != torch.float and dt != torch.half:
                        self.assertRaises(RuntimeError, lambda: torch.rand(shape, device=device, dtype=dt).shape)

                    if dt == torch.double or dt == torch.float:
                        self.assertEqual(shape, torch.randn(shape, device=device, dtype=dt).shape)
                        self.assertEqual(shape, torch.randn_like(torch.zeros(shape, device=device, dtype=dt)).shape)

            self.assertEqual((0,), torch.arange(0, device=device).shape)
            self.assertEqual((0, 0), torch.eye(0, device=device).shape)
            self.assertEqual((0, 0), torch.eye(0, 0, device=device).shape)
            self.assertEqual((5, 0), torch.eye(5, 0, device=device).shape)
            self.assertEqual((0, 5), torch.eye(0, 5, device=device).shape)
            self.assertEqual((0,), torch.linspace(1, 1, 0, device=device).shape)
            self.assertEqual((0,), torch.logspace(1, 1, 0, device=device).shape)
            self.assertEqual((0,), torch.randperm(0, device=device).shape)
            self.assertEqual((0,), torch.bartlett_window(0, device=device).shape)
            self.assertEqual((0,), torch.bartlett_window(0, periodic=False, device=device).shape)
            self.assertEqual((0,), torch.hamming_window(0, device=device).shape)
            self.assertEqual((0,), torch.hann_window(0, device=device).shape)
            self.assertEqual((1, 1, 0), torch.tensor([[[]]], device=device).shape)
            self.assertEqual((1, 1, 0), torch.as_tensor([[[]]], device=device).shape)

    def test_new_tensor(self):
        expected = torch.autograd.Variable(torch.ByteTensor([1, 1]))
        # test data
        res1 = expected.new_tensor([1, 1])
        self.assertEqual(res1, expected)
        res1 = expected.new_tensor([1, 1], dtype=torch.int)
        self.assertEqual(res1, expected)
        self.assertIs(torch.int, res1.dtype)

        # test copy
        res2 = expected.new_tensor(expected)
        self.assertEqual(res2, expected)
        res2[1] = 2
        self.assertEqual(expected, torch.ones_like(expected))
        res2 = expected.new_tensor(expected, dtype=torch.int)
        self.assertEqual(res2, expected)
        self.assertIs(torch.int, res2.dtype)

        # test copy with numpy
        if TEST_NUMPY:
            a = np.array([5.])
            res1 = torch.tensor(a)
            res1 = res1.new_tensor(a)
            self.assertEqual(5., res1[0].item())
            a[0] = 7.
            self.assertEqual(5., res1[0].item())

        if torch.cuda.device_count() >= 2:
            expected = expected.cuda(1)
            res1 = expected.new_tensor([1, 1])
            self.assertEqual(res1.get_device(), expected.get_device())
            res1 = expected.new_tensor([1, 1], dtype=torch.int)
            self.assertIs(torch.int, res1.dtype)
            self.assertEqual(res1.get_device(), expected.get_device())

            res2 = expected.new_tensor(expected)
            self.assertEqual(res2.get_device(), expected.get_device())
            res2 = expected.new_tensor(expected, dtype=torch.int)
            self.assertIs(torch.int, res1.dtype)
            self.assertEqual(res2.get_device(), expected.get_device())
            res2 = expected.new_tensor(expected, dtype=torch.int, device=0)
            self.assertIs(torch.int, res1.dtype)
            self.assertEqual(res2.get_device(), 0)

            res1 = expected.new_tensor(1)
            self.assertEqual(res1.get_device(), expected.get_device())
            res1 = expected.new_tensor(1, dtype=torch.int)
            self.assertIs(torch.int, res1.dtype)
            self.assertEqual(res1.get_device(), expected.get_device())

    def test_as_tensor(self):
        # from python data
        x = [[0, 1], [2, 3]]
        self.assertEqual(torch.tensor(x), torch.as_tensor(x))
        self.assertEqual(torch.tensor(x, dtype=torch.float32), torch.as_tensor(x, dtype=torch.float32))

        # python data with heterogeneous types
        z = [0, 'torch']
        with self.assertRaisesRegex(TypeError, "invalid data type"):
            torch.tensor(z)
            torch.as_tensor(z)

        # python data with self-referential lists
        z = [0]
        z += [z]
        with self.assertRaisesRegex(TypeError, "self-referential lists are incompatible"):
            torch.tensor(z)
            torch.as_tensor(z)

        z = [[1, 2], z]
        with self.assertRaisesRegex(TypeError, "self-referential lists are incompatible"):
            torch.tensor(z)
            torch.as_tensor(z)

        # from tensor (doesn't copy unless type is different)
        y = torch.tensor(x)
        self.assertIs(y, torch.as_tensor(y))
        self.assertIsNot(y, torch.as_tensor(y, dtype=torch.float32))
        if torch.cuda.is_available():
            self.assertIsNot(y, torch.as_tensor(y, device='cuda'))
            y_cuda = y.to('cuda')
            self.assertIs(y_cuda, torch.as_tensor(y_cuda))
            self.assertIs(y_cuda, torch.as_tensor(y_cuda, device='cuda'))

        if TEST_NUMPY:
            # doesn't copy
            for dtype in [np.float64, np.int64, np.int8, np.uint8]:
                n = np.random.rand(5, 6).astype(dtype)
                n_astensor = torch.as_tensor(n)
                self.assertEqual(torch.tensor(n), n_astensor)
                n_astensor[0][0] = 25.7
                self.assertEqual(torch.tensor(n), n_astensor)

            # changing dtype causes copy
            n = np.random.rand(5, 6).astype(np.float32)
            n_astensor = torch.as_tensor(n, dtype=torch.float64)
            self.assertEqual(torch.tensor(n, dtype=torch.float64), n_astensor)
            n_astensor[0][1] = 250.8
            self.assertNotEqual(torch.tensor(n, dtype=torch.float64), n_astensor)

            # changing device causes copy
            if torch.cuda.is_available():
                n = np.random.randn(5, 6)
                n_astensor = torch.as_tensor(n, device='cuda')
                self.assertEqual(torch.tensor(n, device='cuda'), n_astensor)
                n_astensor[0][2] = 250.9
                self.assertNotEqual(torch.tensor(n, device='cuda'), n_astensor)

    def test_diag(self):
        x = torch.rand(100, 100)
        res1 = torch.diag(x)
        res2 = torch.Tensor()
        torch.diag(x, out=res2)
        self.assertEqual(res1, res2)

    @staticmethod
    def _test_diagonal(self, dtype, device):
        x = torch.randn((100, 100), dtype=dtype, device=device)
        result = torch.diagonal(x)
        expected = torch.diag(x)
        self.assertEqual(result, expected)

        x = torch.randn((100, 100), dtype=dtype, device=device)
        result = torch.diagonal(x, 17)
        expected = torch.diag(x, 17)
        self.assertEqual(result, expected)

    def test_diagonal(self):
        self._test_diagonal(self, dtype=torch.float32, device='cpu')

    @unittest.skipIf(not TEST_NUMPY, 'Numpy not found')
    def test_diagonal_multidim(self):
        x = torch.randn(10, 11, 12, 13)
        xn = x.numpy()
        for args in [(2, 2, 3),
                     (2,),
                     (-2, 1, 2),
                     (0, -2, -1)]:
            result = torch.diagonal(x, *args)
            expected = xn.diagonal(*args)
            self.assertEqual(expected.shape, result.shape)
            self.assertTrue(np.allclose(expected, result.numpy()))
        # test non-continguous
        xp = x.permute(1, 2, 3, 0)
        result = torch.diagonal(xp, 0, -2, -1)
        expected = xp.numpy().diagonal(0, -2, -1)
        self.assertEqual(expected.shape, result.shape)
        self.assertTrue(np.allclose(expected, result.numpy()))

    @staticmethod
    def _test_diag_embed(self, dtype, device):
        x = torch.arange(3 * 4, dtype=dtype, device=device).view(3, 4)
        result = torch.diag_embed(x)
        expected = torch.stack([torch.diag(r) for r in x], 0)
        self.assertEqual(result, expected)

        result = torch.diag_embed(x, offset=1, dim1=0, dim2=2)
        expected = torch.stack([torch.diag(r, 1) for r in x], 1)
        self.assertEqual(result, expected)

    def test_diag_embed(self):
        self._test_diag_embed(self, dtype=torch.float32, device='cpu')

    @staticmethod
    def _test_diagflat(self, dtype, device):
        # Basic sanity test
        x = torch.randn((100,), dtype=dtype, device=device)
        result = torch.diagflat(x)
        expected = torch.diag(x)
        self.assertEqual(result, expected)

        # Test offset
        x = torch.randn((100,), dtype=dtype, device=device)
        result = torch.diagflat(x, 17)
        expected = torch.diag(x, 17)
        self.assertEqual(result, expected)

        # Test where input has more than one dimension
        x = torch.randn((2, 3, 4), dtype=dtype, device=device)
        result = torch.diagflat(x)
        expected = torch.diag(x.contiguous().view(-1))
        self.assertEqual(result, expected)

        # Noncontig input
        x = torch.randn((2, 3, 4), dtype=dtype, device=device).transpose(2, 0)
        self.assertFalse(x.is_contiguous())
        result = torch.diagflat(x)
        expected = torch.diag(x.contiguous().view(-1))
        self.assertEqual(result, expected)

    def test_diagflat(self):
        self._test_diagflat(self, dtype=torch.float32, device='cpu')

    def test_eye(self):
        res1 = torch.eye(100, 100)
        res2 = torch.Tensor()
        torch.eye(100, 100, out=res2)
        self.assertEqual(res1, res2)

    def test_renorm(self):
        m1 = torch.randn(10, 5)
        res1 = torch.Tensor()

        def renorm(matrix, value, dim, max_norm):
            m1 = matrix.transpose(dim, 0).contiguous()
            # collapse non-dim dimensions.
            m2 = m1.clone().resize_(m1.size(0), int(math.floor(m1.nelement() / m1.size(0))))
            norms = m2.norm(value, 1, True)
            # clip
            new_norms = norms.clone()
            new_norms[torch.gt(norms, max_norm)] = max_norm
            new_norms.div_(norms.add_(1e-7))
            # renormalize
            m1.mul_(new_norms.expand_as(m1))
            return m1.transpose(dim, 0)

        # note that the axis fed to torch.renorm is different (2~=1)
        maxnorm = m1.norm(2, 1).mean()
        m2 = renorm(m1, 2, 1, maxnorm)
        m1.renorm_(2, 1, maxnorm)
        self.assertEqual(m1, m2, 1e-5)
        self.assertEqual(m1.norm(2, 0), m2.norm(2, 0), 1e-5)

        m1 = torch.randn(3, 4, 5)
        m2 = m1.transpose(1, 2).contiguous().clone().resize_(15, 4)
        maxnorm = m2.norm(2, 0).mean()
        m2 = renorm(m2, 2, 1, maxnorm)
        m1.renorm_(2, 1, maxnorm)
        m3 = m1.transpose(1, 2).contiguous().clone().resize_(15, 4)
        self.assertEqual(m3, m2)
        self.assertEqual(m3.norm(2, 0), m2.norm(2, 0))

    @staticmethod
    def _test_renorm_ps(self, device):
        # full reduction
        x = torch.randn(5, 5)
        xn = x.numpy()
        for p in [1, 2, 3, 4, inf]:
            res = x.renorm(p, 1, 1)
            expected = x / x.norm(p, 0, keepdim=True).clamp(min=1)
            self.assertEqual(res.numpy(), expected.numpy(), "renorm failed for {}-norm".format(p))

    def test_renorm_ps(self):
        self._test_renorm_ps(self, device='cpu')

    @unittest.skipIf(not torch.cuda.is_available(), 'no CUDA')
    def test_renorm_ps_cuda(self):
        self._test_renorm_ps(self, device='cuda')

    @staticmethod
    def _test_multinomial(self, type):
        def make_prob_dist(shape, is_contiguous):
            if is_contiguous:
                return type(*shape).uniform_()
            elif len(shape) == 1:
                return type(*(shape + [5])).uniform_()[:, 2]
            else:
                # num dim = 2
                new_shape = [2, shape[1], 7, 1, shape[0], 1, 10]
                prob_dist = type(*new_shape).uniform_()
                prob_dist = prob_dist.transpose(1, 4)
                prob_dist = prob_dist[1, :, 5, 0, :, 0, 4]
                assert not prob_dist.is_contiguous()  # sanity check
                return prob_dist

        for is_contiguous in (True, False):
            # with replacement
            n_row = 3
            for n_col in range(4, 5 + 1):
                prob_dist = make_prob_dist([n_row, n_col], is_contiguous)
                # indices that shouldn't be sampled (<0 means none)
                zero_prob_indices = torch.LongTensor(n_row).random_(-2, n_col).tolist()
                for i, j in enumerate(zero_prob_indices):
                    if j >= 0:
                        prob_dist[i, j] = 0
                n_sample = n_col * 3
                sample_indices = torch.multinomial(prob_dist, n_sample, True)
                self.assertEqual(prob_dist.dim(), 2)
                self.assertEqual(sample_indices.size(1), n_sample)
                for i in range(n_row):
                    zero_prob_idx = zero_prob_indices[i]
                    if zero_prob_idx < 0:
                        continue
                    for j in range(n_sample):
                        self.assertNotEqual(sample_indices[i, j], zero_prob_idx,
                                            "sampled an index with zero probability")

            # without replacement
            n_row = 3
            for n_col in range(2, 10 + 1, 2):
                prob_dist = make_prob_dist([n_row, n_col], is_contiguous)
                # indices that shouldn't be sampled (<0 means none)
                zero_prob_indices = torch.LongTensor(n_row).random_(-1, n_col).tolist()
                for i, j in enumerate(zero_prob_indices):
                    if j >= 0:
                        prob_dist[i, j] = 0
                n_sample = max(1, n_col - 2)
                sample_indices = torch.multinomial(prob_dist, n_sample, False)
                self.assertEqual(prob_dist.dim(), 2)
                self.assertEqual(sample_indices.size(1), n_sample)
                for i in range(n_row):
                    row_samples = {}
                    zero_prob_idx = zero_prob_indices[i]
                    for j in range(n_sample):
                        sample_idx = sample_indices[i, j]
                        if zero_prob_idx >= 0:
                            self.assertNotEqual(sample_idx, zero_prob_idx,
                                                "sampled an index with zero probability")
                        self.assertNotIn(sample_idx, row_samples, "sampled an index twice")
                        row_samples[sample_idx] = True

            # vector
            n_col = 4
            prob_dist = make_prob_dist([n_col], is_contiguous).fill_(1)
            zero_prob_idx = 1  # index that shouldn't be sampled
            prob_dist[zero_prob_idx] = 0
            n_sample = 20
            sample_indices = torch.multinomial(prob_dist, n_sample, True)
            for sample_index in sample_indices:
                self.assertNotEqual(sample_index, zero_prob_idx, "sampled an index with zero probability")
            s_dim = sample_indices.dim()
            self.assertEqual(sample_indices.dim(), 1, "wrong number of dimensions")
            self.assertEqual(prob_dist.dim(), 1, "wrong number of prob_dist dimensions")
            self.assertEqual(sample_indices.size(0), n_sample, "wrong number of samples")

    def test_multinomial(self):
        self._test_multinomial(self, torch.FloatTensor)

    @staticmethod
    def _test_multinomial_alias(self, cast):
        # Get probs vector to use in setup
        def get_probs(length, is_contiguous):
            probs = torch.softmax(torch.randn(length), 0)
            if not is_contiguous:
                probs = torch.softmax(torch.randn(length, 2), 0)[:, 1]
            assert not (is_contiguous ^ probs.is_contiguous()), "contiguity requirement not met"
            return cast(probs)

        for is_contiguous in [True, False]:
            probs = get_probs(4, is_contiguous)
            alias_table, prob_table = torch._multinomial_alias_setup(probs)
            for n_samples in [-1, 1, 10]:
                if n_samples > 0:
                    samples = torch._multinomial_alias_draw(prob_table, alias_table, n_samples)
                    self.assertEqual(prob_table.size(), torch.Size([4]), "size mismatch: probability table")
                    self.assertEqual(alias_table.size(), torch.Size([4]), "size mismatch: alias table")
                    self.assertEqual(samples.size(), torch.Size([n_samples]), "wrong number of samples")
                else:
                    with self.assertRaisesRegex(RuntimeError, "cannot sample <= 0 samples"):
                        torch._multinomial_alias_draw(prob_table, alias_table, n_samples)

            with self.assertRaisesRegex(RuntimeError, "expected 1-D"):
                probs = probs.view(2, 2)
                torch._multinomial_alias_setup(probs)

            with self.assertRaisesRegex(RuntimeError, "expected 1-D"):
                a_t, p_t = torch._multinomial_alias_setup(probs)
                torch._multinomial_alias_draw(p_t.view(2, 2), a_t.view(2, 2))

    def test_multinomial_alias(self):
        self._test_multinomial_alias(self, lambda t: t)

    def _spawn_method(self, method, arg):
        try:
            mp.set_start_method('spawn')
        except RuntimeError:
            pass
        with mp.Pool(1) as pool:
            self.assertTrue(pool.map(method, [arg]))

    @staticmethod
    def _test_multinomial_invalid_probs(probs):
        try:
            # n_sample = 1 is a special case, test n_sample=2 which is more general
            torch.multinomial(probs.to('cpu'), 2)
            return False  # Should not be reached
        except RuntimeError as e:
            return 'invalid multinomial distribution' in str(e)

    @unittest.skipIf(NO_MULTIPROCESSING_SPAWN, "Disabled for environments that \
                     don't support multiprocessing with spawn start method")
    @unittest.skipIf(IS_WINDOWS, 'FIXME: CUDA OOM error on Windows')
    @unittest.skipIf(not PY3,
                     "spawn start method is not supported in Python 2, \
                     but we need it for for testing failure case for CPU RNG on Windows")
    def test_multinomial_invalid_probs(self):
        test_method = _TestTorchMixin._test_multinomial_invalid_probs
        self._spawn_method(test_method, torch.Tensor([1, -1, 1]))
        self._spawn_method(test_method, torch.Tensor([1, inf, 1]))
        self._spawn_method(test_method, torch.Tensor([1, -inf, 1]))
        self._spawn_method(test_method, torch.Tensor([1, 1, nan]))
        self._spawn_method(test_method, torch.Tensor([0, 1, 0]))

    @suppress_warnings
    def test_range(self):
        res1 = torch.range(0, 1)
        res2 = torch.Tensor()
        torch.range(0, 1, out=res2)
        self.assertEqual(res1, res2, 0)

        # Check range for non-contiguous tensors.
        x = torch.zeros(2, 3)
        torch.range(0, 3, out=x.narrow(1, 1, 2))
        res2 = torch.Tensor(((0, 0, 1), (0, 2, 3)))
        self.assertEqual(x, res2, 1e-16)

        # Check negative
        res1 = torch.Tensor((1, 0))
        res2 = torch.Tensor()
        torch.range(1, 0, -1, out=res2)
        self.assertEqual(res1, res2, 0)

        # Equal bounds
        res1 = torch.ones(1)
        res2 = torch.Tensor()
        torch.range(1, 1, -1, out=res2)
        self.assertEqual(res1, res2, 0)
        torch.range(1, 1, 1, out=res2)
        self.assertEqual(res1, res2, 0)

        # FloatTensor
        res1 = torch.range(0.6, 0.9, 0.1, out=torch.FloatTensor())
        self.assertEqual(res1.size(0), 4)
        res1 = torch.range(1, 10, 0.3, out=torch.FloatTensor())
        self.assertEqual(res1.size(0), 31)

        # DoubleTensor
        res1 = torch.range(0.6, 0.9, 0.1, out=torch.DoubleTensor())
        self.assertEqual(res1.size(0), 4)
        res1 = torch.range(1, 10, 0.3, out=torch.DoubleTensor())
        self.assertEqual(res1.size(0), 31)

    def test_range_warning(self):
        with warnings.catch_warnings(record=True) as w:
            torch.range(0, 10)
            self.assertEqual(len(w), 1)

    def test_arange(self):
        res1 = torch.arange(0, 1)
        res2 = torch.Tensor()
        torch.arange(0, 1, out=res2)
        self.assertEqual(res1, res2, 0)

        # Check arange with only one argument
        res1 = torch.arange(10)
        res2 = torch.arange(0, 10)
        self.assertEqual(res1, res2, 0)

        # Check arange for non-contiguous tensors.
        x = torch.zeros(2, 3)
        torch.arange(0, 4, out=x.narrow(1, 1, 2))
        res2 = torch.Tensor(((0, 0, 1), (0, 2, 3)))
        self.assertEqual(x, res2, 1e-16)

        # Check negative
        res1 = torch.Tensor((1, 0))
        res2 = torch.Tensor()
        torch.arange(1, -1, -1, out=res2)
        self.assertEqual(res1, res2, 0)

        # Equal bounds
        res1 = torch.ones(1)
        res2 = torch.Tensor()
        torch.arange(1, 0, -1, out=res2)
        self.assertEqual(res1, res2, 0)
        torch.arange(1, 2, 1, out=res2)
        self.assertEqual(res1, res2, 0)

        # FloatTensor
        res1 = torch.arange(0.6, 0.89, 0.1, out=torch.FloatTensor())
        self.assertEqual(res1, [0.6, 0.7, 0.8])
        res1 = torch.arange(1, 10, 0.3, out=torch.FloatTensor())
        self.assertEqual(res1.size(0), 30)
        self.assertEqual(res1[0], 1)
        self.assertEqual(res1[29], 9.7)

        # DoubleTensor
        res1 = torch.arange(0.6, 0.89, 0.1, out=torch.DoubleTensor())
        self.assertEqual(res1, [0.6, 0.7, 0.8])
        res1 = torch.arange(1, 10, 0.3, out=torch.DoubleTensor())
        self.assertEqual(res1.size(0), 30)
        self.assertEqual(res1[0], 1)
        self.assertEqual(res1[29], 9.7)

        # Check that it's exclusive
        r = torch.arange(0, 5)
        self.assertEqual(r.min(), 0)
        self.assertEqual(r.max(), 4)
        self.assertEqual(r.numel(), 5)

        r = torch.arange(0, 5, 2)
        self.assertEqual(r.min(), 0)
        self.assertEqual(r.max(), 4)
        self.assertEqual(r.numel(), 3)

        r1 = torch.arange(0, 5 + 1e-6)
        r2 = torch.arange(0, 5)
        r3 = torch.arange(0, 5 - 1e-6)
        self.assertEqual(r1[:-1], r2, 0)
        self.assertEqual(r2, r3, 0)

        r1 = torch.arange(10, -1 + 1e-6, -1)
        r2 = torch.arange(10, -1, -1)
        r3 = torch.arange(10, -1 - 1e-6, -1)
        self.assertEqual(r1, r2, 0)
        self.assertEqual(r2, r3[:-1], 0)

        msg = "unsupported range"
        self.assertRaisesRegex(RuntimeError, msg, lambda: torch.arange(0, float('inf')))
        self.assertRaisesRegex(RuntimeError, msg, lambda: torch.arange(float('inf')))

        for device in torch.testing.get_all_device_types():
            self.assertRaisesRegex(RuntimeError, msg, lambda: torch.arange(-5, float('nan'), device=device))
            # check with step size
            self.assertRaisesRegex(RuntimeError, msg, lambda: torch.arange(0, float('-inf'), -1, device=device))
            self.assertRaisesRegex(RuntimeError, msg, lambda: torch.arange(0, float('inf'), device=device))
            self.assertRaisesRegex(RuntimeError, msg, lambda: torch.arange(float('-inf'), 10, device=device))
            self.assertRaisesRegex(RuntimeError, msg, lambda: torch.arange(float('nan'), 10, device=device))
            self.assertRaisesRegex(RuntimeError, msg, lambda: torch.arange(float('inf'), device=device))
            self.assertRaisesRegex(RuntimeError, msg, lambda: torch.arange(float('nan'), device=device))

            self.assertRaisesRegex(
                RuntimeError, "overflow",
                lambda: torch.arange(1.175494351e-38, 3.402823466e+38, device=device))

            # check that it holds a consistent output shape on precision-cornered step sizes
            d = torch.arange(-4.0, 4.0, 0.01, dtype=torch.float32, device=device)
            self.assertEqual(d.shape[0], 800)

    def test_arange_inference(self):
        saved_dtype = torch.get_default_dtype()
        torch.set_default_dtype(torch.float32)
        # end only
        self.assertIs(torch.float32, torch.arange(1.).dtype)
        self.assertIs(torch.float32, torch.arange(torch.tensor(1.)).dtype)
        self.assertIs(torch.float32, torch.arange(torch.tensor(1., dtype=torch.float64)).dtype)

        self.assertIs(torch.int64, torch.arange(1).dtype)
        self.assertIs(torch.int64, torch.arange(torch.tensor(1)).dtype)
        self.assertIs(torch.int64, torch.arange(torch.tensor(1, dtype=torch.int16)).dtype)

        # start, end, [step]
        self.assertIs(torch.float32, torch.arange(1., 3).dtype)
        self.assertIs(torch.float32, torch.arange(torch.tensor(1., dtype=torch.float64), 3).dtype)
        self.assertIs(torch.float32, torch.arange(1, 3.).dtype)
        self.assertIs(torch.float32, torch.arange(torch.tensor(1, dtype=torch.int16), torch.tensor(3.)).dtype)
        self.assertIs(torch.float32, torch.arange(1, 3, 1.).dtype)
        self.assertIs(torch.float32,
                      torch.arange(torch.tensor(1),
                                   torch.tensor(3, dtype=torch.int16),
                                   torch.tensor(1., dtype=torch.float64)).dtype)

        self.assertIs(torch.int64, torch.arange(1, 3).dtype)
        self.assertIs(torch.int64, torch.arange(torch.tensor(1), 3).dtype)
        self.assertIs(torch.int64, torch.arange(torch.tensor(1), torch.tensor(3, dtype=torch.int16)).dtype)
        self.assertIs(torch.int64, torch.arange(1, 3, 1).dtype)
        self.assertIs(torch.int64,
                      torch.arange(torch.tensor(1),
                                   torch.tensor(3),
                                   torch.tensor(1, dtype=torch.int16)).dtype)
        torch.set_default_dtype(saved_dtype)

    def test_randint_inference(self):
        size = (2, 1)
        for args in [(3,), (1, 3)]:  # (low,) and (low, high)
            self.assertIs(torch.int64, torch.randint(*args, size=size).dtype)
            self.assertIs(torch.int64, torch.randint(*args, size=size, layout=torch.strided).dtype)
            self.assertIs(torch.int64, torch.randint(*args, size=size, generator=torch.default_generator).dtype)
            self.assertIs(torch.float32, torch.randint(*args, size=size, dtype=torch.float32).dtype)
            out = torch.empty(size, dtype=torch.float32)
            self.assertIs(torch.float32, torch.randint(*args, size=size, out=out).dtype)
            self.assertIs(torch.float32, torch.randint(*args, size=size, out=out, dtype=torch.float32).dtype)
            out = torch.empty(size, dtype=torch.int64)
            self.assertIs(torch.int64, torch.randint(*args, size=size, out=out).dtype)
            self.assertIs(torch.int64, torch.randint(*args, size=size, out=out, dtype=torch.int64).dtype)

    @staticmethod
    def _select_broadcastable_dims(dims_full=None):
        # select full dimensionality
        if dims_full is None:
            dims_full = []
            ndims = random.randint(1, 4)
            dims_full = [random.randint(1, 8) for _ in range(ndims)]
        else:
            ndims = len(dims_full)

        # select actual dimensions for ops:
        # larger: full ndims, individual sizes may be reduced
        # smaller: possibly reduced ndims, sizes may be reduced
        smaller_ndims = random.randint(1, ndims)
        dims_small = []
        dims_large = []
        for i in range(ndims - 1, -1, -1):
            j = random.randint(1, 3)
            if j == 1:  # no reduced singleton dimension
                ds = dims_full[i]
                dl = dims_full[i]
            elif j == 2:  # larger may have reduced singleton dimension
                ds = dims_full[i]
                dl = 1 if len(dims_small) < smaller_ndims else dims_full[i]
            elif j == 3:  # smaller may have reduced singleton dimension
                ds = 1
                dl = dims_full[i]
            dims_large = [dl] + dims_large
            if len(dims_small) < smaller_ndims:
                dims_small = [ds] + dims_small
        return (dims_small, dims_large, dims_full)

    @staticmethod
    def _test_broadcast(self, cast):

        # all functions
        fns = {
            "dist", "atan2", "pow", "lerp", "add",
            "sub", "mul", "div", "fmod", "remainder",
            "eq", "ge", "gt", "le", "lt", "max", "min", "ne",
            "addcdiv", "addcmul", "masked_scatter", "masked_select", "masked_fill",
            "map", "map2", "copy"
        }
        # functions with three tensor arguments
        fns_3_args = {"addcdiv", "addcmul", "map2"}

        for fn in fns:
            (dims_small, dims_large, dims_full) = self._select_broadcastable_dims()
            full1d = cast(torch.randn(*dims_full).flatten().float())
            small = cast(torch.randn(*dims_small).float())
            large = cast(torch.randn(*dims_large).float())
            small_expanded = small.expand(*dims_full)
            large_expanded = large.expand(*dims_full)
            small2 = None
            small2_expanded = None
            if fn in fns_3_args:
                # create another smaller tensor
                (dims_small2, _, _) = self._select_broadcastable_dims(dims_full)
                small2 = cast(torch.randn(*dims_small2).float())
                small2_expanded = small2.expand(*dims_full)

            if small.is_cuda and fn in ['map', 'map2']:
                # map and map2 are not implementd on CUDA tensors
                continue

            if hasattr(large_expanded, fn):
                # run through tensor versions of functions
                # and verify fully expanded inputs give same results
                expanded = {large: large_expanded, small: small_expanded, small2: small2_expanded}

                def tensorfn(myfn, t1, t2):
                    if fn == "lerp":
                        return myfn(t1, 0.5)
                    elif fn == "masked_select":
                        return myfn(t1 < 0)
                    elif fn == "masked_scatter":
                        return myfn(t1 < 0.5, full1d)
                    elif fn == "masked_fill":
                        return myfn(t1 < 0.5, 1.0)
                    elif fn in fns_3_args:
                        return myfn(1, t1, t2)
                    else:
                        return myfn(t1)

                # test various orders
                for first, second, third in [(large, small, small2), (small, large, small2),
                                             (small2, small, large), (small2, large, small)]:
                    if first is None:
                        break  # ignore last iter when small2 is None
                    method_expanded = getattr(expanded[first], fn)
                    method = getattr(first, fn)
                    r1 = tensorfn(method_expanded, expanded[second], expanded[third])
                    r2 = tensorfn(method, second, third)
                    self.assertEqual(r1, r2)

            # now for torch. versions of functions
            if hasattr(torch, fn):
                fntorch = getattr(torch, fn)
                expanded = {large: large_expanded, small: small_expanded, small2: small2_expanded}

                def torchfn(t1, t2, t3):
                    if fn == "lerp":
                        return fntorch(t1, t2, 0.5)
                    elif fn == "masked_select":
                        return fntorch(t1, t2 < 0)
                    elif fn == "masked_scatter":
                        return fntorch(t1, t2 < 0.5, full1d)
                    elif fn == "masked_fill":
                        return fntorch(t1, t2 < 0.5, 1.0)
                    elif fn in fns_3_args:
                        return fntorch(t1, 1.0, t2, t3)
                    else:
                        return fntorch(t1, t2)

                # test various orders
                for first, second, third in [(large, small, small2), (small, large, small2),
                                             (small2, small, large), (small2, large, small)]:
                    if first is None:
                        break  # ignore last iter when small2 is None
                    r1 = torchfn(expanded[first], expanded[second], expanded[third])
                    r2 = torchfn(first, second, third)
                    self.assertEqual(r1, r2)

            # now for in place functions
            # in-place tensor is not broadcastable; test only guaranteed
            # to work by broadcasting other argument(s)
            if not hasattr(large_expanded, fn + "_"):
                continue

            # need to clone largeExpanded so we can reuse, since functions are in-place
            large_expanded_clone = large_expanded.clone()

            def tensorfn_inplace(t0, t1, t2=None):
                t0_fn = getattr(t0, fn + "_")
                if fn == "lerp":
                    return t0_fn(t1, 0.5)
                elif fn == "masked_scatter":
                    return t0_fn(t1 < 0.5, full1d)
                elif fn == "masked_fill":
                    return t0_fn(t1 < 0.5, 1.0)
                elif fn == "map":
                    return t0_fn(t1, lambda x, y: x + y)
                elif fn == "map2":
                    return t0_fn(t1, t2, lambda x, y, z: x + y + z)
                elif fn in fns_3_args:
                    return t0_fn(1.0, t1, t2)
                else:
                    return t0_fn(t1)
            # in-place pointwise operations don't actually work if the in-place
            # tensor is 0-strided (numpy has the same issue)
            if (0 not in large_expanded.stride() and 0 not in large_expanded_clone.stride()):
                r1 = tensorfn_inplace(large_expanded, small_expanded, small2_expanded)
                r2 = tensorfn_inplace(large_expanded_clone, small, small2)
                self.assertEqual(r1, r2)

            def broadcastable(t0, t1, t2=None):
                try:
                    t1.expand_as(t0)
                    if t2 is not None:
                        t2.expand_as(t0)
                except RuntimeError:
                    return False
                return True

            def _test_in_place_broadcastable(t0, t1, t2=None):
                if not broadcastable(t0, t1, t2):
                    same_size = t0.numel() == t1.numel() and (t0.numel() == t2.numel() if t2 is not None else True)
                    if not same_size:
                        self.assertRaises(RuntimeError, lambda: tensorfn_inplace(t0, t1, t2))
                else:
                    tensorfn_inplace(t0, t1, t2)

            if fn not in fns_3_args:
                _test_in_place_broadcastable(small, large_expanded)
                _test_in_place_broadcastable(small, large)
            else:
                _test_in_place_broadcastable(small2, small_expanded, large_expanded)
                _test_in_place_broadcastable(small2, small, large)

    def test_broadcast(self):
        self._test_broadcast(self, lambda t: t)

    def test_broadcast_empty(self):
        # empty + empty
        self.assertRaises(RuntimeError, lambda: torch.randn(5, 0) + torch.randn(0, 5))
        self.assertEqual(torch.randn(5, 0), torch.randn(0) + torch.randn(5, 0))
        self.assertEqual(torch.randn(5, 0, 0), torch.randn(0) + torch.randn(5, 0, 1))

        # scalar + empty
        self.assertEqual(torch.randn(5, 0, 6), torch.randn(()) + torch.randn(5, 0, 6))

        # non-empty, empty
        self.assertEqual(torch.randn(0), torch.randn(0) + torch.randn(1))
        self.assertEqual(torch.randn(0, 7, 0, 6, 5, 0, 7),
                         torch.randn(0, 7, 0, 6, 5, 0, 1) + torch.randn(1, 1, 5, 1, 7))
        self.assertRaises(RuntimeError, lambda: torch.randn(7, 0) + torch.randn(2, 1))

    def test_broadcast_tensors(self):
        x0 = torch.randn(2, 1, 3)
        x1 = torch.randn(3)
        x2 = torch.randn(3, 1)
        expected_size = (2, 3, 3)

        y0, y1, y2 = torch.broadcast_tensors(x0, x1, x2)
        self.assertTrue(y0.size() == expected_size)
        self.assertTrue(y1.size() == expected_size)
        self.assertTrue(y2.size() == expected_size)

    @staticmethod
    def _test_contiguous(self, cast):
        x = cast(torch.randn(1, 16, 5, 5))
        self.assertTrue(x.is_contiguous())
        stride = list(x.stride())
        stride[0] = 20
        # change the stride in dimension 0. the tensor is still contiguous because size[0] is 1
        x.set_(x.storage(), 0, x.size(), stride)
        self.assertTrue(x.is_contiguous())

    def test_contiguous(self):
        return self._test_contiguous(self, lambda t: t)

    def test_empty_tensor_props(self):
        sizes = [(0,), (0, 3), (5, 0), (5, 0, 3, 0, 2), (0, 3, 0, 2), (0, 5, 0, 2, 0)]
        for size in sizes:
            for device in torch.testing.get_all_device_types():
                x = torch.empty(tuple(size), device=device)
                self.assertEqual(size, x.shape)
                self.assertTrue(x.is_contiguous())
                size_ones_instead_of_zeros = (x if x != 0 else 1 for x in size)
                y = torch.empty(tuple(size_ones_instead_of_zeros), device=device)
                self.assertEqual(x.stride(), y.stride())

    def test_scalars_as_floats(self):
        "zero-dim variables that don't require grad should bind to scalar arguments"
        x = torch.tensor(2.)
        y = torch.tensor(3.)
        # 3 + (3 * 3) * 2
        self.assertEqual(y.addcmul(y, y, value=x), 21)

        x = torch.tensor(2., requires_grad=True)
        self.assertRaises(Exception, lambda: y.addcmul(y, y, value=x))

    @staticmethod
    def _test_broadcast_fused_matmul(self, cast):
        fns = ["baddbmm", "addbmm", "addmm", "addmv", "addr"]

        for fn in fns:
            batch_dim = random.randint(1, 8)
            n_dim = random.randint(1, 8)
            m_dim = random.randint(1, 8)
            p_dim = random.randint(1, 8)

            def dims_full_for_fn():
                if fn == "baddbmm":
                    return ([batch_dim, n_dim, p_dim], [batch_dim, n_dim, m_dim], [batch_dim, m_dim, p_dim])
                elif fn == "addbmm":
                    return ([n_dim, p_dim], [batch_dim, n_dim, m_dim], [batch_dim, m_dim, p_dim])
                elif fn == "addmm":
                    return ([n_dim, p_dim], [n_dim, m_dim], [m_dim, p_dim])
                elif fn == "addmv":
                    return ([n_dim], [n_dim, m_dim], [m_dim])
                elif fn == "addr":
                    return ([n_dim, m_dim], [n_dim], [m_dim])
                else:
                    raise AssertionError("unknown function")

            (t0_dims_full, t1_dims, t2_dims) = dims_full_for_fn()
            (t0_dims_small, _, _) = self._select_broadcastable_dims(t0_dims_full)

            t0_small = cast(torch.randn(*t0_dims_small).float())
            t1 = cast(torch.randn(*t1_dims).float())
            t2 = cast(torch.randn(*t2_dims).float())

            t0_full = cast(t0_small.expand(*t0_dims_full))

            fntorch = getattr(torch, fn)
            r0 = fntorch(t0_small, t1, t2)
            r1 = fntorch(t0_full, t1, t2)
            self.assertEqual(r0, r1)

    def test_broadcast_fused_matmul(self):
        self._test_broadcast_fused_matmul(self, lambda t: t)

    @staticmethod
    def _test_broadcast_batched_matmul(self, cast):
        n_dim = random.randint(1, 8)
        m_dim = random.randint(1, 8)
        p_dim = random.randint(1, 8)
        full_batch_dims = [random.randint(1, 3) for i in range(random.randint(1, 3))]
        (batch_dims_small, _, _) = self._select_broadcastable_dims(full_batch_dims)

        def verify_batched_matmul(full_lhs, one_dimensional):
            if not one_dimensional:
                lhs_dims = [n_dim, m_dim]
                rhs_dims = [m_dim, p_dim]
                result_dims = [n_dim, p_dim]
            else:
                lhs_dims = [n_dim, m_dim] if full_lhs else [m_dim]
                rhs_dims = [m_dim, p_dim] if not full_lhs else [m_dim]
                result_dims = [n_dim] if full_lhs else [p_dim]

            lhs_mat_dims = lhs_dims if len(lhs_dims) != 1 else [1, m_dim]
            rhs_mat_dims = rhs_dims if len(rhs_dims) != 1 else [m_dim, 1]
            full_mat_dims = lhs_mat_dims if full_lhs else rhs_mat_dims
            dim0_dims = rhs_dims if full_lhs else lhs_dims
            small_dims = batch_dims_small + (rhs_mat_dims if full_lhs else lhs_mat_dims)

            small = cast(torch.randn(*(small_dims)).float())
            dim0 = cast(torch.randn(*(dim0_dims)).float())
            full = cast(torch.randn(*(full_batch_dims + full_mat_dims)).float())
            if not one_dimensional:
                (lhsTensors, rhsTensors) = ((full,), (small, dim0)) if full_lhs else ((small, dim0), (full,))
            else:
                (lhsTensors, rhsTensors) = ((full,), (dim0,)) if full_lhs else ((dim0,), (full,))

            def maybe_squeeze_result(l, r, result):
                if len(lhs_dims) == 1 and l.dim() != 1:
                    return result.squeeze(-2)
                elif len(rhs_dims) == 1 and r.dim() != 1:
                    return result.squeeze(-1)
                else:
                    return result

            for lhs in lhsTensors:
                lhs_expanded = lhs.expand(*(torch.Size(full_batch_dims) + torch.Size(lhs_mat_dims)))
                lhs_expanded_matmul_fn = lhs_expanded.matmul
                for rhs in rhsTensors:
                    rhs_expanded = ((rhs if len(rhs_dims) != 1 else rhs.unsqueeze(-1)).
                                    expand(*(torch.Size(full_batch_dims) + torch.Size(rhs_mat_dims))))
                    truth = maybe_squeeze_result(lhs_expanded, rhs_expanded, lhs_expanded_matmul_fn(rhs_expanded))
                    for l in (lhs, lhs_expanded):
                        for r in (rhs, rhs_expanded):
                            l_matmul_fn = l.matmul
                            result = maybe_squeeze_result(l, r, l_matmul_fn(r))
                            self.assertEqual(truth, result)
                            # test torch.matmul function as well
                            torch_result = maybe_squeeze_result(l, r, torch.matmul(l, r))
                            self.assertEqual(truth, torch_result)
                            # test torch.matmul with out
                            out = torch.zeros_like(torch_result)
                            torch.matmul(l, r, out=out)
                            self.assertEqual(truth, maybe_squeeze_result(l, r, out))

                # compare to bmm
                bmm_result = (torch.bmm(lhs_expanded.contiguous().view(-1, *lhs_mat_dims),
                                        rhs_expanded.contiguous().view(-1, *rhs_mat_dims)))
                self.assertEqual(truth.view(-1, *result_dims), bmm_result.view(-1, *result_dims))

        for indices in product((True, False), repeat=2):
            verify_batched_matmul(*indices)

    def test_broadcast_batched_matmul(self):
        self._test_broadcast_batched_matmul(self, lambda t: t)

    def test_copy_broadcast(self):
        torch.zeros(5, 6).copy_(torch.zeros(6))
        self.assertRaises(RuntimeError, lambda: torch.zeros(5, 6).copy_(torch.zeros(30)))

    def test_randperm(self):
        _RNGState = torch.get_rng_state()
        res1 = torch.randperm(100)
        res2 = torch.LongTensor()
        torch.set_rng_state(_RNGState)
        torch.randperm(100, out=res2)
        self.assertEqual(res1, res2, 0)

        # randperm of 0 elements is an empty tensor
        res1 = torch.randperm(0)
        res2 = torch.LongTensor(5)
        torch.randperm(0, out=res2)
        self.assertEqual(res1.numel(), 0)
        self.assertEqual(res2.numel(), 0)

    def test_random(self):
        # This test is flaky with p<=(2/(ub-lb))^200=6e-36
        t = torch.FloatTensor(200)
        lb = 1
        ub = 4

        t.fill_(-1)
        t.random_(lb, ub)
        self.assertEqual(t.min(), lb)
        self.assertEqual(t.max(), ub - 1)

        t.fill_(-1)
        t.random_(ub)
        self.assertEqual(t.min(), 0)
        self.assertEqual(t.max(), ub - 1)

    @staticmethod
    def _test_random_neg_values(self, use_cuda=False):
        signed_types = ['torch.DoubleTensor', 'torch.FloatTensor', 'torch.LongTensor',
                        'torch.IntTensor', 'torch.ShortTensor']
        for tname in signed_types:
            res = torch.rand(SIZE, SIZE).type(tname)
            if use_cuda:
                res = res.cuda()
            res.random_(-10, -1)
            self.assertLessEqual(res.max().item(), 9)
            self.assertGreaterEqual(res.min().item(), -10)

    def test_random_neg_values(self):
        self._test_random_neg_values(self)

    def assertIsOrdered(self, order, x, mxx, ixx, task):
        SIZE = 4
        if order == 'descending':
            def check_order(a, b):
                # `a != a` because we put NaNs
                # at the end of ascending sorted lists,
                # and the beginning of descending ones.
                return a != a or a >= b
        elif order == 'ascending':
            def check_order(a, b):
                # see above
                return b != b or a <= b
        else:
            error('unknown order "{}", must be "ascending" or "descending"'.format(order))

        are_ordered = True
        for j, k in product(range(SIZE), range(1, SIZE)):
            self.assertTrue(check_order(mxx[j][k - 1], mxx[j][k]),
                            'torch.sort ({}) values unordered for {}'.format(order, task))

        seen = set()
        indicesCorrect = True
        size = x.size(x.dim() - 1)
        for k in range(size):
            seen.clear()
            for j in range(size):
                self.assertEqual(x[k][ixx[k][j]], mxx[k][j],
                                 'torch.sort ({}) indices wrong for {}'.format(order, task))
                seen.add(ixx[k][j])
            self.assertEqual(len(seen), size)

    def test_sort(self):
        SIZE = 4
        x = torch.rand(SIZE, SIZE)
        res1val, res1ind = torch.sort(x)

        # Test use of result tensor
        res2val = torch.Tensor()
        res2ind = torch.LongTensor()
        torch.sort(x, out=(res2val, res2ind))
        self.assertEqual(res1val, res2val, 0)
        self.assertEqual(res1ind, res2ind, 0)
        self.assertEqual(torch.argsort(x), res1ind)
        self.assertEqual(x.argsort(), res1ind)

        # Test sorting of random numbers
        self.assertIsOrdered('ascending', x, res2val, res2ind, 'random')

        # Test simple sort
        self.assertEqual(
            torch.sort(torch.Tensor((50, 40, 30, 20, 10)))[0],
            torch.Tensor((10, 20, 30, 40, 50)),
            0
        )

        # Test that we still have proper sorting with duplicate keys
        x = torch.floor(torch.rand(SIZE, SIZE) * 10)
        torch.sort(x, out=(res2val, res2ind))
        self.assertIsOrdered('ascending', x, res2val, res2ind, 'random with duplicate keys')

        # DESCENDING SORT
        x = torch.rand(SIZE, SIZE)
        res1val, res1ind = torch.sort(x, x.dim() - 1, True)

        # Test use of result tensor
        res2val = torch.Tensor()
        res2ind = torch.LongTensor()
        torch.sort(x, x.dim() - 1, True, out=(res2val, res2ind))
        self.assertEqual(res1val, res2val, 0)
        self.assertEqual(res1ind, res2ind, 0)
        self.assertEqual(torch.argsort(x, x.dim() - 1, True), res1ind)
        self.assertEqual(x.argsort(x.dim() - 1, True), res1ind)

        # Test sorting of random numbers
        self.assertIsOrdered('descending', x, res2val, res2ind, 'random')

        # Test simple sort task
        self.assertEqual(
            torch.sort(torch.Tensor((10, 20, 30, 40, 50)), 0, True)[0],
            torch.Tensor((50, 40, 30, 20, 10)),
            0
        )

        # Test that we still have proper sorting with duplicate keys
        self.assertIsOrdered('descending', x, res2val, res2ind, 'random with duplicate keys')

        # Test sorting with NaNs
        x = torch.rand(SIZE, SIZE)
        x[1][2] = float('NaN')
        x[3][0] = float('NaN')
        torch.sort(x, out=(res2val, res2ind))
        self.assertIsOrdered('ascending', x, res2val, res2ind,
                             'random with NaNs')
        torch.sort(x, out=(res2val, res2ind), descending=True)
        self.assertIsOrdered('descending', x, res2val, res2ind,
                             'random with NaNs')

    @unittest.skipIf(not TEST_NUMPY, 'Numpy not found')
    def test_tensordot(self):
        for d in torch.testing.get_all_device_types():
            a = torch.arange(60., device=d).reshape(3, 4, 5)
            b = torch.arange(24., device=d).reshape(4, 3, 2)
            c = torch.tensordot(a, b, dims=([1, 0], [0, 1])).cpu()
            cn = torch.from_numpy(np.tensordot(a.cpu().numpy(), b.cpu().numpy(),
                                               axes=([1, 0], [0, 1])))
            self.assertEqual(c, cn)
            a = torch.randn(2, 3, 4, 5, device=d)
            b = torch.randn(4, 5, 6, 7, device=d)
            c = torch.tensordot(a, b, dims=2).cpu()
            cn = torch.from_numpy(np.tensordot(a.cpu().numpy(), b.cpu().numpy(),
                                               axes=2))
            self.assertEqual(c, cn)
            c = torch.tensordot(a, b).cpu()
            cn = torch.from_numpy(np.tensordot(a.cpu().numpy(), b.cpu().numpy()))
            self.assertEqual(c, cn)

    def test_topk(self):
        def topKViaSort(t, k, dim, dir):
            sorted, indices = t.sort(dim, dir)
            return sorted.narrow(dim, 0, k), indices.narrow(dim, 0, k)

        def compareTensors(t, res1, ind1, res2, ind2, dim):
            # Values should be exactly equivalent
            self.assertEqual(res1, res2, 0)

            # Indices might differ based on the implementation, since there is
            # no guarantee of the relative order of selection
            if not ind1.eq(ind2).all():
                # To verify that the indices represent equivalent elements,
                # gather from the input using the topk indices and compare against
                # the sort indices
                vals = t.gather(dim, ind2)
                self.assertEqual(res1, vals, 0)

        def compare(t, k, dim, dir):
            topKVal, topKInd = t.topk(k, dim, dir, True)
            sortKVal, sortKInd = topKViaSort(t, k, dim, dir)
            compareTensors(t, sortKVal, sortKInd, topKVal, topKInd, dim)

        t = torch.rand(random.randint(1, SIZE),
                       random.randint(1, SIZE),
                       random.randint(1, SIZE))

        for _kTries in range(3):
            for _dimTries in range(3):
                for transpose in (True, False):
                    for dir in (True, False):
                        testTensor = t
                        if transpose:
                            dim1 = random.randrange(t.ndimension())
                            dim2 = dim1
                            while dim1 == dim2:
                                dim2 = random.randrange(t.ndimension())

                            testTensor = t.transpose(dim1, dim2)

                        dim = random.randrange(testTensor.ndimension())
                        k = random.randint(1, testTensor.size(dim))
                        compare(testTensor, k, dim, dir)

    def test_topk_arguments(self):
        q = torch.randn(10, 2, 10)
        # Make sure True isn't mistakenly taken as the 2nd dimension (interpreted as 1)
        self.assertRaises(TypeError, lambda: q.topk(4, True))

    @unittest.skipIf(not torch.cuda.is_available(), 'no CUDA')
    def test_topk_noncontiguous_gpu(self):
        t = torch.randn(20, device="cuda")[::2]
        top1, idx1 = t.topk(5)
        top2, idx2 = t.contiguous().topk(5)
        self.assertEqual(top1, top2)
        self.assertEqual(idx1, idx2)

    @staticmethod
    def _test_kthvalue(self, device='cpu'):
        SIZE = 50
        x = torch.rand(SIZE, SIZE, SIZE, device=device)
        x0 = x.clone()

        k = random.randint(1, SIZE)
        res1val, res1ind = torch.kthvalue(x, k, keepdim=False)
        res2val, res2ind = torch.sort(x)

        self.assertEqual(res1val[:, :], res2val[:, :, k - 1], 0)
        self.assertEqual(res1ind[:, :], res2ind[:, :, k - 1], 0)
        # test use of result tensors
        k = random.randint(1, SIZE)
        res1val = torch.tensor([], device=device)
        res1ind = torch.tensor([], dtype=torch.long, device=device)
        torch.kthvalue(x, k, keepdim=False, out=(res1val, res1ind))
        res2val, res2ind = torch.sort(x)
        self.assertEqual(res1val[:, :], res2val[:, :, k - 1], 0)
        self.assertEqual(res1ind[:, :], res2ind[:, :, k - 1], 0)

        # test non-default dim
        k = random.randint(1, SIZE)
        res1val, res1ind = torch.kthvalue(x, k, 0, keepdim=False)
        res2val, res2ind = torch.sort(x, 0)
        self.assertEqual(res1val, res2val[k - 1], 0)
        self.assertEqual(res1ind, res2ind[k - 1], 0)

        # non-contiguous
        y = x.narrow(1, 0, 1)
        y0 = y.contiguous()
        k = random.randint(1, SIZE)
        res1val, res1ind = torch.kthvalue(y, k)
        res2val, res2ind = torch.kthvalue(y0, k)
        self.assertEqual(res1val, res2val, 0)
        self.assertEqual(res1ind, res2ind, 0)

        # check that the input wasn't modified
        self.assertEqual(x, x0, 0)

        # simple test case (with repetitions)
        y = torch.tensor((3., 5, 4, 1, 1, 5), device=device)
        self.assertEqual(torch.kthvalue(y, 3)[0], 3, 0)
        self.assertEqual(torch.kthvalue(y, 2)[0], 1, 0)

        # simple test case (with NaN)
        SIZE = 50
        x = torch.rand(SIZE, SIZE, SIZE, device=device)
        x[torch.arange(SIZE), :, torch.randint(50, (50,))] = nan
        ks = [random.randint(1, SIZE), 1, SIZE, SIZE - 1]
        res2val, res2ind = torch.sort(x)
        for k in ks:
            res1val, res1ind = torch.kthvalue(x, k, keepdim=False)
            self.assertEqual(res1val[:, :], res2val[:, :, k - 1], 0)
            self.assertEqual(res1ind[:, :], res2ind[:, :, k - 1], 0)

    def test_kthvalue(self):
        self._test_kthvalue(self)

    def test_median(self):
        for size in (155, 156):
            x = torch.rand(size, size)
            x0 = x.clone()

            nelem = x.nelement()
            res1val = torch.median(x)
            res2val, _ = torch.sort(x.view(nelem))
            ind = int(math.floor((nelem + 1) / 2) - 1)

            self.assertEqual(res2val[ind], res1val, 0)

            res1val, res1ind = torch.median(x, dim=1, keepdim=False)
            res2val, res2ind = torch.sort(x)
            ind = int(math.floor((size + 1) / 2) - 1)

            self.assertEqual(res2val.select(1, ind), res1val, 0)
            self.assertEqual(res2val.select(1, ind), res1val, 0)

            # Test use of result tensor
            res2val = torch.Tensor()
            res2ind = torch.LongTensor()
            torch.median(x, dim=-1, keepdim=False, out=(res2val, res2ind))
            self.assertEqual(res2val, res1val, 0)
            self.assertEqual(res2ind, res1ind, 0)

            # Test non-default dim
            res1val, res1ind = torch.median(x, 0, keepdim=False)
            res2val, res2ind = torch.sort(x, 0)
            self.assertEqual(res1val, res2val[ind], 0)
            self.assertEqual(res1ind, res2ind[ind], 0)

            # input unchanged
            self.assertEqual(x, x0, 0)

    def test_mode(self):
        x = torch.arange(1., SIZE * SIZE + 1).clone().resize_(SIZE, SIZE)
        x[:2] = 1
        x[:, :2] = 1
        x0 = x.clone()

        # Pre-calculated results.
        res1val = torch.Tensor(SIZE).fill_(1)
        # The indices are the position of the last appearance of the mode element.
        res1ind = torch.LongTensor(SIZE).fill_(1)
        res1ind[0] = SIZE - 1
        res1ind[1] = SIZE - 1

        res2val, res2ind = torch.mode(x, keepdim=False)
        self.assertEqual(res1val, res2val, 0)
        self.assertEqual(res1ind, res2ind, 0)

        # Test use of result tensor
        res2val = torch.Tensor()
        res2ind = torch.LongTensor()
        torch.mode(x, keepdim=False, out=(res2val, res2ind))
        self.assertEqual(res1val, res2val, 0)
        self.assertEqual(res1ind, res2ind, 0)

        # Test non-default dim
        res2val, res2ind = torch.mode(x, 0, False)
        self.assertEqual(res1val, res2val, 0)
        self.assertEqual(res1ind, res2ind, 0)

        # input unchanged
        self.assertEqual(x, x0, 0)

    def test_trilu_indices(self):
        for test_args in tri_tests_args:
            _compare_trilu_indices(self, *test_args)
        run_additional_tri_tests(self, 'cpu')

        # test default options
        x = torch.ones(
            3, 3, dtype=torch.long, device='cpu', layout=torch.strided)
        self.assertEqual(
            x.tril(0).nonzero().transpose(0, 1), torch.tril_indices(3, 3))
        self.assertEqual(
            x.triu(0).nonzero().transpose(0, 1), torch.triu_indices(3, 3))

    @staticmethod
    def _test_triu_tril(self, cast):
        def gen_mask(shape, diagonal, cast, upper):
            mask = torch.zeros(*shape[-2:]).byte()
            for i in range(shape[-2]):
                for j in range(shape[-1]):
                    cond = j - i < diagonal if upper else j - i > diagonal
                    if cond:
                        mask[i, j] = 1
            return cast(mask.expand(*shape))

        torch_functions = {True: torch.triu, False: torch.tril}
        if TEST_NUMPY:
            numpy_functions = {True: np.triu, False: np.tril}

        def run_test(shape, cast, diagonal):
            x_cpu = torch.randn(*shape)
            x = cast(x_cpu)

            for upper in [True, False]:
                # normal test with mask
                torch_tri_func = torch_functions[upper]
                res1 = torch_tri_func(x, diagonal=diagonal)
                res2 = cast(torch.Tensor())
                torch_tri_func(x, diagonal=diagonal, out=res2)
                exp_mask = gen_mask(shape, diagonal, cast, upper)
                expected = torch.where(exp_mask, torch.tensor(0).type_as(x), x)
                self.assertEqual(res1, res2, 0)
                self.assertEqual(expected, res1, 0)

                # non-contiguous and expanded tensors test
                if not (0 in shape or 1 in shape):
                    for s in range(-len(shape), -1):
                        # non-contiguous tensors
                        x_nc = x.clone().transpose(s, s + 1)
                        exp_mask = gen_mask(x_nc.size(), diagonal, cast, upper)
                        assert not x_nc.is_contiguous(), "x is intentionally non-contiguous"
                        exp_nc = torch.where(exp_mask, torch.tensor(0).type_as(x), x_nc)
                        self.assertEqual(torch_tri_func(x_nc, diagonal), exp_nc, 0)
                        x_nc_is_contiguous = x_nc.is_contiguous()
                        if upper:
                            self.assertEqual(x_nc.triu_(diagonal), exp_nc, 0)
                        else:
                            self.assertEqual(x_nc.tril_(diagonal), exp_nc, 0)

                        self.assertTrue(x_nc.is_contiguous() == x_nc_is_contiguous,
                                        "contiguity of x_nc should not be changed")

                    # expanded tensors
                    expanded_size = (x.size(0),) + x.size()
                    x_expanded = x.clone().expand(*expanded_size)
                    assert 0 in x_expanded.stride(), "x intentionally has 0 in its stride"
                    output = torch_tri_func(x_expanded, diagonal)
                    self.assertEqual(output, expected.expand(expanded_size), 0)
                    self.assertTrue(0 in x_expanded.stride(),
                                    "geometry of x_expanded should be the same")
                    if upper:
                        self.assertEqual(output, x_expanded.triu_(diagonal), 0)
                    else:
                        self.assertEqual(output, x_expanded.tril_(diagonal), 0)

                if not TEST_NUMPY:
                    continue

                # numpy test
                numpy_tri_func = numpy_functions[upper]
                self.assertEqual(numpy_tri_func(x_cpu.numpy(), diagonal), res1.cpu().numpy())

        diagonals = [-2, -1, 0, 1, 2]
        shapes = [(3, 3), (5, 3, 3), (7, 5, 3, 3),  # square matrices
                  (7, 3), (5, 7, 3), (7, 5, 7, 3),  # fat matrices
                  (3, 7), (5, 3, 7), (7, 5, 3, 7),  # thin matrices
                  (3, 0), (0, 3, 3), (3, 3, 0, 0),  # no numel matrices
                  (3, 1), (5, 3, 1), (7, 5, 3, 1),  # very fat matrices
                  (1, 3), (5, 1, 3), (7, 5, 1, 3)]  # very thin matrices
        for s, d in product(shapes, diagonals):
            run_test(s, cast, d)

    def test_triu_tril(self):
        self._test_triu_tril(self, lambda t: t)

    def test_cat(self):
        SIZE = 10
        for dtype in (torch.half, torch.double, torch.int):
            for dim in range(-3, 3):
                pos_dim = dim if dim >= 0 else 3 + dim
                x = torch.randint(low=-100, high=100, size=(13, SIZE, SIZE)).to(dtype).transpose(0, pos_dim)
                y = torch.randint(low=-100, high=100, size=(17, SIZE, SIZE)).to(dtype).transpose(0, pos_dim)
                z = torch.randint(low=-100, high=100, size=(19, SIZE, SIZE)).to(dtype).transpose(0, pos_dim)

                res1 = torch.cat((x, y, z), dim)
                self.assertEqual(res1.narrow(pos_dim, 0, 13), x, 0)
                self.assertEqual(res1.narrow(pos_dim, 13, 17), y, 0)
                self.assertEqual(res1.narrow(pos_dim, 30, 19), z, 0)

            x = torch.randint(low=-100, high=100, size=(20, SIZE, SIZE)).to(dtype)
            self.assertEqual(torch.cat(torch.split(x, 7)), x)
            self.assertEqual(torch.cat(torch.chunk(x, 7)), x)

            y = torch.randint(low=-100, high=100, size=(1, SIZE, SIZE)).to(dtype)
            z = torch.cat([x, y])
            self.assertEqual(z.size(), (21, SIZE, SIZE))

            self.assertRaises(RuntimeError, lambda: torch.cat([]))
            self.assertRaisesRegex(TypeError, 'got None', lambda: torch.cat([x, None]))

    def test_cat_bad_input_sizes(self):
        x = torch.randn(2, 1)
        y = torch.randn(2, 1, 1)
        z = torch.randn(2, 1, 1)
        self.assertRaises(RuntimeError, lambda: torch.cat([x, y, z]))

        x = torch.randn(2, 1, 2)
        y = torch.randn(2, 1, 1)
        z = torch.randn(2, 2, 1)
        self.assertRaises(RuntimeError, lambda: torch.cat([x, y, z], dim=1))

    def test_cat_scalars(self):
        x = torch.tensor(0)
        y = torch.tensor(1)
        with self.assertRaisesRegex(RuntimeError, 'zero-dimensional.*cannot be concatenated'):
            torch.cat([x, y])

    @staticmethod
    def _test_cat_empty_legacy(self, use_cuda=False):
        # FIXME: this is legacy behavior and should be removed
        # when we support empty tensors with arbitrary sizes
        dtype = torch.float32
        device = 'cuda' if use_cuda else 'cpu'

        x = torch.randn((4, 3, 32, 32), dtype=dtype, device=device)
        empty = torch.randn((0,), dtype=dtype, device=device)

        res1 = torch.cat([x, empty], dim=1)
        res2 = torch.cat([empty, x], dim=1)
        self.assertEqual(res1, res2)

        conv = torch.nn.Conv2d(3, 3, kernel_size=1).float()
        if use_cuda:
            conv = conv.cuda()
        res1 = torch.cat([conv(x), empty], dim=1)
        res2 = torch.cat([empty, conv(x)], dim=1)
        self.assertEqual(res1, res2)

        res1 = torch.cat([empty, empty], dim=1)
        self.assertEqual(res1, empty)

        with self.assertRaisesRegex(RuntimeError,
                                    'expected a non-empty list of Tensors'):
            torch.cat([], dim=1)

    def test_cat_empty_legacy(self):
        self._test_cat_empty_legacy(self)

    @staticmethod
    def _test_cat_empty(self, use_cuda=False):
        dtype = torch.float32
        device = 'cuda' if use_cuda else 'cpu'

        x = torch.randn((4, 3, 32, 32), dtype=dtype, device=device)
        empty = torch.randn((4, 0, 32, 32), dtype=dtype, device=device)

        res1 = torch.cat([x, empty], dim=1)
        res2 = torch.cat([empty, x], dim=1)
        self.assertEqual(res1, res2)

        conv = torch.nn.Conv2d(3, 3, kernel_size=1).float()
        if use_cuda:
            conv = conv.cuda()
        res1 = torch.cat([conv(x), empty], dim=1)
        res2 = torch.cat([empty, conv(x)], dim=1)
        self.assertEqual(res1, res2)

        res1 = torch.cat([empty, empty], dim=1)
        self.assertEqual(res1, empty)

        # check non-legacy-behavior (sizes don't match)
        empty = torch.randn((4, 0, 31, 32), dtype=dtype, device=device)
        self.assertRaises(RuntimeError, lambda: torch.cat([x, empty], dim=1))
        self.assertRaises(RuntimeError, lambda: torch.cat([empty, x], dim=1))

        # check non-legacy-behavior (dimensions don't match)
        empty = torch.randn((4, 0), dtype=dtype, device=device)
        self.assertRaises(RuntimeError, lambda: torch.cat([x, empty], dim=1))
        self.assertRaises(RuntimeError, lambda: torch.cat([empty, x], dim=1))

    def test_cat_empty(self):
        self._test_cat_empty(self)

    def test_narrow(self):
        x = torch.Tensor([[0, 1, 2], [3, 4, 5], [6, 7, 8]])
        self.assertEqual(x.narrow(0, 0, 1), torch.Tensor([[0, 1, 2]]))
        self.assertEqual(x.narrow(0, 0, 2), torch.Tensor([[0, 1, 2], [3, 4, 5]]))
        self.assertEqual(x.narrow(0, 1, 1), torch.Tensor([[3, 4, 5]]))
        self.assertEqual(x.narrow(0, -1, 1), torch.Tensor([[6, 7, 8]]))
        self.assertEqual(x.narrow(0, -2, 2), torch.Tensor([[3, 4, 5], [6, 7, 8]]))
        self.assertEqual(x.narrow(0, -3, 3), torch.Tensor([[0, 1, 2], [3, 4, 5], [6, 7, 8]]))
        self.assertEqual(x.narrow(-1, -1, 1), torch.Tensor([[2], [5], [8]]))
        self.assertEqual(x.narrow(-2, -1, 1), torch.Tensor([[6, 7, 8]]))

    def test_narrow_empty(self):
        for device in torch.testing.get_all_device_types():
            x = torch.randn(2, 3, 4, device=device)
            for d in range(x.dim()):
                y = x.narrow(d, x.size(d), 0)
                sz = list(x.size())
                sz[d] = 0
                self.assertEqual(sz, y.size())

    def test_stack(self):
        for dtype in (torch.half, torch.double, torch.int):
            x = torch.randint(low=-100, high=100, size=(2, 3, 4)).to(dtype)
            y = torch.randint(low=-100, high=100, size=(2, 3, 4)).to(dtype)
            z = torch.randint(low=-100, high=100, size=(2, 3, 4)).to(dtype)
            for dim in range(4):
                res = torch.stack((x, y, z), dim)
                res_neg = torch.stack((x, y, z), dim - 4)
                expected_size = x.size()[:dim] + (3,) + x.size()[dim:]
                self.assertEqual(res, res_neg)
                self.assertEqual(res.size(), expected_size)
                self.assertEqual(res.select(dim, 0), x, 0)
                self.assertEqual(res.select(dim, 1), y, 0)
                self.assertEqual(res.select(dim, 2), z, 0)

    def test_stack_out(self):
        for dtype in (torch.half, torch.double, torch.int):
            x = torch.randint(low=-100, high=100, size=(2, 3, 4)).to(dtype)
            y = torch.randint(low=-100, high=100, size=(2, 3, 4)).to(dtype)
            z = torch.randint(low=-100, high=100, size=(2, 3, 4)).to(dtype)
            for dim in range(4):
                expected_size = x.size()[:dim] + (3,) + x.size()[dim:]
                res_out = x.new(expected_size)
                res_neg_out = x.new(expected_size)
                res_out_dp = res_out.data_ptr()
                res_out_neg_dp = res_neg_out.data_ptr()
                torch.stack((x, y, z), dim, out=res_out)
                torch.stack((x, y, z), dim - 4, out=res_neg_out)
                self.assertEqual(res_out, res_neg_out)
                self.assertEqual(res_out.size(), expected_size)
                self.assertEqual(res_out_dp, res_out.data_ptr())
                self.assertEqual(res_out_neg_dp, res_neg_out.data_ptr())
                self.assertEqual(res_out.select(dim, 0), x, 0)
                self.assertEqual(res_out.select(dim, 1), y, 0)
                self.assertEqual(res_out.select(dim, 2), z, 0)

    def test_unbind(self):
        x = torch.rand(2, 3, 4, 5)
        for dim in range(4):
            res = torch.unbind(x, dim)
            res2 = x.unbind(dim)
            self.assertEqual(x.size(dim), len(res))
            self.assertEqual(x.size(dim), len(res2))
            for i in range(dim):
                self.assertEqual(x.select(dim, i), res[i])
                self.assertEqual(x.select(dim, i), res2[i])

    def test_linspace(self):
        for device in torch.testing.get_all_device_types():
            _from = random.random()
            to = _from + random.random()
            res1 = torch.linspace(_from, to, 137, device=device)
            res2 = torch.tensor((), device=device)
            torch.linspace(_from, to, 137, out=res2)
            self.assertEqual(res1, res2, 0)
            self.assertRaises(RuntimeError, lambda: torch.linspace(0, 1, -1, device=device))
            self.assertEqual(torch.linspace(0, 1, 1, device=device), torch.zeros(1, device=device), 0)

            # Check linspace for generating with start > end.
            self.assertEqual(torch.linspace(2, 0, 3, device=device), torch.tensor((2, 1, 0), device=device), 0)

            # Check linspace for non-contiguous tensors.
            x = torch.zeros(2, 3, device=device)
            y = torch.linspace(0, 3, 4, out=x.narrow(1, 1, 2))
            self.assertEqual(x, torch.tensor(((0, 0, 1), (0, 2, 3)), device=device), 0)

    def test_logspace(self):
        _from = random.random()
        to = _from + random.random()
        res1 = torch.logspace(_from, to, 137)
        res2 = torch.Tensor()
        torch.logspace(_from, to, 137, out=res2)
        self.assertEqual(res1, res2, 0)
        self.assertRaises(RuntimeError, lambda: torch.logspace(0, 1, -1))
        self.assertEqual(torch.logspace(0, 1, 1), torch.ones(1), 0)

        # Check non-default base=2
        self.assertEqual(torch.logspace(1, 1, 1, 2), torch.ones(1) * 2)
        self.assertEqual(torch.logspace(0, 2, 3, 2), torch.Tensor((1, 2, 4)))

        # Check logspace_ for generating with start > end.
        self.assertEqual(torch.logspace(1, 0, 2), torch.Tensor((10, 1)), 0)

        # Check logspace_ for non-contiguous tensors.
        x = torch.zeros(2, 3)
        y = torch.logspace(0, 3, 4, out=x.narrow(1, 1, 2))
        self.assertEqual(x, torch.Tensor(((0, 1, 10), (0, 100, 1000))), 0)

    def test_rand(self):
        torch.manual_seed(123456)
        res1 = torch.rand(SIZE, SIZE)
        res2 = torch.Tensor()
        torch.manual_seed(123456)
        torch.rand(SIZE, SIZE, out=res2)
        self.assertEqual(res1, res2)

    def test_randint(self):
        torch.manual_seed(123456)
        res1 = torch.randint(0, 6, (SIZE, SIZE))
        res2 = torch.Tensor()
        torch.manual_seed(123456)
        torch.randint(0, 6, (SIZE, SIZE), out=res2)
        torch.manual_seed(123456)
        res3 = torch.randint(6, (SIZE, SIZE))
        res4 = torch.Tensor()
        torch.manual_seed(123456)
        torch.randint(6, (SIZE, SIZE), out=res4)
        self.assertEqual(res1, res2)
        self.assertEqual(res1, res3)
        self.assertEqual(res1, res4)
        self.assertEqual(res2, res3)
        self.assertEqual(res2, res4)
        self.assertEqual(res3, res4)
        res1 = res1.view(-1)
        high = (res1 < 6).type(torch.LongTensor)
        low = (res1 >= 0).type(torch.LongTensor)
        tensorSize = res1.size()[0]
        assert(tensorSize == high.sum())
        assert(tensorSize == low.sum())

    def test_randn(self):
        torch.manual_seed(123456)
        res1 = torch.randn(SIZE, SIZE)
        res2 = torch.Tensor()
        torch.manual_seed(123456)
        torch.randn(SIZE, SIZE, out=res2)
        self.assertEqual(res1, res2)

    def test_slice(self):
        empty = torch.empty(0, 4)
        x = torch.arange(0., 16).view(4, 4)
        self.assertEqual(x[:], x)
        self.assertEqual(x[:4], x)
        # start and stop are clamped to the size of dim
        self.assertEqual(x[:5], x)
        # if start >= stop then the result is empty
        self.assertEqual(x[2:1], empty)
        self.assertEqual(x[2:2], empty)
        # out of bounds is also empty
        self.assertEqual(x[10:12], empty)
        # additional correctness checks
        self.assertEqual(x[:1].data.tolist(), [[0, 1, 2, 3]])
        self.assertEqual(x[:-3].data.tolist(), [[0, 1, 2, 3]])
        self.assertEqual(x[:, -2:3].data.tolist(), [[2], [6], [10], [14]])
        self.assertEqual(x[0:-1:2].data.tolist(), [[0, 1, 2, 3], [8, 9, 10, 11]])

    def test_is_signed(self):
        self.assertEqual(torch.IntTensor(5).is_signed(), True)
        self.assertEqual(torch.ByteTensor(5).is_signed(), False)
        self.assertEqual(torch.CharTensor(5).is_signed(), True)
        self.assertEqual(torch.FloatTensor(5).is_signed(), True)
        self.assertEqual(torch.HalfTensor(10).is_signed(), True)

    @unittest.skipIf(not torch.cuda.is_available(), 'no CUDA')
    def test_is_signed_cuda(self):
        self.assertEqual(torch.cuda.IntTensor(5).is_signed(), True)
        self.assertEqual(torch.cuda.ByteTensor(5).is_signed(), False)
        self.assertEqual(torch.cuda.CharTensor(5).is_signed(), True)
        self.assertEqual(torch.cuda.FloatTensor(5).is_signed(), True)
        self.assertEqual(torch.cuda.HalfTensor(10).is_signed(), True)

    @staticmethod
    def _test_solve(self, cast):
        a = cast(torch.Tensor(((6.80, -2.11, 5.66, 5.97, 8.23),
                               (-6.05, -3.30, 5.36, -4.44, 1.08),
                               (-0.45, 2.58, -2.70, 0.27, 9.04),
                               (8.32, 2.71, 4.35, -7.17, 2.14),
                               (-9.67, -5.14, -7.26, 6.08, -6.87)))).t()
        b = cast(torch.Tensor(((4.02, 6.19, -8.22, -7.57, -3.03),
                               (-1.56, 4.00, -8.67, 1.75, 2.86),
                               (9.81, -4.09, -4.57, -8.61, 8.99)))).t()

        res1 = torch.solve(b, a)[0]
        self.assertLessEqual(b.dist(torch.mm(a, res1)), 1e-12)

        ta = cast(torch.Tensor())
        tb = cast(torch.Tensor())
        res2 = torch.solve(b, a, out=(tb, ta))[0]
        res3 = torch.solve(b, a, out=(b, a))[0]
        self.assertEqual(res1, tb)
        self.assertEqual(res1, b)
        self.assertEqual(res1, res2)
        self.assertEqual(res1, res3)

        # test reuse
        res1 = torch.solve(b, a)[0]
        ta = cast(torch.Tensor())
        tb = cast(torch.Tensor())
        torch.solve(b, a, out=(tb, ta))[0]
        self.assertEqual(res1, tb)
        torch.solve(b, a, out=(tb, ta))[0]
        self.assertEqual(res1, tb)

    @skipIfNoLapack
    def test_solve(self):
        self._test_solve(self, lambda t: t)

    @staticmethod
    def _test_solve_batched(self, cast):
        from common_utils import random_fullrank_matrix_distinct_singular_value
        # test against solve: one batch
        A = cast(random_fullrank_matrix_distinct_singular_value(5, 1))
        b = cast(torch.randn(1, 5, 10))
        x_exp, LU_exp = torch.solve(b.squeeze(0), A.squeeze(0))
        x, LU = torch.solve(b, A)
        self.assertEqual(x, x_exp.unsqueeze(0))
        self.assertEqual(LU, LU_exp.unsqueeze(0))

        # test against solve in a loop: four batches
        A = cast(random_fullrank_matrix_distinct_singular_value(5, 4))
        b = cast(torch.randn(4, 5, 10))

        x_exp_list = []
        LU_exp_list = []
        for i in range(4):
            x_exp, LU_exp = torch.solve(b[i], A[i])
            x_exp_list.append(x_exp)
            LU_exp_list.append(LU_exp)
        x_exp = torch.stack(x_exp_list)
        LU_exp = torch.stack(LU_exp_list)

        x, LU = torch.solve(b, A)
        self.assertEqual(x, x_exp)
        self.assertEqual(LU, LU_exp)

        # basic correctness test
        A = cast(random_fullrank_matrix_distinct_singular_value(5, 3))
        b = cast(torch.randn(3, 5, 10))
        x, LU = torch.solve(b, A)
        self.assertEqual(torch.matmul(A, x), b)

        # Test non-contiguous inputs.
        if not TEST_NUMPY:
            return
        from numpy.linalg import solve
        A = cast(random_fullrank_matrix_distinct_singular_value(2, 2)).permute(1, 0, 2)
        b = cast(torch.randn(2, 2, 2)).permute(2, 1, 0)
        x, _ = torch.solve(b, A)
        x_exp = torch.Tensor(solve(A.cpu().numpy(), b.cpu().numpy()))
        self.assertEqual(x.data, cast(x_exp))

    @skipIfNoLapack
    def test_solve_batched(self):
        self._test_solve_batched(self, lambda t: t)

    @staticmethod
    def _test_solve_batched_dims(self, cast):
        if not TEST_NUMPY:
            return

        from numpy.linalg import solve
        from common_utils import random_fullrank_matrix_distinct_singular_value
        # test against numpy.linalg.solve
        A = cast(random_fullrank_matrix_distinct_singular_value(4, 2, 1, 3))
        b = cast(torch.randn(2, 1, 3, 4, 6))
        x, _ = torch.solve(b, A)
        x_exp = torch.Tensor(solve(A.cpu().numpy(), b.cpu().numpy()))
        self.assertEqual(x.data, cast(x_exp))

        # test column major format
        A = cast(random_fullrank_matrix_distinct_singular_value(4, 2, 1, 3)).transpose(-2, -1)
        b = cast(torch.randn(2, 1, 3, 6, 4)).transpose(-2, -1)
        assert not A.is_contiguous()
        assert not b.is_contiguous()
        x, _ = torch.solve(b, A)
        x_exp = torch.Tensor(solve(A.cpu().numpy(), b.cpu().numpy()))
        self.assertEqual(x.data, cast(x_exp))

        # broadcasting b
        A = cast(random_fullrank_matrix_distinct_singular_value(4, 2, 1, 3))
        b = cast(torch.randn(4, 6))
        x, _ = torch.solve(b, A)
        x_exp = torch.Tensor(solve(A.cpu().numpy(), b.cpu().numpy()))
        self.assertEqual(x.data, cast(x_exp))

        # broadcasting A
        A = cast(random_fullrank_matrix_distinct_singular_value(4))
        b = cast(torch.randn(2, 1, 3, 4, 2))
        x, _ = torch.solve(b, A)
        x_exp = torch.Tensor(solve(A.cpu().numpy(), b.cpu().numpy()))
        self.assertEqual(x.data, cast(x_exp))

        # broadcasting both A & b
        A = cast(random_fullrank_matrix_distinct_singular_value(4, 1, 3, 1))
        b = cast(torch.randn(2, 1, 3, 4, 5))
        x, _ = torch.solve(b, A)
        x_exp = torch.Tensor(solve(A.cpu().numpy(), b.cpu().numpy()))
        self.assertEqual(x.data, cast(x_exp))

    @skipIfNoLapack
    def test_solve_batched_dims(self):
        self._test_solve_batched_dims(self, lambda t: t)

    def test_solve_methods_arg_device(self):
        if not torch.cuda.is_available():
            return

        for b_device, A_device in product(['cpu', 'cuda'], repeat=2):
            if b_device == A_device:
                continue

            b = torch.randn(3, 1, device=b_device)
            A = torch.randn(3, 3, device=A_device)
            err_str = "Expected b and A to be on the same device"
            with self.assertRaisesRegex(RuntimeError, err_str):
                torch.solve(b, A)

            with self.assertRaisesRegex(RuntimeError, err_str):
                torch.cholesky_solve(b, A)

            with self.assertRaisesRegex(RuntimeError, err_str):
                torch.triangular_solve(b, A)

    @skipIfNoLapack
    def test_qr(self):

        # Since the QR decomposition is unique only up to the signs of the rows of
        # R, we must ensure these are positive before doing the comparison.
        def canonicalize(q, r):
            d = r.diag().sign().diag()
            return torch.mm(q, d), torch.mm(d, r)

        def canon_and_check(q, r, expected_q, expected_r):
            q_canon, r_canon = canonicalize(q, r)
            expected_q_canon, expected_r_canon = canonicalize(expected_q, expected_r)
            self.assertEqual(q_canon, expected_q_canon)
            self.assertEqual(r_canon, expected_r_canon)

        def check_qr(a, expected_q, expected_r):
            # standard invocation
            q, r = torch.qr(a)
            canon_and_check(q, r, expected_q, expected_r)

            # in-place
            q, r = torch.Tensor(), torch.Tensor()
            torch.qr(a, out=(q, r))
            canon_and_check(q, r, expected_q, expected_r)

            # manually calculate qr using geqrf and orgqr
            m = a.size(0)
            n = a.size(1)
            k = min(m, n)
            result, tau = torch.geqrf(a)
            self.assertEqual(result.size(0), m)
            self.assertEqual(result.size(1), n)
            self.assertEqual(tau.size(0), k)
            r = torch.triu(result.narrow(0, 0, k))
            q = torch.orgqr(result, tau)
            q, r = q.narrow(1, 0, k), r
            canon_and_check(q, r, expected_q, expected_r)

        # check square case
        a = torch.Tensor(((1, 2, 3), (4, 5, 6), (7, 8, 10)))

        expected_q = torch.Tensor((
            (-1.230914909793328e-01, 9.045340337332914e-01, 4.082482904638621e-01),
            (-4.923659639173310e-01, 3.015113445777629e-01, -8.164965809277264e-01),
            (-8.616404368553292e-01, -3.015113445777631e-01, 4.082482904638634e-01)))
        expected_r = torch.Tensor((
            (-8.124038404635959e+00, -9.601136296387955e+00, -1.193987e+01),
            (0.000000000000000e+00, 9.045340337332926e-01, 1.507557e+00),
            (0.000000000000000e+00, 0.000000000000000e+00, 4.082483e-01)))

        check_qr(a, expected_q, expected_r)

        # check rectangular thin
        a = torch.Tensor((
            (1, 2, 3),
            (4, 5, 6),
            (7, 8, 9),
            (10, 11, 13),
        ))
        expected_q = torch.Tensor((
            (-0.0776150525706334, -0.833052161400748, 0.3651483716701106),
            (-0.3104602102825332, -0.4512365874254053, -0.1825741858350556),
            (-0.5433053679944331, -0.0694210134500621, -0.7302967433402217),
            (-0.7761505257063329, 0.3123945605252804, 0.5477225575051663)
        ))
        expected_r = torch.Tensor((
            (-12.8840987267251261, -14.5916298832790581, -17.0753115655393231),
            (0, -1.0413152017509357, -1.770235842976589),
            (0, 0, 0.5477225575051664)
        ))

        check_qr(a, expected_q, expected_r)

        # check rectangular fat
        a = torch.Tensor((
            (1, 2, 3, 4),
            (5, 6, 7, 8),
            (9, 10, 11, 13)
        ))
        expected_q = torch.Tensor((
            (-0.0966736489045663, 0.907737593658436, 0.4082482904638653),
            (-0.4833682445228317, 0.3157348151855452, -0.8164965809277254),
            (-0.870062840141097, -0.2762679632873518, 0.4082482904638621)
        ))
        expected_r = torch.Tensor((
            (-1.0344080432788603e+01, -1.1794185166357092e+01,
             -1.3244289899925587e+01, -1.5564457473635180e+01),
            (0.0000000000000000e+00, 9.4720444555662542e-01,
             1.8944088911132546e+00, 2.5653453733825331e+00),
            (0.0000000000000000e+00, 0.0000000000000000e+00,
             1.5543122344752192e-15, 4.0824829046386757e-01)
        ))
        check_qr(a, expected_q, expected_r)

        # check big matrix
        a = torch.randn(1000, 1000)
        q, r = torch.qr(a)
        a_qr = torch.mm(q, r)
        self.assertEqual(a, a_qr, prec=1e-3)

    @skipIfNoLapack
    def test_ormqr(self):
        mat1 = torch.randn(7, 7)
        mat2 = torch.randn(7, 7)
        q, r = torch.qr(mat1)
        m, tau = torch.geqrf(mat1)
        out_holder = torch.empty_like(mat1)

        res1 = torch.mm(q, mat2)
        res2 = torch.ormqr(m, tau, mat2, left=True, transpose=False)
        torch.ormqr(m, tau, mat2, out=out_holder)
        self.assertEqual(res1, res2)
        self.assertEqual(res2, out_holder)

        res1 = torch.mm(mat2, q)
        res2 = torch.ormqr(m, tau, mat2, left=False, transpose=False)
        torch.ormqr(m, tau, mat2, left=False, transpose=False, out=out_holder)
        self.assertEqual(res1, res2)
        self.assertEqual(res2, out_holder)

        res1 = torch.mm(q.t(), mat2)
        res2 = torch.ormqr(m, tau, mat2, left=True, transpose=True)
        torch.ormqr(m, tau, mat2, left=True, transpose=True, out=out_holder)
        self.assertEqual(res1, res2)
        self.assertEqual(res2, out_holder)

        res1 = torch.mm(mat2, q.t())
        res2 = torch.ormqr(m, tau, mat2, left=False, transpose=True)
        torch.ormqr(m, tau, mat2, left=False, transpose=True, out=out_holder)
        self.assertEqual(res1, res2)
        self.assertEqual(res2, out_holder)

    @staticmethod
    def _test_geqrf(self, cast):
        a = cast(torch.randn(5, 5))
        b, c = torch.geqrf(a)
        b_placeholder, c_placeholder = torch.empty_like(b), torch.empty_like(c)
        torch.geqrf(a, out=(b_placeholder, c_placeholder))
        self.assertEqual(b, b_placeholder)
        self.assertEqual(c, c_placeholder)

    @skipIfNoLapack
    def test_geqrf(self):
        self._test_geqrf(self, lambda t: t)

    @staticmethod
    def _test_triangular_solve(self, cast):
        a = torch.Tensor(((6.80, -2.11, 5.66, 5.97, 8.23),
                          (-6.05, -3.30, 5.36, -4.44, 1.08),
                          (-0.45, 2.58, -2.70, 0.27, 9.04),
                          (8.32, 2.71, 4.35, -7.17, 2.14),
                          (-9.67, -5.14, -7.26, 6.08, -6.87))).t()
        b = torch.Tensor(((4.02, 6.19, -8.22, -7.57, -3.03),
                          (-1.56, 4.00, -8.67, 1.75, 2.86),
                          (9.81, -4.09, -4.57, -8.61, 8.99))).t()

        a = cast(a)
        b = cast(b)

        U = torch.triu(a)
        L = torch.tril(a)

        # solve Ux = b
        x = torch.triangular_solve(b, U)[0]
        self.assertLessEqual(b.dist(torch.mm(U, x)), 1e-12)
        x = torch.triangular_solve(b, U, True, False, False)[0]
        self.assertLessEqual(b.dist(torch.mm(U, x)), 1e-12)

        # solve Lx = b
        x = torch.triangular_solve(b, L, False)[0]
        self.assertLessEqual(b.dist(torch.mm(L, x)), 1e-12)
        x = torch.triangular_solve(b, L, False, False, False)[0]
        self.assertLessEqual(b.dist(torch.mm(L, x)), 1e-12)

        # solve U'x = b
        x = torch.triangular_solve(b, U, True, True)[0]
        self.assertLessEqual(b.dist(torch.mm(U.t(), x)), 1e-12)
        x = torch.triangular_solve(b, U, True, True, False)[0]
        self.assertLessEqual(b.dist(torch.mm(U.t(), x)), 1e-12)

        # solve U'x = b by manual transposition
        y = torch.triangular_solve(b, U.t(), False, False)[0]
        self.assertLessEqual(x.dist(y), 1e-12)

        # solve L'x = b
        x = torch.triangular_solve(b, L, False, True)[0]
        self.assertLessEqual(b.dist(torch.mm(L.t(), x)), 1e-12)
        x = torch.triangular_solve(b, L, False, True, False)[0]
        self.assertLessEqual(b.dist(torch.mm(L.t(), x)), 1e-12)

        # solve L'x = b by manual transposition
        y = torch.triangular_solve(b, L.t(), True, False)[0]
        self.assertLessEqual(x.dist(y), 1e-12)

        # test reuse
        res1 = torch.triangular_solve(b, a)[0]
        ta = cast(torch.Tensor())
        tb = cast(torch.Tensor())
        torch.triangular_solve(b, a, out=(tb, ta))
        self.assertEqual(res1, tb, 0)
        tb.zero_()
        torch.triangular_solve(b, a, out=(tb, ta))
        self.assertEqual(res1, tb, 0)

    @skipIfNoLapack
    def test_triangular_solve(self):
        self._test_triangular_solve(self, lambda t: t)

    @staticmethod
    def _test_triangular_solve_batched(self, cast):
        def triangular_solve_test_helper(A_dims, b_dims, cast, upper, unitriangular):
            A = cast(torch.randn(*A_dims))
            A = A.triu() if upper else A.tril()
            if unitriangular:
                A.diagonal(dim1=-2, dim2=-1).fill_(1.)
            b = cast(torch.randn(*b_dims))
            return A, b

        for upper, transpose, unitriangular in product([True, False], repeat=3):
            # test against triangular_solve: one batch with all possible arguments
            A, b = triangular_solve_test_helper((1, 5, 5), (1, 5, 10), cast, upper, unitriangular)
            x_exp = torch.triangular_solve(b.squeeze(0), A.squeeze(0),
                                           upper=upper, transpose=transpose, unitriangular=unitriangular)[0]
            x = torch.triangular_solve(b, A,
                                       upper=upper, transpose=transpose, unitriangular=unitriangular)[0]
            self.assertEqual(x, x_exp.unsqueeze(0))

            # test against triangular_solve in a loop: four batches with all possible arguments
            A, b = triangular_solve_test_helper((4, 5, 5), (4, 5, 10), cast, upper, unitriangular)
            x_exp_list = []
            for i in range(4):
                x_exp = torch.triangular_solve(b[i], A[i],
                                               upper=upper, transpose=transpose, unitriangular=unitriangular)[0]
                x_exp_list.append(x_exp)
            x_exp = torch.stack(x_exp_list)

            x = torch.triangular_solve(b, A, upper=upper, transpose=transpose, unitriangular=unitriangular)[0]
            self.assertEqual(x, x_exp)

            # basic correctness test
            A, b = triangular_solve_test_helper((3, 5, 5), (3, 5, 10), cast, upper, unitriangular)
            x = torch.triangular_solve(b, A, upper=upper, transpose=transpose, unitriangular=unitriangular)[0]
            if transpose:
                self.assertLessEqual(b.dist(torch.matmul(A.transpose(-1, -2), x)), 2e-12)
            else:
                self.assertLessEqual(b.dist(torch.matmul(A, x)), 2e-12)

    @skipIfNoLapack
    def test_triangular_solve_batched(self):
        _TestTorchMixin._test_triangular_solve_batched(self, lambda t: t)

    @staticmethod
    def _test_triangular_solve_batched_dims(self, cast):
        if not TEST_SCIPY:
            return

        from scipy.linalg import solve_triangular as tri_solve

        def scipy_tri_solve_batched(A, B, upper, trans, diag):
            batch_dims_A, batch_dims_B = A.shape[:-2], B.shape[:-2]
            single_dim_A, single_dim_B = A.shape[-2:], B.shape[-2:]
            expand_dims = tuple(torch._C._infer_size(torch.Size(batch_dims_A),
                                                     torch.Size(batch_dims_B)))
            expand_A = np.broadcast_to(A, expand_dims + single_dim_A)
            expand_B = np.broadcast_to(B, expand_dims + single_dim_B)
            flat_A = expand_A.reshape((-1,) + single_dim_A)
            flat_B = expand_B.reshape((-1,) + single_dim_B)
            flat_X = np.vstack([tri_solve(a, b, lower=(not upper), trans=int(trans), unit_diagonal=diag)
                                for a, b in zip(flat_A, flat_B)])
            return flat_X.reshape(expand_B.shape)

        def run_test(A_dims, b_dims, cast, upper, transpose, unitriangular):
            A = torch.randn(*A_dims)
            A = A.triu() if upper else A.tril()
            if unitriangular:
                A.diagonal(dim1=-2, dim2=-1).fill_(1.)
            b = torch.randn(*b_dims)
            x_exp = torch.Tensor(scipy_tri_solve_batched(A.numpy(), b.numpy(),
                                                         upper, transpose, unitriangular))
            A, b = cast(A), cast(b)
            x = torch.triangular_solve(b, A, upper=upper, transpose=transpose, unitriangular=unitriangular)[0]

            self.assertEqual(x, cast(x_exp))

        for upper, transpose, unitriangular in product([True, False], repeat=3):
            # test against scipy.linalg.solve_triangular
            run_test((2, 1, 3, 4, 4), (2, 1, 3, 4, 6), cast, upper, transpose, unitriangular)  # no broadcasting
            run_test((2, 1, 3, 4, 4), (4, 6), cast, upper, transpose, unitriangular)  # broadcasting b
            run_test((4, 4), (2, 1, 3, 4, 2), cast, upper, transpose, unitriangular)  # broadcasting A
            run_test((1, 3, 1, 4, 4), (2, 1, 3, 4, 5), cast, upper, transpose, unitriangular)  # broadcasting A & b

    @skipIfNoLapack
    def test_triangular_solve_batched_dims(self):
        self._test_triangular_solve_batched_dims(self, lambda t: t)

    @skipIfNoLapack
    def test_gels(self):
        def _test_underdetermined(a, b, expectedNorm):
            m = a.size()[0]
            n = a.size()[1]
            assert(m <= n)

            a_copy = a.clone()
            b_copy = b.clone()
            res1 = torch.gels(b, a)[0]
            self.assertEqual(a, a_copy, 0)
            self.assertEqual(b, b_copy, 0)
            self.assertEqual((torch.mm(a, res1) - b).norm(), expectedNorm, 1e-8)

            ta = torch.Tensor()
            tb = torch.Tensor()
            res2 = torch.gels(b, a, out=(tb, ta))[0]
            self.assertEqual(a, a_copy, 0)
            self.assertEqual(b, b_copy, 0)
            self.assertEqual((torch.mm(a, res1) - b).norm(), expectedNorm, 1e-8)

            res3 = torch.gels(b, a, out=(b, a))[0]
            self.assertEqual((torch.mm(a_copy, b) - b_copy).norm(), expectedNorm, 1e-8)
            self.assertEqual(res1, tb, 0)
            self.assertEqual(res1, b, 0)
            self.assertEqual(res1, res2, 0)
            self.assertEqual(res1, res3, 0)

        def _test_overdetermined(a, b, expectedNorm):
            m = a.size()[0]
            n = a.size()[1]
            assert(m > n)

            def check_norm(a, b, expected_norm, gels_result):
                # Checks |ax - b| and the residual info from the result
                n = a.size()[1]

                # The first n rows is the least square solution.
                # Rows n to m-1 contain residual information.
                x = gels_result[:n]
                resid_info = gels_result[n:]

                resid_norm = (torch.mm(a, x) - b).norm()
                self.assertEqual(resid_norm, expectedNorm, 1e-8)
                self.assertEqual(resid_info.norm(), resid_norm, 1e-8)

            a_copy = a.clone()
            b_copy = b.clone()
            res1 = torch.gels(b, a)[0]
            self.assertEqual(a, a_copy, 0)
            self.assertEqual(b, b_copy, 0)
            check_norm(a, b, expectedNorm, res1)

            ta = torch.Tensor()
            tb = torch.Tensor()
            res2 = torch.gels(b, a, out=(tb, ta))[0]
            self.assertEqual(a, a_copy, 0)
            self.assertEqual(b, b_copy, 0)
            check_norm(a, b, expectedNorm, res2)

            res3 = torch.gels(b, a, out=(b, a))[0]
            check_norm(a_copy, b_copy, expectedNorm, res3)

            self.assertEqual(res1, tb, 0)
            self.assertEqual(res1, b, 0)
            self.assertEqual(res1, res2, 0)
            self.assertEqual(res1, res3, 0)

        # basic test
        expectedNorm = 0
        a = torch.Tensor(((1.44, -9.96, -7.55, 8.34),
                          (-7.84, -0.28, 3.24, 8.09),
                          (-4.39, -3.24, 6.27, 5.28),
                          (4.53, 3.83, -6.64, 2.06))).t()
        b = torch.Tensor(((8.58, 8.26, 8.48, -5.28),
                          (9.35, -4.43, -0.70, -0.26))).t()
        _test_underdetermined(a, b, expectedNorm)

        # test overderemined
        expectedNorm = 17.390200628863
        a = torch.Tensor(((1.44, -9.96, -7.55, 8.34, 7.08, -5.45),
                          (-7.84, -0.28, 3.24, 8.09, 2.52, -5.70),
                          (-4.39, -3.24, 6.27, 5.28, 0.74, -1.19),
                          (4.53, 3.83, -6.64, 2.06, -2.47, 4.70))).t()
        b = torch.Tensor(((8.58, 8.26, 8.48, -5.28, 5.72, 8.93),
                          (9.35, -4.43, -0.70, -0.26, -7.36, -2.52))).t()
        _test_overdetermined(a, b, expectedNorm)

        # test underdetermined
        expectedNorm = 0
        a = torch.Tensor(((1.44, -9.96, -7.55),
                          (-7.84, -0.28, 3.24),
                          (-4.39, -3.24, 6.27),
                          (4.53, 3.83, -6.64))).t()
        b = torch.Tensor(((8.58, 8.26, 8.48),
                          (9.35, -4.43, -0.70))).t()
        _test_underdetermined(a, b, expectedNorm)

        # test reuse
        expectedNorm = 0
        a = torch.Tensor(((1.44, -9.96, -7.55, 8.34),
                          (-7.84, -0.28, 3.24, 8.09),
                          (-4.39, -3.24, 6.27, 5.28),
                          (4.53, 3.83, -6.64, 2.06))).t()
        b = torch.Tensor(((8.58, 8.26, 8.48, -5.28),
                          (9.35, -4.43, -0.70, -0.26))).t()
        ta = torch.Tensor()
        tb = torch.Tensor()
        torch.gels(b, a, out=(tb, ta))
        self.assertEqual((torch.mm(a, tb) - b).norm(), expectedNorm, 1e-8)
        torch.gels(b, a, out=(tb, ta))
        self.assertEqual((torch.mm(a, tb) - b).norm(), expectedNorm, 1e-8)
        torch.gels(b, a, out=(tb, ta))
        self.assertEqual((torch.mm(a, tb) - b).norm(), expectedNorm, 1e-8)

    @skipIfNoLapack
    def test_eig(self):
        a = torch.Tensor(((1.96, 0.00, 0.00, 0.00, 0.00),
                          (-6.49, 3.80, 0.00, 0.00, 0.00),
                          (-0.47, -6.39, 4.17, 0.00, 0.00),
                          (-7.20, 1.50, -1.51, 5.70, 0.00),
                          (-0.65, -6.34, 2.67, 1.80, -7.10))).t().contiguous()
        e = torch.eig(a)[0]
        ee, vv = torch.eig(a, True)
        te = torch.Tensor()
        tv = torch.Tensor()
        eee, vvv = torch.eig(a, True, out=(te, tv))
        self.assertEqual(e, ee, 1e-12)
        self.assertEqual(ee, eee, 1e-12)
        self.assertEqual(ee, te, 1e-12)
        self.assertEqual(vv, vvv, 1e-12)
        self.assertEqual(vv, tv, 1e-12)

        # test reuse
        X = torch.randn(4, 4)
        X = torch.mm(X.t(), X)
        e, v = torch.zeros(4, 2), torch.zeros(4, 4)
        torch.eig(X, True, out=(e, v))
        Xhat = torch.mm(torch.mm(v, torch.diag(e.select(1, 0))), v.t())
        self.assertEqual(X, Xhat, 1e-8, 'VeV\' wrong')
        self.assertFalse(v.is_contiguous(), 'V is contiguous')

        torch.eig(X, True, out=(e, v))
        Xhat = torch.mm(v, torch.mm(e.select(1, 0).diag(), v.t()))
        self.assertEqual(X, Xhat, 1e-8, 'VeV\' wrong')
        self.assertFalse(v.is_contiguous(), 'V is contiguous')

        # test non-contiguous
        X = torch.randn(4, 4)
        X = torch.mm(X.t(), X)
        e = torch.zeros(4, 2, 2)[:, 1]
        v = torch.zeros(4, 2, 4)[:, 1]
        self.assertFalse(v.is_contiguous(), 'V is contiguous')
        self.assertFalse(e.is_contiguous(), 'E is contiguous')
        torch.eig(X, True, out=(e, v))
        Xhat = torch.mm(torch.mm(v, torch.diag(e.select(1, 0))), v.t())
        self.assertEqual(X, Xhat, 1e-8, 'VeV\' wrong')

    @staticmethod
    def _test_symeig(self, conv_fn):
        xval = conv_fn(torch.rand(100, 3))
        cov = torch.mm(xval.t(), xval)
        rese = conv_fn(torch.zeros(3))
        resv = conv_fn(torch.zeros(3, 3))

        # First call to symeig
        self.assertTrue(resv.is_contiguous(), 'resv is not contiguous')
        torch.symeig(cov.clone(), True, out=(rese, resv))
        ahat = torch.mm(torch.mm(resv, torch.diag(rese)), resv.t())
        self.assertEqual(cov, ahat, 1e-8, 'VeV\' wrong')

        # Second call to symeig
        self.assertFalse(resv.is_contiguous(), 'resv is contiguous')
        torch.symeig(cov.clone(), True, out=(rese, resv))
        ahat = torch.mm(torch.mm(resv, torch.diag(rese)), resv.t())
        self.assertEqual(cov, ahat, 1e-8, 'VeV\' wrong')

        # test eigenvectors=False
        rese2 = conv_fn(torch.zeros(3))
        resv2 = conv_fn(torch.randn(3, 3))
        expected_resv2 = conv_fn(torch.zeros(3, 3))
        torch.symeig(cov.clone(), False, out=(rese2, resv2))
        self.assertEqual(rese, rese2)
        self.assertEqual(resv2, expected_resv2)

        # test non-contiguous
        X = conv_fn(torch.rand(5, 5))
        X = X.t() * X
        e = conv_fn(torch.zeros(4, 2)).select(1, 1)
        v = conv_fn(torch.zeros(4, 2, 4))[:, 1]
        self.assertFalse(v.is_contiguous(), 'V is contiguous')
        self.assertFalse(e.is_contiguous(), 'E is contiguous')
        torch.symeig(X, True, out=(e, v))
        Xhat = torch.mm(torch.mm(v, torch.diag(e)), v.t())
        self.assertEqual(X, Xhat, 1e-8, 'VeV\' wrong')

    @skipIfNoLapack
    def test_symeig(self):
        self._test_symeig(self, lambda x: x)

    @skipIfNoLapack
    def test_svd(self):
        a = torch.Tensor(((8.79, 6.11, -9.15, 9.57, -3.49, 9.84),
                          (9.93, 6.91, -7.93, 1.64, 4.02, 0.15),
                          (9.83, 5.04, 4.86, 8.83, 9.80, -8.99),
                          (5.45, -0.27, 4.85, 0.74, 10.00, -6.02),
                          (3.16, 7.98, 3.01, 5.80, 4.27, -5.31))).t().clone()
        u, s, v = torch.svd(a)
        uu = torch.Tensor()
        ss = torch.Tensor()
        vv = torch.Tensor()
        uuu, sss, vvv = torch.svd(a, out=(uu, ss, vv))
        self.assertEqual(u, uu, 0, 'torch.svd')
        self.assertEqual(u, uuu, 0, 'torch.svd')
        self.assertEqual(s, ss, 0, 'torch.svd')
        self.assertEqual(s, sss, 0, 'torch.svd')
        self.assertEqual(v, vv, 0, 'torch.svd')
        self.assertEqual(v, vvv, 0, 'torch.svd')

        # test reuse
        X = torch.randn(4, 4)
        U, S, V = torch.svd(X)
        Xhat = torch.mm(U, torch.mm(S.diag(), V.t()))
        self.assertEqual(X, Xhat, 1e-8, 'USV\' wrong')

        self.assertFalse(U.is_contiguous(), 'U is contiguous')
        torch.svd(X, out=(U, S, V))
        Xhat = torch.mm(U, torch.mm(S.diag(), V.t()))
        self.assertEqual(X, Xhat, 1e-8, 'USV\' wrong')

        # test non-contiguous
        X = torch.randn(5, 5)
        U = torch.zeros(5, 2, 5)[:, 1]
        S = torch.zeros(5, 2)[:, 1]
        V = torch.zeros(5, 2, 5)[:, 1]

        self.assertFalse(U.is_contiguous(), 'U is contiguous')
        self.assertFalse(S.is_contiguous(), 'S is contiguous')
        self.assertFalse(V.is_contiguous(), 'V is contiguous')
        torch.svd(X, out=(U, S, V))
        Xhat = torch.mm(U, torch.mm(S.diag(), V.t()))
        self.assertEqual(X, Xhat, 1e-8, 'USV\' wrong')

    @staticmethod
    def _test_svd_no_singularvectors(self, cast):
        for size in [(5, 5), (5, 20), (20, 5)]:
            a = cast(torch.randn(*size))
            u, s_expect, v = torch.svd(a)
            u, s_actual, v = torch.svd(a, compute_uv=False)
            self.assertEqual(s_expect, s_actual, "Singular values don't match")

    @skipIfNoLapack
    def test_svd_no_singularvectors(self):
        self._test_svd_no_singularvectors(self, lambda t: t)

    @staticmethod
    def _test_matrix_rank(self, conv_fn):
        a = conv_fn(torch.eye(10))
        self.assertEqual(torch.matrix_rank(a).item(), 10)
        self.assertEqual(torch.matrix_rank(a, True).item(), 10)

        a[5, 5] = 0
        self.assertEqual(torch.matrix_rank(a).item(), 9)
        self.assertEqual(torch.matrix_rank(a, True).item(), 9)

        a = conv_fn(torch.randn(24, 42))
        self.assertEqual(torch.matrix_rank(a), torch.matrix_rank(a.t()))
        aaT = torch.mm(a, a.t())
        self.assertEqual(torch.matrix_rank(aaT), torch.matrix_rank(aaT, True))
        aTa = torch.mm(a.t(), a)
        self.assertEqual(torch.matrix_rank(aTa), torch.matrix_rank(aTa, True))

        if TEST_NUMPY:
            from numpy.linalg import matrix_rank
            a = conv_fn(torch.randn(35, 75))
            self.assertEqual(torch.matrix_rank(a).item(), matrix_rank(a.cpu().numpy()))
            self.assertEqual(torch.matrix_rank(a, 0.01).item(), matrix_rank(a.cpu().numpy(), 0.01))

            aaT = torch.mm(a, a.t())
            self.assertEqual(torch.matrix_rank(aaT).item(), matrix_rank(aaT.cpu().numpy()))
            self.assertEqual(torch.matrix_rank(aaT, 0.01).item(), matrix_rank(aaT.cpu().numpy(), 0.01))

            if np.lib.NumpyVersion(np.__version__) >= '1.14.0':
                self.assertEqual(torch.matrix_rank(aaT, True).item(), matrix_rank(aaT.cpu().numpy(), True))
                self.assertEqual(torch.matrix_rank(aaT, 0.01, True).item(),
                                 matrix_rank(aaT.cpu().numpy(), 0.01, True))

    @skipIfNoLapack
    def test_matrix_rank(self):
        self._test_matrix_rank(self, lambda x: x)

    @staticmethod
    def _test_signal_window_functions(self, device='cpu'):
        if not TEST_SCIPY:
            raise unittest.SkipTest('Scipy not found')

        def test(name):
            torch_method = getattr(torch, name + '_window')
            for size in [1, 2, 5, 10, 50, 100, 1024, 2048]:
                for periodic in [True, False]:
                    res = torch_method(size, periodic=periodic, device=device)
                    ref = torch.from_numpy(signal.get_window(name, size, fftbins=periodic))
                    self.assertEqual(res, ref)
            with self.assertRaisesRegex(RuntimeError, r'not implemented for sparse types'):
                torch_method(3, layout=torch.sparse_coo)
            with self.assertRaisesRegex(RuntimeError, r'floating point'):
                torch_method(3, dtype=torch.long)
            self.assertTrue(torch_method(3, requires_grad=True).requires_grad)
            self.assertFalse(torch_method(3).requires_grad)

        for window in ['hann', 'hamming', 'bartlett', 'blackman']:
            test(window)

    def test_signal_window_functions(self):
        self._test_signal_window_functions(self)

    @staticmethod
    def _test_inverse(self, conv_fn):
        from common_utils import random_fullrank_matrix_distinct_singular_value

        # no batches: 2-D tensors
        matrix = conv_fn(random_fullrank_matrix_distinct_singular_value(5))
        matrix_inverse = torch.inverse(matrix)
        identity = conv_fn(torch.eye(5))
        self.assertEqual(identity, torch.mm(matrix, matrix_inverse), 1e-8, 'inverse value')
        self.assertEqual(identity, torch.mm(matrix_inverse, matrix), 1e-8, 'inverse value')

        matrix_inverse_out = conv_fn(torch.empty(5, 5))
        torch.inverse(matrix, out=matrix_inverse_out)
        self.assertEqual(matrix_inverse_out, matrix_inverse, 0, 'inverse value in-place')
        # second call, now that matrix_inverse_out is transposed
        torch.inverse(matrix, out=matrix_inverse_out)
        self.assertEqual(matrix_inverse_out, matrix_inverse, 0, 'inverse value in-place')

        # one batch
        matrix = conv_fn(random_fullrank_matrix_distinct_singular_value(5, 1))
        matrix_inverse = torch.inverse(matrix)
        expected_inv = matrix.squeeze(0).inverse()
        self.assertEqual(matrix_inverse, expected_inv.unsqueeze(0))

        # four batches
        matrices = conv_fn(random_fullrank_matrix_distinct_singular_value(5, 4))
        expected_inv_list = []
        for i in range(0, 4):
            expected_inv_list.append(torch.inverse(matrices[i]))
        expected_inv = torch.stack(expected_inv_list)
        matrices_inverse = torch.inverse(matrices)
        self.assertEqual(matrices_inverse, expected_inv)

        # six batches (2 x 3)
        matrices = conv_fn(random_fullrank_matrix_distinct_singular_value(5, 2, 3))
        expected_inv_list = []
        for mat in matrices.view(-1, 5, 5):
            expected_inv_list.append(torch.inverse(mat))
        expected_inv = torch.stack(expected_inv_list).view(2, 3, 5, 5)
        matrices_inverse = torch.inverse(matrices)
        self.assertEqual(matrices_inverse, expected_inv)

        # incorrect input test
        with self.assertRaisesRegex(RuntimeError, "must be batches of square matrices"):
            torch.inverse(torch.randn(2, 3, 4, 3))

        # correctness test
        matrices = conv_fn(random_fullrank_matrix_distinct_singular_value(5, 3))
        matrices_inverse = torch.inverse(matrices)
        self.assertEqual(torch.matmul(matrices, matrices_inverse), identity.expand_as(matrices))
        self.assertEqual(torch.matmul(matrices_inverse, matrices), identity.expand_as(matrices))

        # torch.inverse with out and batches
        matrices = conv_fn(random_fullrank_matrix_distinct_singular_value(5, 3))
        matrices_inverse = conv_fn(torch.empty(3, 5, 5))
        torch.inverse(matrices, out=matrices_inverse)
        self.assertEqual(torch.inverse(matrices), matrices_inverse)

        # non-contiguous inputs
        if not TEST_NUMPY:
            return

        from numpy.linalg import inv
        matrices = conv_fn(random_fullrank_matrix_distinct_singular_value(3, 2)).permute(0, 2, 1)
        assert not matrices.is_contiguous()
        matrices_inverse = torch.inverse(matrices)
        expected_inv = torch.as_tensor(inv(matrices.cpu().numpy()))
        self.assertEqual(matrices_inverse, conv_fn(expected_inv))

    @skipIfNoLapack
    def test_inverse(self):
        self._test_inverse(self, lambda t: t)

    @staticmethod
    def _test_pinverse(self, conv_fn):
        def run_test(M):
            # Testing against definition for pseudo-inverses
            MPI = torch.pinverse(M)
            self.assertEqual(M, M.mm(MPI).mm(M), 1e-8, 'pseudo-inverse condition 1')
            self.assertEqual(MPI, MPI.mm(M).mm(MPI), 1e-8, 'pseudo-inverse condition 2')
            self.assertEqual(M.mm(MPI), (M.mm(MPI)).t(), 1e-8, 'pseudo-inverse condition 3')
            self.assertEqual(MPI.mm(M), (MPI.mm(M)).t(), 1e-8, 'pseudo-inverse condition 4')

        # Square matrix
        M = conv_fn(torch.randn(5, 5))
        run_test(M)

        # Rectangular matrix
        M = conv_fn(torch.randn(3, 4))
        run_test(M)

        # Test inverse and pseudo-inverse for invertible matrix
        M = torch.randn(5, 5)
        M = conv_fn(M.mm(M.t()))
        self.assertEqual(conv_fn(torch.eye(5)), M.pinverse().mm(M), 1e-7, 'pseudo-inverse for invertible matrix')

    @skipIfNoLapack
    def test_pinverse(self):
        self._test_pinverse(self, conv_fn=lambda x: x)

    @staticmethod
    def _test_matrix_power(self, conv_fn):
        def run_test(M, sign=1):
            if sign == -1:
                M = M.inverse()
            MP2 = torch.matrix_power(M, 2)
            self.assertEqual(MP2, torch.matmul(M, M))

            MP3 = torch.matrix_power(M, 3)
            self.assertEqual(MP3, torch.matmul(MP2, M))

            MP4 = torch.matrix_power(M, 4)
            self.assertEqual(MP4, torch.matmul(MP2, MP2))

            MP6 = torch.matrix_power(M, 6)
            self.assertEqual(MP6, torch.matmul(MP3, MP3))

            MP0 = torch.matrix_power(M, 0)
            self.assertEqual(MP0, torch.eye(M.size(-2)).expand_as(M))

        # Single matrix
        M = conv_fn(torch.randn(5, 5))
        run_test(M)

        # Batch matrices
        M = conv_fn(torch.randn(3, 3, 3))
        run_test(M)

        # Many batch matrices
        M = conv_fn(torch.randn(2, 3, 3, 3))
        run_test(M)

        # This is for negative powers
        from common_utils import random_fullrank_matrix_distinct_singular_value
        M = conv_fn(random_fullrank_matrix_distinct_singular_value(5))
        run_test(M, sign=-1)

        M = conv_fn(random_fullrank_matrix_distinct_singular_value(3, 3))
        run_test(M, sign=-1)

        M = conv_fn(random_fullrank_matrix_distinct_singular_value(3, 2, 3))
        run_test(M, sign=-1)

    @skipIfNoLapack
    def test_matrix_power(self):
        self._test_matrix_power(self, conv_fn=lambda x: x)

    @staticmethod
    def _test_chain_matmul(self, cast):
        def product(matrices):
            for mat in matrices[1:]:
                matrices[0] = matrices[0].mm(mat)
            return matrices[0]

        def run_test(p, cast):
            matrices = []
            for (pi, pi_1) in zip(p[:-1], p[1:]):
                matrices.append(cast(torch.randn(pi, pi_1)))
            self.assertEqual(torch.chain_matmul(*matrices), product(matrices))

        run_test([10, 20, 30, 5], cast)
        run_test([15, 5, 10, 20, 25], cast)

    def test_chain_matmul(self):
        self._test_chain_matmul(self, cast=lambda x: x)

    @staticmethod
    def _test_det_logdet_slogdet(self, device):
        def reference_slogdet(M):
            if TEST_NUMPY:
                sdet, logabsdet = np.linalg.slogdet(M.detach().cpu().numpy())
                return M.new_tensor(sdet), M.new_tensor(logabsdet)
            else:
                # naive row reduction
                M = M.clone()
                l = M.size(0)
                multiplier = 1
                for i in range(l):
                    if M[i, 0].item() != 0:
                        if i != 0:
                            M[0], M[i] = M[i], M[0]
                            multiplier = -1
                        break
                else:
                    return 0
                for i in range(1, l):
                    row = M[i]
                    for j in range(i):
                        row -= row[j] / M[j, j] * M[j]
                    M[i] = row
            sdet = M.diag().sign().prod()
            logabsdet = M.diag().abs_().log_().sum().add_(math.log(multiplier))
            return sdet, logabsdet

        def test_single_det(M, target, desc):
            target_sdet, target_logabsdet = target

            det = M.det()
            logdet = M.logdet()
            sdet, logabsdet = M.slogdet()

            # Test det
            self.assertEqual(det, target_sdet * target_logabsdet.exp(), 1e-7, '{} (det)'.format(desc))

            # Test slogdet
            # Compare the overall value rather than individual parts because of
            # precision issues when det is near zero.
            self.assertEqual(sdet * logabsdet.exp(), target_sdet * target_logabsdet.exp(), 1e-7, '{} (slogdet)'.format(desc))

            # Test logdet
            # Compare logdet against our own pytorch slogdet because they should
            # be consistent, while it may behave slightly differently with other
            # slogdet implementations when det is near zero due to precision
            # issues.
            if sdet.item() < 0:
                self.assertTrue(logdet.item() != logdet.item(), '{} (logdet negative case)'.format(desc))
            else:
                self.assertEqual(logdet.exp(), target_logabsdet.exp(), 1e-7, '{} (logdet non-negative case)'.format(desc))

        eye = torch.eye(5, device=device)
        test_single_det(eye, (torch.ones((), device=device), torch.zeros((), device=device)), 'identity')

        def test(M):
            assert M.size(0) >= 5, 'this helper fn assumes M to be at least 5x5'
            M = M.to(device)

            ref_M_sdet, ref_M_logabsdet = reference_slogdet(M)

            test_single_det(M, (ref_M_sdet, ref_M_logabsdet), 'basic')
            if ref_M_logabsdet.exp().item() >= 1e-6:  # skip singular
                M_inv = M.inverse()
                test_single_det(M_inv, reference_slogdet(M_inv), 'inverse')

            test_single_det(M, (ref_M_sdet, ref_M_logabsdet), 'transpose')

            for x in [0, 2, 4]:
                for scale in [-2, -0.1, 0, 10]:
                    if scale > 0:
                        target = ref_M_sdet, ref_M_logabsdet + math.log(scale)
                    elif scale == 0:
                        target = torch.zeros_like(ref_M_sdet), torch.full_like(ref_M_logabsdet, -inf)
                    else:
                        target = ref_M_sdet.neg(), ref_M_logabsdet + math.log(-scale)

                    # dim 0
                    M_clone = M.clone()
                    M_clone[:, x] *= scale
                    test_single_det(M_clone, target, 'scale a row')
                    # dim 1
                    M_clone = M.clone()
                    M_clone[x, :] *= scale
                    test_single_det(M_clone, target, 'scale a column')

            for x1, x2 in [(0, 3), (4, 1), (3, 2)]:
                assert x1 != x2, 'x1 and x2 needs to be different for this test'
                target = torch.zeros_like(ref_M_sdet), torch.full_like(ref_M_logabsdet, -inf)
                # dim 0
                M_clone = M.clone()
                M_clone[:, x2] = M_clone[:, x1]
                test_single_det(M_clone, target, 'two rows are same')
                # dim 1
                M_clone = M.clone()
                M_clone[x2, :] = M_clone[x1, :]
                test_single_det(M_clone, target, 'two columns are same')

                for scale1, scale2 in [(0.3, -1), (0, 2), (10, 0.1)]:
                    det_scale = scale1 * scale2 * -1
                    if det_scale > 0:
                        target = ref_M_sdet, ref_M_logabsdet + math.log(det_scale)
                    elif det_scale == 0:
                        target = torch.zeros_like(ref_M_sdet), torch.full_like(ref_M_logabsdet, -inf)
                    else:
                        target = ref_M_sdet.neg(), ref_M_logabsdet + math.log(-det_scale)

                    # dim 0
                    M_clone = M.clone()
                    t = M_clone[:, x1] * scale1
                    M_clone[:, x1] += M_clone[:, x2] * scale2
                    M_clone[:, x2] = t
                    test_single_det(M_clone, target, 'exchanging rows')
                    # dim 1
                    M_clone = M.clone()
                    t = M_clone[x1, :] * scale1
                    M_clone[x1, :] += M_clone[x2, :] * scale2
                    M_clone[x2, :] = t
                    test_single_det(M_clone, target, 'exchanging columns')

        def get_random_mat_scale(n):
            # For matrices with values i.i.d. with 0 mean, unit variance, and
            # subexponential tail, we have:
            #   E[log det(A^2)] \approx log((n-1)!)
            #
            # Notice:
            #   log Var[det(A)] = log E[det(A^2)] >= E[log det(A^2)]
            #
            # So:
            #   stddev[det(A)] >= sqrt( (n-1)! )
            #
            # We use this as an intuitive guideline to scale random generated
            # matrices so our closeness tests can work more robustly:
            #   scale by sqrt( (n-1)! )^(-1/n) = ( (n-1)! )^(-1/(2n))
            #
            # source: https://arxiv.org/pdf/1112.0752.pdf

            # TODO: technically we need subexponential distn for this to hold,
            #       but we mostly use gaussian entries below. Consider switching
            #       to Chi-sq if this turns out not stable enough, since Chi-sq
            #       is easy enough to sample from.
            return math.factorial(n - 1) ** (-1.0 / (2 * n))

        for n in [5, 10, 25]:
            scale = get_random_mat_scale(n)
            test(torch.randn(n, n, device=device) * scale)
            r = torch.randn(n, n, device=device) * scale
            # symmetric psd
            test(r.mm(r.t()))
            # symmetric pd
            r = torch.randn(n, n, device=device) * scale
            test(r.mm(r.t()) + torch.eye(n, device=device) * 1e-6)
            # symmetric
            r = torch.randn(n, n, device=device) * scale
            for i in range(n):
                for j in range(i):
                    r[i, j] = r[j, i]
            test(r)
            # non-contiguous
            test((torch.randn(n, n, n + 1, device=device) * scale)[:, 2, 1:])
            # det = 0
            r = torch.randn(n, n, device=device) * scale
            u, s, v = r.svd()
            if reference_slogdet(u)[0] < 0:
                u = -u
            if reference_slogdet(v)[0] < 0:
                v = -v
            s[0] *= -1
            s[-1] = 0
            test(u.mm(s.diag()).mm(v))

        # Small values to test numerical stability. Note that we don't scale
        # this matrix.
        r = torch.randn(512, 512, device=device)
        u, s, v = r.svd()
        s.fill_(1. / (100 * s.numel()))
        test(u.mm(s.diag()).mm(v))

    @skipIfNoLapack
    def test_det_logdet_slogdet(self):
        self._test_det_logdet_slogdet(self, 'cpu')

    @staticmethod
    def _test_fft_ifft_rfft_irfft(self, device='cpu'):
        def _test_complex(sizes, signal_ndim, prepro_fn=lambda x: x):
            x = prepro_fn(torch.randn(*sizes, device=device))
            for normalized in (True, False):
                res = x.fft(signal_ndim, normalized=normalized)
                rec = res.ifft(signal_ndim, normalized=normalized)
                self.assertEqual(x, rec, 1e-8, 'fft and ifft')
                res = x.ifft(signal_ndim, normalized=normalized)
                rec = res.fft(signal_ndim, normalized=normalized)
                self.assertEqual(x, rec, 1e-8, 'ifft and fft')

        def _test_real(sizes, signal_ndim, prepro_fn=lambda x: x):
            x = prepro_fn(torch.randn(*sizes, device=device))
            signal_numel = 1
            signal_sizes = x.size()[-signal_ndim:]
            for normalized, onesided in product((True, False), repeat=2):
                res = x.rfft(signal_ndim, normalized=normalized, onesided=onesided)
                if not onesided:  # check Hermitian symmetry
                    def test_one_sample(res, test_num=10):
                        idxs_per_dim = [torch.LongTensor(test_num).random_(s).tolist() for s in signal_sizes]
                        for idx in zip(*idxs_per_dim):
                            reflected_idx = tuple((s - i) % s for i, s in zip(idx, res.size()))
                            idx_val = res.__getitem__(idx)
                            reflected_val = res.__getitem__(reflected_idx)
                            self.assertEqual(idx_val[0], reflected_val[0], 'rfft hermitian symmetry on real part')
                            self.assertEqual(idx_val[1], -reflected_val[1], 'rfft hermitian symmetry on imaginary part')
                    if len(sizes) == signal_ndim:
                        test_one_sample(res)
                    else:
                        output_non_batch_shape = res.size()[-(signal_ndim + 1):]
                        flatten_batch_res = res.view(-1, *output_non_batch_shape)
                        nb = flatten_batch_res.size(0)
                        test_idxs = torch.LongTensor(min(nb, 4)).random_(nb)
                        for test_idx in test_idxs.tolist():
                            test_one_sample(flatten_batch_res[test_idx])
                    # compare with C2C
                    xc = torch.stack([x, torch.zeros_like(x)], -1)
                    xc_res = xc.fft(signal_ndim, normalized=normalized)
                    self.assertEqual(res, xc_res)
                test_input_signal_sizes = [signal_sizes]
                rec = res.irfft(signal_ndim, normalized=normalized,
                                onesided=onesided, signal_sizes=signal_sizes)
                self.assertEqual(x, rec, 1e-8, 'rfft and irfft')
                if not onesided:  # check that we can use C2C ifft
                    rec = res.ifft(signal_ndim, normalized=normalized)
                    self.assertEqual(x, rec.select(-1, 0), 1e-8, 'twosided rfft and ifft real')
                    self.assertEqual(rec.select(-1, 1).data.abs().mean(), 0, 1e-8, 'twosided rfft and ifft imaginary')

        # contiguous case
        _test_real((100,), 1)
        _test_real((10, 1, 10, 100), 1)
        _test_real((100, 100), 2)
        _test_real((2, 2, 5, 80, 60), 2)
        _test_real((50, 40, 70), 3)
        _test_real((30, 1, 50, 25, 20), 3)

        _test_complex((100, 2), 1)
        _test_complex((100, 100, 2), 1)
        _test_complex((100, 100, 2), 2)
        _test_complex((1, 20, 80, 60, 2), 2)
        _test_complex((50, 40, 70, 2), 3)
        _test_complex((6, 5, 50, 25, 20, 2), 3)

        # non-contiguous case
        _test_real((165,), 1, lambda x: x.narrow(0, 25, 100))  # input is not aligned to complex type
        _test_real((100, 100, 3), 1, lambda x: x[:, :, 0])
        _test_real((100, 100), 2, lambda x: x.t())
        _test_real((20, 100, 10, 10), 2, lambda x: x.view(20, 100, 100)[:, :60])
        _test_real((65, 80, 115), 3, lambda x: x[10:60, 13:53, 10:80])
        _test_real((30, 20, 50, 25), 3, lambda x: x.transpose(1, 2).transpose(2, 3))

        _test_complex((2, 100), 1, lambda x: x.t())
        _test_complex((100, 2), 1, lambda x: x.expand(100, 100, 2))
        _test_complex((300, 200, 3), 2, lambda x: x[:100, :100, 1:])  # input is not aligned to complex type
        _test_complex((20, 90, 110, 2), 2, lambda x: x[:, 5:85].narrow(2, 5, 100))
        _test_complex((40, 60, 3, 80, 2), 3, lambda x: x.transpose(2, 0).select(0, 2)[5:55, :, 10:])
        _test_complex((30, 55, 50, 22, 2), 3, lambda x: x[:, 3:53, 15:40, 1:21])

        # non-contiguous with strides not representable as aligned with complex type
        _test_complex((50,), 1, lambda x: x.as_strided([5, 5, 2], [3, 2, 1]))
        _test_complex((50,), 1, lambda x: x.as_strided([5, 5, 2], [4, 2, 2]))
        _test_complex((50,), 1, lambda x: x.as_strided([5, 5, 2], [4, 3, 1]))
        _test_complex((50,), 2, lambda x: x.as_strided([5, 5, 2], [3, 3, 1]))
        _test_complex((50,), 2, lambda x: x.as_strided([5, 5, 2], [4, 2, 2]))
        _test_complex((50,), 2, lambda x: x.as_strided([5, 5, 2], [4, 3, 1]))

    @unittest.skipIf(not TEST_MKL, "PyTorch is built without MKL support")
    def test_fft_ifft_rfft_irfft(self):
        self._test_fft_ifft_rfft_irfft(self)

    @staticmethod
    def _test_stft(self, device='cpu'):
        if not TEST_LIBROSA:
            raise unittest.SkipTest('librosa not found')

        def librosa_stft(x, n_fft, hop_length, win_length, window, center):
            if window is None:
                window = np.ones(n_fft if win_length is None else win_length)
            else:
                window = window.cpu().numpy()
            input_1d = x.dim() == 1
            if input_1d:
                x = x.view(1, -1)
            result = []
            for xi in x:
                ri = librosa.stft(xi.cpu().numpy(), n_fft, hop_length, win_length, window, center=center)
                result.append(torch.from_numpy(np.stack([ri.real, ri.imag], -1)))
            result = torch.stack(result, 0)
            if input_1d:
                result = result[0]
            return result

        def _test(sizes, n_fft, hop_length=None, win_length=None, win_sizes=None,
                  center=True, expected_error=None):
            x = torch.randn(*sizes, device=device)
            if win_sizes is not None:
                window = torch.randn(*win_sizes, device=device)
            else:
                window = None
            if expected_error is None:
                result = x.stft(n_fft, hop_length, win_length, window, center=center)
                ref_result = librosa_stft(x, n_fft, hop_length, win_length, window, center)
                self.assertEqual(result, ref_result, 7e-6, 'stft comparison against librosa')
            else:
                self.assertRaises(expected_error,
                                  lambda: x.stft(n_fft, hop_length, win_length, window, center=center))

        for center in [True, False]:
            _test((10,), 7, center=center)
            _test((10, 4000), 1024, center=center)

            _test((10,), 7, 2, center=center)
            _test((10, 4000), 1024, 512, center=center)

            _test((10,), 7, 2, win_sizes=(7,), center=center)
            _test((10, 4000), 1024, 512, win_sizes=(1024,), center=center)

            # spectral oversample
            _test((10,), 7, 2, win_length=5, center=center)
            _test((10, 4000), 1024, 512, win_length=100, center=center)

        _test((10, 4, 2), 1, 1, expected_error=RuntimeError)
        _test((10,), 11, 1, center=False, expected_error=RuntimeError)
        _test((10,), -1, 1, expected_error=RuntimeError)
        _test((10,), 3, win_length=5, expected_error=RuntimeError)
        _test((10,), 5, 4, win_sizes=(11,), expected_error=RuntimeError)
        _test((10,), 5, 4, win_sizes=(1, 1), expected_error=RuntimeError)

    def test_stft(self):
        self._test_stft(self)

    @unittest.skip("Not implemented yet")
    def test_conv2(self):
        x = torch.rand(math.floor(torch.uniform(50, 100)), math.floor(torch.uniform(50, 100)))
        k = torch.rand(math.floor(torch.uniform(10, 20)), math.floor(torch.uniform(10, 20)))
        imvc = torch.conv2(x, k)
        imvc2 = torch.conv2(x, k, 'V')
        imfc = torch.conv2(x, k, 'F')

        ki = k.clone()
        ks = k.storage()
        kis = ki.storage()
        for i in range(ks.size() - 1, 0, -1):
            kis[ks.size() - i + 1] = ks[i]
        # for i=ks.size(), 1, -1 do kis[ks.size()-i+1]=ks[i] end
        imvx = torch.xcorr2(x, ki)
        imvx2 = torch.xcorr2(x, ki, 'V')
        imfx = torch.xcorr2(x, ki, 'F')

        self.assertEqual(imvc, imvc2, 0, 'torch.conv2')
        self.assertEqual(imvc, imvx, 0, 'torch.conv2')
        self.assertEqual(imvc, imvx2, 0, 'torch.conv2')
        self.assertEqual(imfc, imfx, 0, 'torch.conv2')
        self.assertLessEqual(math.abs(x.dot(x) - torch.xcorr2(x, x)[0][0]), 1e-10, 'torch.conv2')

        xx = torch.Tensor(2, x.size(1), x.size(2))
        xx[1].copy_(x)
        xx[2].copy_(x)
        kk = torch.Tensor(2, k.size(1), k.size(2))
        kk[1].copy_(k)
        kk[2].copy_(k)

        immvc = torch.conv2(xx, kk)
        immvc2 = torch.conv2(xx, kk, 'V')
        immfc = torch.conv2(xx, kk, 'F')

        self.assertEqual(immvc[0], immvc[1], 0, 'torch.conv2')
        self.assertEqual(immvc[0], imvc, 0, 'torch.conv2')
        self.assertEqual(immvc2[0], imvc2, 0, 'torch.conv2')
        self.assertEqual(immfc[0], immfc[1], 0, 'torch.conv2')
        self.assertEqual(immfc[0], imfc, 0, 'torch.conv2')

    @unittest.skip("Not implemented yet")
    def test_conv3(self):
        x = torch.rand(math.floor(torch.uniform(20, 40)),
                       math.floor(torch.uniform(20, 40)),
                       math.floor(torch.uniform(20, 40)))
        k = torch.rand(math.floor(torch.uniform(5, 10)),
                       math.floor(torch.uniform(5, 10)),
                       math.floor(torch.uniform(5, 10)))
        imvc = torch.conv3(x, k)
        imvc2 = torch.conv3(x, k, 'V')
        imfc = torch.conv3(x, k, 'F')

        ki = k.clone()
        ks = k.storage()
        kis = ki.storage()
        for i in range(ks.size() - 1, 0, -1):
            kis[ks.size() - i + 1] = ks[i]
        imvx = torch.xcorr3(x, ki)
        imvx2 = torch.xcorr3(x, ki, 'V')
        imfx = torch.xcorr3(x, ki, 'F')

        self.assertEqual(imvc, imvc2, 0, 'torch.conv3')
        self.assertEqual(imvc, imvx, 0, 'torch.conv3')
        self.assertEqual(imvc, imvx2, 0, 'torch.conv3')
        self.assertEqual(imfc, imfx, 0, 'torch.conv3')
        self.assertLessEqual(math.abs(x.dot(x) - torch.xcorr3(x, x)[0][0][0]), 4e-10, 'torch.conv3')

        xx = torch.Tensor(2, x.size(1), x.size(2), x.size(3))
        xx[1].copy_(x)
        xx[2].copy_(x)
        kk = torch.Tensor(2, k.size(1), k.size(2), k.size(3))
        kk[1].copy_(k)
        kk[2].copy_(k)

        immvc = torch.conv3(xx, kk)
        immvc2 = torch.conv3(xx, kk, 'V')
        immfc = torch.conv3(xx, kk, 'F')

        self.assertEqual(immvc[0], immvc[1], 0, 'torch.conv3')
        self.assertEqual(immvc[0], imvc, 0, 'torch.conv3')
        self.assertEqual(immvc2[0], imvc2, 0, 'torch.conv3')
        self.assertEqual(immfc[0], immfc[1], 0, 'torch.conv3')
        self.assertEqual(immfc[0], imfc, 0, 'torch.conv3')

    @unittest.skip("Not implemented yet")
    def _test_conv_corr_eq(self, fn, fn_2_to_3):
        ix = math.floor(random.randint(20, 40))
        iy = math.floor(random.randint(20, 40))
        iz = math.floor(random.randint(20, 40))
        kx = math.floor(random.randint(5, 10))
        ky = math.floor(random.randint(5, 10))
        kz = math.floor(random.randint(5, 10))

        x = torch.rand(ix, iy, iz)
        k = torch.rand(kx, ky, kz)

        o3 = fn(x, k)
        o32 = torch.zeros(o3.size())
        fn_2_to_3(x, k, o3, o32)
        self.assertEqual(o3, o32)

    @unittest.skip("Not implemented yet")
    def test_xcorr3_xcorr2_eq(self):
        def reference(x, k, o3, o32):
            for i in range(o3.size(1)):
                for j in range(k.size(1)):
                    o32[i].add(torch.xcorr2(x[i + j - 1], k[j]))
        self._test_conv_corr_eq(torch.xcorr3, reference)

    @unittest.skip("Not implemented yet")
    def test_xcorr3_xcorr2_eq_full(self):
        def reference(x, k, o3, o32):
            for i in range(x.size(1)):
                for j in range(k.size(1)):
                    o32[i].add(torch.xcorr2(x[i], k[k.size(1) - j + 1], 'F'))
        self._test_conv_corr_eq(lambda x, k: torch.xcorr3(x, k, 'F'), reference)

    @unittest.skip("Not implemented yet")
    def test_conv3_conv2_eq_valid(self):
        def reference(x, k, o3, o32):
            for i in range(o3.size(1)):
                for j in range(k.size(1)):
                    o32[i].add(torch.conv2(x[i + j - 1], k[k.size(1) - j + 1]))
        self._test_conv_corr_eq(torch.conv3, reference)

    @unittest.skip("Not implemented yet")
    def test_fconv3_fconv2_eq(self):
        def reference(x, k, o3, o32):
            for i in range(o3.size(1)):
                for j in range(k.size(1)):
                    o32[i + j - 1].add(torch.conv2(x[i], k[j], 'F'))
        self._test_conv_corr_eq(lambda x, k: torch.conv3(x, k, 'F'), reference)

    def test_logical(self):
        x = torch.rand(100, 100) * 2 - 1

        xgt = torch.gt(x, 1)
        xlt = torch.lt(x, 1)

        xeq = torch.eq(x, 1)
        xne = torch.ne(x, 1)

        neqs = xgt + xlt
        all = neqs + xeq
        self.assertEqual(neqs.long().sum(), xne.long().sum(), 0)
        self.assertEqual(x.nelement(), all.long().sum())

    def test_isfinite(self):
        x = torch.Tensor([1, inf, 2, -inf, nan, -10])
        self.assertEqual(torch.isfinite(x), torch.ByteTensor([1, 0, 1, 0, 0, 1]))

    def test_isfinite_int(self):
        x = torch.tensor([1, 2, 3])
        self.assertEqual(torch.isfinite(x), torch.ByteTensor([1, 1, 1]))

    @staticmethod
    def _test_isinf(self, cast):
        t1 = cast(torch.Tensor([1, inf, 2, -inf, nan]))
        t2 = cast(torch.ByteTensor([1, 2, 3]))
        t3 = cast(torch.CharTensor([1, 2, 3]))
        t4 = cast(torch.ShortTensor([1, 2, 3]))
        t5 = cast(torch.IntTensor([1, 2, 3]))
        t6 = cast(torch.LongTensor([1, 2, 3]))
        self.assertEqual(torch.isinf(t1), cast(torch.ByteTensor([0, 1, 0, 1, 0])))
        self.assertEqual(torch.isinf(t2), cast(torch.ByteTensor([0, 0, 0])))
        self.assertEqual(torch.isinf(t3), cast(torch.ByteTensor([0, 0, 0])))
        self.assertEqual(torch.isinf(t4), cast(torch.ByteTensor([0, 0, 0])))
        self.assertEqual(torch.isinf(t5), cast(torch.ByteTensor([0, 0, 0])))
        self.assertEqual(torch.isinf(t6), cast(torch.ByteTensor([0, 0, 0])))

    def test_isinf(self):
        self._test_isinf(self, lambda t: t)

    def test_isnan(self):
        x = torch.Tensor([1, nan, 2])
        self.assertEqual(torch.isnan(x), torch.ByteTensor([0, 1, 0]))

    def test_RNGState(self):
        state = torch.get_rng_state()
        stateCloned = state.clone()
        before = torch.rand(1000)

        self.assertEqual(state.ne(stateCloned).long().sum(), 0, 0)

        torch.set_rng_state(state)
        after = torch.rand(1000)
        self.assertEqual(before, after, 0)

    def test_RNGStateAliasing(self):
        # Fork the random number stream at this point
        gen = torch.Generator()
        gen.set_state(torch.get_rng_state())
        self.assertEqual(gen.get_state(), torch.get_rng_state())

        target_value = torch.rand(1000)
        # Dramatically alter the internal state of the main generator
        _ = torch.rand(100000)
        forked_value = torch.rand(1000, generator=gen)
        self.assertEqual(target_value, forked_value, 0, "RNG has not forked correctly.")

    def test_RNG_after_pickle(self):
        torch.random.manual_seed(100)
        before = torch.rand(10)

        torch.random.manual_seed(100)
        buf = io.BytesIO()
        tensor = torch.Tensor([1, 2, 3])
        ForkingPickler(buf, pickle.HIGHEST_PROTOCOL).dump(tensor)
        after = torch.rand(10)

        self.assertEqual(before, after, 0)

    def test_boxMullerState(self):
        torch.manual_seed(123)
        odd_number = 101
        seeded = torch.randn(odd_number)
        state = torch.get_rng_state()
        midstream = torch.randn(odd_number)
        torch.set_rng_state(state)
        repeat_midstream = torch.randn(odd_number)
        torch.manual_seed(123)
        reseeded = torch.randn(odd_number)
        self.assertEqual(midstream, repeat_midstream, 0,
                         'get_rng_state/set_rng_state not generating same sequence of normally distributed numbers')
        self.assertEqual(seeded, reseeded, 0,
                         'repeated calls to manual_seed not generating same sequence of normally distributed numbers')

    def test_manual_seed(self):
        rng_state = torch.get_rng_state()
        torch.manual_seed(2)
        x = torch.randn(100)
        self.assertEqual(torch.initial_seed(), 2)
        torch.manual_seed(2)
        y = torch.randn(100)
        self.assertEqual(x, y)
        torch.set_rng_state(rng_state)

    @staticmethod
    def _test_cholesky(self, cast):
        x = cast(torch.rand(10, 10) + 1e-1)
        A = torch.mm(x, x.t())

        # default Case
        C = torch.cholesky(A)
        B = torch.mm(C, C.t())
        self.assertEqual(A, B, 1e-14)

        # test Upper Triangular
        U = torch.cholesky(A, True)
        B = torch.mm(U.t(), U)
        self.assertEqual(A, B, 1e-14, 'cholesky (upper) did not allow rebuilding the original matrix')

        # test Lower Triangular
        L = torch.cholesky(A, False)
        B = torch.mm(L, L.t())
        self.assertEqual(A, B, 1e-14, 'cholesky (lower) did not allow rebuilding the original matrix')

    @skipIfNoLapack
    def test_cholesky(self):
        self._test_cholesky(self, lambda t: t)

    @staticmethod
    def _test_cholesky_batched(self, cast):
        from common_utils import random_symmetric_pd_matrix

        def cholesky_test_helper(n, batch_dims, cast, upper):
            A = cast(random_symmetric_pd_matrix(n, *batch_dims))
            cholesky_exp = torch.stack([m.cholesky(upper=upper) for m in A.reshape(-1, n, n)])
            cholesky_exp = cholesky_exp.reshape_as(A)
            self.assertEqual(cholesky_exp, torch.cholesky(A, upper=upper))

        for upper, batchsize in product([True, False], [(3,), (3, 4), (2, 3, 4)]):
            cholesky_test_helper(3, batchsize, cast, upper)

    @skipIfNoLapack
    def test_cholesky_batched(self):
        self._test_cholesky_batched(self, lambda t: t)

    @staticmethod
    def _test_cholesky_solve(self, cast):
        a = torch.Tensor(((6.80, -2.11, 5.66, 5.97, 8.23),
                          (-6.05, -3.30, 5.36, -4.44, 1.08),
                          (-0.45, 2.58, -2.70, 0.27, 9.04),
                          (8.32, 2.71, 4.35, -7.17, 2.14),
                          (-9.67, -5.14, -7.26, 6.08, -6.87))).t()
        b = torch.Tensor(((4.02, 6.19, -8.22, -7.57, -3.03),
                          (-1.56, 4.00, -8.67, 1.75, 2.86),
                          (9.81, -4.09, -4.57, -8.61, 8.99))).t()

        # make sure 'a' is symmetric PSD
        a = torch.mm(a, a.t())
        a, b = cast(a), cast(b)

        # upper Triangular Test
        U = torch.cholesky(a, True)
        x = torch.cholesky_solve(b, U, True)
        self.assertLessEqual(b.dist(torch.mm(a, x)), 1e-12)

        # lower Triangular Test
        L = torch.cholesky(a, False)
        x = torch.cholesky_solve(b, L, False)
        self.assertLessEqual(b.dist(torch.mm(a, x)), 1e-12)

        # default arg Test
        L_def = torch.cholesky(a)
        x_def = torch.cholesky_solve(b, L_def)
        self.assertLessEqual(b.dist(torch.mm(a, x_def)), 1e-12)

    @skipIfNoLapack
    def test_cholesky_solve(self):
        self._test_cholesky_solve(self, lambda t: t)

    @staticmethod
    def _test_cholesky_solve_batched(self, cast):
        from common_utils import random_symmetric_pd_matrix

        def cholesky_solve_test_helper(A_dims, b_dims, cast, upper):
            A = cast(random_symmetric_pd_matrix(*A_dims))
            L = torch.cholesky(A, upper)
            b = cast(torch.randn(*b_dims))
            return A, L, b

        for upper in [True, False]:
            # test against cholesky_solve: one batch with both choices of upper
            A, L, b = cholesky_solve_test_helper((5, 1), (1, 5, 10), cast, upper)
            x_exp = torch.cholesky_solve(b.squeeze(0), L.squeeze(0), upper=upper)
            x = torch.cholesky_solve(b, L, upper=upper)
            self.assertEqual(x, x_exp.unsqueeze(0))

            # test against cholesky_solve in a loop: four batches with both choices of upper
            A, L, b = cholesky_solve_test_helper((5, 4), (4, 5, 10), cast, upper)
            x_exp_list = []
            for i in range(4):
                x_exp = torch.cholesky_solve(b[i], L[i], upper=upper)
                x_exp_list.append(x_exp)
            x_exp = torch.stack(x_exp_list)

            x = torch.cholesky_solve(b, L, upper=upper)
            self.assertEqual(x, x_exp)

            # basic correctness test
            A, L, b = cholesky_solve_test_helper((5, 3), (3, 5, 10), cast, upper)
            x = torch.cholesky_solve(b, L, upper)
            self.assertLessEqual(b.dist(torch.matmul(A, x)), 1e-12)

            # Test non-contiguous inputs.
            if not TEST_NUMPY:
                return
            from numpy.linalg import solve
            A = random_symmetric_pd_matrix(2, 2)
            b = torch.randn(2, 2, 2)
            x_exp = torch.Tensor(solve(A.permute(0, 2, 1).numpy(), b.permute(2, 1, 0).numpy()))
            A = cast(A).permute(0, 2, 1)
            b = cast(b).permute(2, 1, 0)
            assert not A.is_contiguous() and not b.is_contiguous(), "contiguous inputs"
            L = torch.cholesky(A, upper)
            x = torch.cholesky_solve(b, L, upper=upper)
            self.assertEqual(x, cast(x_exp))

    @skipIfNoLapack
    def test_cholesky_solve_batched(self):
        self._test_cholesky_solve_batched(self, lambda t: t)

    @staticmethod
    def _test_cholesky_solve_batched_dims(self, cast):
        if not TEST_NUMPY:
            return

        from numpy.linalg import solve
        from common_utils import random_symmetric_pd_matrix

        def run_test(A_dims, b_dims, cast, upper):
            A = random_symmetric_pd_matrix(*A_dims)
            b = torch.randn(*b_dims)
            x_exp = torch.Tensor(solve(A.numpy(), b.numpy()))
            A, b = cast(A), cast(b)
            L = torch.cholesky(A, upper)
            x = torch.cholesky_solve(b, L, upper=upper)
            self.assertEqual(x, cast(x_exp))

        for upper in [True, False]:
            # test against numpy.linalg.solve
            run_test((4, 2, 1, 3), (2, 1, 3, 4, 6), cast, upper)  # no broadcasting
            run_test((4, 2, 1, 3), (4, 6), cast, upper)  # broadcasting b
            run_test((4,), (2, 1, 3, 4, 2), cast, upper)  # broadcasting A
            run_test((4, 1, 3, 1), (2, 1, 3, 4, 5), cast, upper)  # broadcasting A & b

    @skipIfNoLapack
    def test_cholesky_solve_batched_dims(self):
        self._test_cholesky_solve_batched_dims(self, lambda t: t)

    @staticmethod
    def _test_cholesky_inverse(self, cast):
        from common_utils import random_symmetric_pd_matrix
        a = cast(random_symmetric_pd_matrix(5))

        # compute inverse directly
        inv0 = torch.inverse(a)

        # default case
        chol = torch.cholesky(a)
        inv1 = torch.cholesky_inverse(chol, False)
        self.assertLessEqual(inv0.dist(inv1), 1e-12)

        # upper Triangular Test
        chol = torch.cholesky(a, True)
        inv1 = torch.cholesky_inverse(chol, True)
        self.assertLessEqual(inv0.dist(inv1), 1e-12)

        # lower Triangular Test
        chol = torch.cholesky(a, False)
        inv1 = torch.cholesky_inverse(chol, False)
        self.assertLessEqual(inv0.dist(inv1), 1e-12)

    @skipIfNoLapack
    def test_cholesky_inverse(self):
        self._test_cholesky_inverse(self, lambda t: t)

    @skipIfNoLapack
    def test_pstrf(self):
        def checkPsdCholesky(a, uplo, inplace):
            if inplace:
                u = torch.empty_like(a)
                piv = a.new(a.size(0)).int()
                kwargs = {'out': (u, piv)}
            else:
                kwargs = {}
            args = [a]

            if uplo is not None:
                args += [uplo]

            u, piv = torch.pstrf(*args, **kwargs)

            if uplo is False:
                a_reconstructed = torch.mm(u, u.t())
            else:
                a_reconstructed = torch.mm(u.t(), u)

            piv = piv.long()
            a_permuted = a.index_select(0, piv).index_select(1, piv)
            self.assertEqual(a_permuted, a_reconstructed, 1e-14)

        dimensions = ((5, 1), (5, 3), (5, 5), (10, 10))
        for dim in dimensions:
            m = torch.Tensor(*dim).uniform_()
            a = torch.mm(m, m.t())
            # add a small number to the diagonal to make the matrix numerically positive semidefinite
            for i in range(m.size(0)):
                a[i][i] = a[i][i] + 1e-7
            for inplace in (True, False):
                for uplo in (None, True, False):
                    checkPsdCholesky(a, uplo, inplace)

    def test_numel(self):
        b = torch.ByteTensor(3, 100, 100)
        self.assertEqual(b.nelement(), 3 * 100 * 100)
        self.assertEqual(b.numel(), 3 * 100 * 100)

    def _consecutive(self, size, start=1):
        sequence = torch.ones(int(torch.Tensor(size).prod(0))).cumsum(0)
        sequence.add_(start - 1)
        return sequence.resize_(*size)

    @staticmethod
    def _test_index(self, conv_fn):

        def consec(size, start=1):
            sequence = torch.ones(int(torch.Tensor(size).prod(0))).cumsum(0)
            sequence.add_(start - 1)
            return sequence.view(*size)

        reference = conv_fn(consec((3, 3, 3)))

        # empty tensor indexing
        self.assertEqual(reference[conv_fn(torch.LongTensor())], reference.new(0, 3, 3))

        self.assertEqual(reference[0], consec((3, 3)), 0)
        self.assertEqual(reference[1], consec((3, 3), 10), 0)
        self.assertEqual(reference[2], consec((3, 3), 19), 0)
        self.assertEqual(reference[0, 1], consec((3,), 4), 0)
        self.assertEqual(reference[0:2], consec((2, 3, 3)), 0)
        self.assertEqual(reference[2, 2, 2], 27, 0)
        self.assertEqual(reference[:], consec((3, 3, 3)), 0)

        # indexing with Ellipsis
        self.assertEqual(reference[..., 2], torch.Tensor([[3, 6, 9],
                                                          [12, 15, 18],
                                                          [21, 24, 27]]), 0)
        self.assertEqual(reference[0, ..., 2], torch.Tensor([3, 6, 9]), 0)
        self.assertEqual(reference[..., 2], reference[:, :, 2], 0)
        self.assertEqual(reference[0, ..., 2], reference[0, :, 2], 0)
        self.assertEqual(reference[0, 2, ...], reference[0, 2], 0)
        self.assertEqual(reference[..., 2, 2, 2], 27, 0)
        self.assertEqual(reference[2, ..., 2, 2], 27, 0)
        self.assertEqual(reference[2, 2, ..., 2], 27, 0)
        self.assertEqual(reference[2, 2, 2, ...], 27, 0)
        self.assertEqual(reference[...], reference, 0)

        reference_5d = conv_fn(consec((3, 3, 3, 3, 3)))
        self.assertEqual(reference_5d[..., 1, 0], reference_5d[:, :, :, 1, 0], 0)
        self.assertEqual(reference_5d[2, ..., 1, 0], reference_5d[2, :, :, 1, 0], 0)
        self.assertEqual(reference_5d[2, 1, 0, ..., 1], reference_5d[2, 1, 0, :, 1], 0)
        self.assertEqual(reference_5d[...], reference_5d, 0)

        # LongTensor indexing
        reference = conv_fn(consec((5, 5, 5)))
        idx = conv_fn(torch.LongTensor([2, 4]))
        self.assertEqual(reference[idx], torch.stack([reference[2], reference[4]]))
        # TODO: enable one indexing is implemented like in numpy
        # self.assertEqual(reference[2, idx], torch.stack([reference[2, 2], reference[2, 4]]))
        # self.assertEqual(reference[3, idx, 1], torch.stack([reference[3, 2], reference[3, 4]])[:, 1])

        # None indexing
        self.assertEqual(reference[2, None], reference[2].unsqueeze(0))
        self.assertEqual(reference[2, None, None], reference[2].unsqueeze(0).unsqueeze(0))
        self.assertEqual(reference[2:4, None], reference[2:4].unsqueeze(1))
        self.assertEqual(reference[None, 2, None, None], reference.unsqueeze(0)[:, 2].unsqueeze(0).unsqueeze(0))
        self.assertEqual(reference[None, 2:5, None, None], reference.unsqueeze(0)[:, 2:5].unsqueeze(2).unsqueeze(2))

        # indexing 0-length slice
        self.assertEqual(torch.empty(0, 5, 5), reference[slice(0)])
        self.assertEqual(torch.empty(0, 5), reference[slice(0), 2])
        self.assertEqual(torch.empty(0, 5), reference[2, slice(0)])
        self.assertEqual(torch.tensor([]), reference[2, 1:1, 2])

        # indexing with step
        reference = consec((10, 10, 10))
        self.assertEqual(reference[1:5:2], torch.stack([reference[1], reference[3]], 0))
        self.assertEqual(reference[1:6:2], torch.stack([reference[1], reference[3], reference[5]], 0))
        self.assertEqual(reference[1:9:4], torch.stack([reference[1], reference[5]], 0))
        self.assertEqual(reference[2:4, 1:5:2], torch.stack([reference[2:4, 1], reference[2:4, 3]], 1))
        self.assertEqual(reference[3, 1:6:2], torch.stack([reference[3, 1], reference[3, 3], reference[3, 5]], 0))
        self.assertEqual(reference[None, 2, 1:9:4], torch.stack([reference[2, 1], reference[2, 5]], 0).unsqueeze(0))
        self.assertEqual(reference[:, 2, 1:6:2],
                         torch.stack([reference[:, 2, 1], reference[:, 2, 3], reference[:, 2, 5]], 1))

        lst = [list(range(i, i + 10)) for i in range(0, 100, 10)]
        tensor = conv_fn(torch.DoubleTensor(lst))
        for _i in range(100):
            idx1_start = random.randrange(10)
            idx1_end = idx1_start + random.randrange(1, 10 - idx1_start + 1)
            idx1_step = random.randrange(1, 8)
            idx1 = slice(idx1_start, idx1_end, idx1_step)
            if random.randrange(2) == 0:
                idx2_start = random.randrange(10)
                idx2_end = idx2_start + random.randrange(1, 10 - idx2_start + 1)
                idx2_step = random.randrange(1, 8)
                idx2 = slice(idx2_start, idx2_end, idx2_step)
                lst_indexed = list(map(lambda l: l[idx2], lst[idx1]))
                tensor_indexed = tensor[idx1, idx2]
            else:
                lst_indexed = lst[idx1]
                tensor_indexed = tensor[idx1]
            self.assertEqual(torch.DoubleTensor(lst_indexed), tensor_indexed)

        self.assertRaises(ValueError, lambda: reference[1:9:0])
        self.assertRaises(ValueError, lambda: reference[1:9:-1])

        self.assertRaises(IndexError, lambda: reference[1, 1, 1, 1])
        self.assertRaises(IndexError, lambda: reference[1, 1, 1, 1:1])
        self.assertRaises(IndexError, lambda: reference[3, 3, 3, 3, 3, 3, 3, 3])

        self.assertRaises(IndexError, lambda: reference[0.0])
        self.assertRaises(TypeError, lambda: reference[0.0:2.0])
        self.assertRaises(IndexError, lambda: reference[0.0, 0.0:2.0])
        self.assertRaises(IndexError, lambda: reference[0.0, :, 0.0:2.0])
        self.assertRaises(IndexError, lambda: reference[0.0, ..., 0.0:2.0])
        self.assertRaises(IndexError, lambda: reference[0.0, :, 0.0])

        def delitem():
            del reference[0]

        self.assertRaises(TypeError, delitem)

    def test_index(self):
        self._test_index(self, lambda x: x)

    @staticmethod
    def _test_advancedindex(self, conv_fn):
        # Tests for Integer Array Indexing, Part I - Purely integer array
        # indexing

        def consec(size, start=1):
            numel = reduce(lambda x, y: x * y, size, 1)
            sequence = torch.ones(numel).cumsum(0)
            sequence.add_(start - 1)
            return sequence.view(*size)

        # pick a random valid indexer type
        def ri(indices):
            choice = random.randint(0, 2)
            if choice == 0:
                return conv_fn(torch.LongTensor(indices))
            elif choice == 1:
                return list(indices)
            else:
                return tuple(indices)

        def validate_indexing(x):
            self.assertEqual(x[[0]], consec((1,)))
            self.assertEqual(x[ri([0]), ], consec((1,)))
            self.assertEqual(x[ri([3]), ], consec((1,), 4))
            self.assertEqual(x[[2, 3, 4]], consec((3,), 3))
            self.assertEqual(x[ri([2, 3, 4]), ], consec((3,), 3))
            self.assertEqual(x[ri([0, 2, 4]), ], torch.Tensor([1, 3, 5]))

        def validate_setting(x):
            dtype = x.type()
            x[[0]] = -2
            self.assertEqual(x[[0]], torch.Tensor([-2]).type(dtype))
            x[[0]] = -1
            self.assertEqual(x[ri([0]), ], torch.Tensor([-1]).type(dtype))
            x[[2, 3, 4]] = 4
            self.assertEqual(x[[2, 3, 4]], torch.Tensor([4, 4, 4]).type(dtype))
            x[ri([2, 3, 4]), ] = 3
            self.assertEqual(x[ri([2, 3, 4]), ], torch.Tensor([3, 3, 3]).type(dtype))
            x[ri([0, 2, 4]), ] = conv_fn(torch.Tensor([5, 4, 3])).type(dtype)
            self.assertEqual(x[ri([0, 2, 4]), ], torch.Tensor([5, 4, 3]).type(dtype))

        # First, we will test indexing to generate return values

        # Case 1: Purely Integer Array Indexing
        reference = conv_fn(consec((10,)))
        validate_indexing(reference)
        validate_indexing(reference.type(torch.half))

        # setting values
        validate_setting(reference)
        validate_setting(reference.type(torch.half))

        # Tensor with stride != 1

        # strided is [1, 3, 5, 7]
        reference = conv_fn(consec((10,)))
        strided = conv_fn(torch.Tensor())
        strided.set_(reference.storage(), storage_offset=0,
                     size=torch.Size([4]), stride=[2])

        self.assertEqual(strided[[0]], torch.Tensor([1]))
        self.assertEqual(strided[ri([0]), ], torch.Tensor([1]))
        self.assertEqual(strided[ri([3]), ], torch.Tensor([7]))
        self.assertEqual(strided[[1, 2]], torch.Tensor([3, 5]))
        self.assertEqual(strided[ri([1, 2]), ], torch.Tensor([3, 5]))
        self.assertEqual(strided[ri([[2, 1], [0, 3]]), ],
                         torch.Tensor([[5, 3], [1, 7]]))

        # stride is [4, 8]
        strided = conv_fn(torch.Tensor())
        strided.set_(reference.storage(), storage_offset=4,
                     size=torch.Size([2]), stride=[4])
        self.assertEqual(strided[[0]], torch.Tensor([5]))
        self.assertEqual(strided[ri([0]), ], torch.Tensor([5]))
        self.assertEqual(strided[ri([1]), ], torch.Tensor([9]))
        self.assertEqual(strided[[0, 1]], torch.Tensor([5, 9]))
        self.assertEqual(strided[ri([0, 1]), ], torch.Tensor([5, 9]))
        self.assertEqual(strided[ri([[0, 1], [1, 0]]), ],
                         torch.Tensor([[5, 9], [9, 5]]))

        # reference is 1 2
        #              3 4
        #              5 6
        reference = conv_fn(consec((3, 2)))
        self.assertEqual(reference[ri([0, 1, 2]), ri([0])], torch.Tensor([1, 3, 5]))
        self.assertEqual(reference[ri([0, 1, 2]), ri([1])], torch.Tensor([2, 4, 6]))
        self.assertEqual(reference[ri([0]), ri([0])], consec((1,)))
        self.assertEqual(reference[ri([2]), ri([1])], consec((1,), 6))
        self.assertEqual(reference[[ri([0, 0]), ri([0, 1])]], torch.Tensor([1, 2]))
        self.assertEqual(reference[[ri([0, 1, 1, 0, 2]), ri([1])]],
                         torch.Tensor([2, 4, 4, 2, 6]))
        self.assertEqual(reference[[ri([0, 0, 1, 1]), ri([0, 1, 0, 0])]],
                         torch.Tensor([1, 2, 3, 3]))

        rows = ri([[0, 0],
                   [1, 2]])
        columns = [0],
        self.assertEqual(reference[rows, columns], torch.Tensor([[1, 1],
                                                                [3, 5]]))

        rows = ri([[0, 0],
                   [1, 2]])
        columns = ri([1, 0])
        self.assertEqual(reference[rows, columns], torch.Tensor([[2, 1],
                                                                [4, 5]]))
        rows = ri([[0, 0],
                   [1, 2]])
        columns = ri([[0, 1],
                      [1, 0]])
        self.assertEqual(reference[rows, columns], torch.Tensor([[1, 2],
                                                                [4, 5]]))

        # setting values
        reference[ri([0]), ri([1])] = -1
        self.assertEqual(reference[ri([0]), ri([1])], torch.Tensor([-1]))
        reference[ri([0, 1, 2]), ri([0])] = conv_fn(torch.Tensor([-1, 2, -4]))
        self.assertEqual(reference[ri([0, 1, 2]), ri([0])], torch.Tensor([-1,
                         2, -4]))
        reference[rows, columns] = conv_fn(torch.Tensor([[4, 6], [2, 3]]))
        self.assertEqual(reference[rows, columns],
                         torch.Tensor([[4, 6], [2, 3]]))

        # Verify still works with Transposed (i.e. non-contiguous) Tensors

        reference = conv_fn(torch.Tensor([[0, 1, 2, 3],
                                          [4, 5, 6, 7],
                                          [8, 9, 10, 11]])).t_()

        # Transposed: [[0, 4, 8],
        #              [1, 5, 9],
        #              [2, 6, 10],
        #              [3, 7, 11]]

        self.assertEqual(reference[ri([0, 1, 2]), ri([0])], torch.Tensor([0, 1,
                         2]))
        self.assertEqual(reference[ri([0, 1, 2]), ri([1])], torch.Tensor([4, 5,
                         6]))
        self.assertEqual(reference[ri([0]), ri([0])], torch.Tensor([0]))
        self.assertEqual(reference[ri([2]), ri([1])], torch.Tensor([6]))
        self.assertEqual(reference[[ri([0, 0]), ri([0, 1])]], torch.Tensor([0, 4]))
        self.assertEqual(reference[[ri([0, 1, 1, 0, 3]), ri([1])]],
                         torch.Tensor([4, 5, 5, 4, 7]))
        self.assertEqual(reference[[ri([0, 0, 1, 1]), ri([0, 1, 0, 0])]],
                         torch.Tensor([0, 4, 1, 1]))

        rows = ri([[0, 0],
                   [1, 2]])
        columns = [0],
        self.assertEqual(reference[rows, columns], torch.Tensor([[0, 0],
                                                                [1, 2]]))

        rows = ri([[0, 0],
                   [1, 2]])
        columns = ri([1, 0])
        self.assertEqual(reference[rows, columns], torch.Tensor([[4, 0],
                                                                [5, 2]]))
        rows = ri([[0, 0],
                   [1, 3]])
        columns = ri([[0, 1],
                      [1, 2]])
        self.assertEqual(reference[rows, columns], torch.Tensor([[0, 4],
                                                                [5, 11]]))

        # setting values
        reference[ri([0]), ri([1])] = -1
        self.assertEqual(reference[ri([0]), ri([1])], torch.Tensor([-1]))
        reference[ri([0, 1, 2]), ri([0])] = conv_fn(torch.Tensor([-1, 2, -4]))
        self.assertEqual(reference[ri([0, 1, 2]), ri([0])], torch.Tensor([-1,
                         2, -4]))
        reference[rows, columns] = conv_fn(torch.Tensor([[4, 6], [2, 3]]))
        self.assertEqual(reference[rows, columns],
                         torch.Tensor([[4, 6], [2, 3]]))

        # stride != 1

        # strided is [[1 3 5 7],
        #             [9 11 13 15]]

        reference = conv_fn(torch.arange(0., 24).view(3, 8))
        strided = conv_fn(torch.Tensor())
        strided.set_(reference.storage(), 1, size=torch.Size([2, 4]),
                     stride=[8, 2])

        self.assertEqual(strided[ri([0, 1]), ri([0])], torch.Tensor([1, 9]))
        self.assertEqual(strided[ri([0, 1]), ri([1])], torch.Tensor([3, 11]))
        self.assertEqual(strided[ri([0]), ri([0])], torch.Tensor([1]))
        self.assertEqual(strided[ri([1]), ri([3])], torch.Tensor([15]))
        self.assertEqual(strided[[ri([0, 0]), ri([0, 3])]], torch.Tensor([1, 7]))
        self.assertEqual(strided[[ri([1]), ri([0, 1, 1, 0, 3])]],
                         torch.Tensor([9, 11, 11, 9, 15]))
        self.assertEqual(strided[[ri([0, 0, 1, 1]), ri([0, 1, 0, 0])]],
                         torch.Tensor([1, 3, 9, 9]))

        rows = ri([[0, 0],
                   [1, 1]])
        columns = [0],
        self.assertEqual(strided[rows, columns], torch.Tensor([[1, 1],
                                                              [9, 9]]))

        rows = ri([[0, 1],
                   [1, 0]])
        columns = ri([1, 2])
        self.assertEqual(strided[rows, columns], torch.Tensor([[3, 13],
                                                              [11, 5]]))
        rows = ri([[0, 0],
                   [1, 1]])
        columns = ri([[0, 1],
                      [1, 2]])
        self.assertEqual(strided[rows, columns], torch.Tensor([[1, 3],
                                                              [11, 13]]))

        # setting values

        # strided is [[10, 11],
        #             [17, 18]]

        reference = conv_fn(torch.arange(0., 24).view(3, 8))
        strided = conv_fn(torch.Tensor())
        strided.set_(reference.storage(), 10, size=torch.Size([2, 2]),
                     stride=[7, 1])
        self.assertEqual(strided[ri([0]), ri([1])], torch.Tensor([11]))
        strided[ri([0]), ri([1])] = -1
        self.assertEqual(strided[ri([0]), ri([1])], torch.Tensor([-1]))

        reference = conv_fn(torch.arange(0., 24).view(3, 8))
        strided = conv_fn(torch.Tensor())
        strided.set_(reference.storage(), 10, size=torch.Size([2, 2]),
                     stride=[7, 1])
        self.assertEqual(strided[ri([0, 1]), ri([1, 0])], torch.Tensor([11,
                         17]))
        strided[ri([0, 1]), ri([1, 0])] = conv_fn(torch.Tensor([-1, 2]))
        self.assertEqual(strided[ri([0, 1]), ri([1, 0])], torch.Tensor([-1,
                         2]))

        reference = conv_fn(torch.arange(0., 24).view(3, 8))
        strided = conv_fn(torch.Tensor())
        strided.set_(reference.storage(), 10, size=torch.Size([2, 2]),
                     stride=[7, 1])

        rows = ri([[0],
                   [1]])
        columns = ri([[0, 1],
                      [0, 1]])
        self.assertEqual(strided[rows, columns],
                         torch.Tensor([[10, 11], [17, 18]]))
        strided[rows, columns] = conv_fn(torch.Tensor([[4, 6], [2, 3]]))
        self.assertEqual(strided[rows, columns],
                         torch.Tensor([[4, 6], [2, 3]]))

        # Tests using less than the number of dims, and ellipsis

        # reference is 1 2
        #              3 4
        #              5 6
        reference = conv_fn(consec((3, 2)))
        self.assertEqual(reference[ri([0, 2]), ], torch.Tensor([[1, 2], [5, 6]]))
        self.assertEqual(reference[ri([1]), ...], torch.Tensor([[3, 4]]))
        self.assertEqual(reference[..., ri([1])], torch.Tensor([[2], [4], [6]]))

        # verify too many indices fails
        with self.assertRaises(IndexError):
            reference[ri([1]), ri([0, 2]), ri([3])]

        # test invalid index fails
        reference = conv_fn(torch.empty(10))
        # can't test cuda because it is a device assert
        if not reference.is_cuda:
            for err_idx in (10, -11):
                with self.assertRaisesRegex(IndexError, r'out of'):
                    reference[err_idx]
                with self.assertRaisesRegex(IndexError, r'out of'):
                    reference[conv_fn(torch.LongTensor([err_idx]))]
                with self.assertRaisesRegex(IndexError, r'out of'):
                    reference[[err_idx]]

        if TEST_NUMPY:
            # we use numpy to compare against, to verify that our advanced
            # indexing semantics are the same, and also for ease of test
            # writing

            def tensor_indices_to_np(tensor, indices):
                # convert the Torch Tensor to a numpy array
                if (tensor.is_cuda):
                    tensor = tensor.cpu()
                npt = tensor.numpy()

                # convert indices
                idxs = tuple(i.tolist() if isinstance(i, torch.LongTensor) else
                             i for i in indices)

                return npt, idxs

            def get_numpy(tensor, indices):
                npt, idxs = tensor_indices_to_np(tensor, indices)

                # index and return as a Torch Tensor
                return torch.Tensor(npt[idxs])

            def set_numpy(tensor, indices, value):
                if not isinstance(value, int):
                    if value.is_cuda:
                        value = value.cpu()
                    value = value.numpy()

                npt, idxs = tensor_indices_to_np(tensor, indices)
                npt[idxs] = value
                return npt

            def assert_get_eq(tensor, indexer):
                self.assertEqual(tensor[indexer],
                                 conv_fn(get_numpy(tensor, indexer)))

            def assert_set_eq(tensor, indexer, val):
                pyt = tensor.clone()
                numt = tensor.clone()
                pyt[indexer] = val
                numt = conv_fn(torch.Tensor(set_numpy(numt, indexer, val)))
                self.assertEqual(pyt, numt)

            def get_set_tensor(indexed, indexer):
                set_size = indexed[indexer].size()
                set_count = indexed[indexer].numel()
                set_tensor = conv_fn(torch.randperm(set_count).view(set_size).double())
                return set_tensor

            # Tensor is  0  1  2  3  4
            #            5  6  7  8  9
            #           10 11 12 13 14
            #           15 16 17 18 19
            reference = conv_fn(torch.arange(0., 20).view(4, 5))

            indices_to_test = [
                # grab the second, fourth columns
                [slice(None), [1, 3]],

                # first, third rows,
                [[0, 2], slice(None)],

                # weird shape
                [slice(None), [[0, 1],
                               [2, 3]]],
                # negatives
                [[-1], [0]],
                [[0, 2], [-1]],
                [slice(None), [-1]],
            ]

            # only test dupes on gets
            get_indices_to_test = indices_to_test + [[slice(None), [0, 1, 1, 2, 2]]]

            for indexer in get_indices_to_test:
                assert_get_eq(reference, indexer)

            for indexer in indices_to_test:
                assert_set_eq(reference, indexer, 44)
                assert_set_eq(reference,
                              indexer,
                              get_set_tensor(reference, indexer))

            reference = conv_fn(torch.arange(0., 160).view(4, 8, 5))

            indices_to_test = [
                [slice(None), slice(None), [0, 3, 4]],
                [slice(None), [2, 4, 5, 7], slice(None)],
                [[2, 3], slice(None), slice(None)],
                [slice(None), [0, 2, 3], [1, 3, 4]],
                [slice(None), [0], [1, 2, 4]],
                [slice(None), [0, 1, 3], [4]],
                [slice(None), [[0, 1], [1, 0]], [[2, 3]]],
                [slice(None), [[0, 1], [2, 3]], [[0]]],
                [slice(None), [[5, 6]], [[0, 3], [4, 4]]],
                [[0, 2, 3], [1, 3, 4], slice(None)],
                [[0], [1, 2, 4], slice(None)],
                [[0, 1, 3], [4], slice(None)],
                [[[0, 1], [1, 0]], [[2, 1], [3, 5]], slice(None)],
                [[[0, 1], [1, 0]], [[2, 3]], slice(None)],
                [[[0, 1], [2, 3]], [[0]], slice(None)],
                [[[2, 1]], [[0, 3], [4, 4]], slice(None)],
                [[[2]], [[0, 3], [4, 1]], slice(None)],

                # less dim, ellipsis
                [[0, 2], ],
                [[0, 2], slice(None)],
                [[0, 2], Ellipsis],
                [[0, 2], slice(None), Ellipsis],
                [[0, 2], Ellipsis, slice(None)],
                [[0, 2], [1, 3]],
                [[0, 2], [1, 3], Ellipsis],
                [Ellipsis, [1, 3], [2, 3]],
                [Ellipsis, [2, 3, 4]],
                [Ellipsis, slice(None), [2, 3, 4]],
                [slice(None), Ellipsis, [2, 3, 4]],

                # ellipsis counts for nothing
                [Ellipsis, slice(None), slice(None), [0, 3, 4]],
                [slice(None), Ellipsis, slice(None), [0, 3, 4]],
                [slice(None), slice(None), Ellipsis, [0, 3, 4]],
                [slice(None), slice(None), [0, 3, 4], Ellipsis],
                [Ellipsis, [[0, 1], [1, 0]], [[2, 1], [3, 5]], slice(None)],
                [[[0, 1], [1, 0]], [[2, 1], [3, 5]], Ellipsis, slice(None)],
                [[[0, 1], [1, 0]], [[2, 1], [3, 5]], slice(None), Ellipsis],
            ]

            for indexer in indices_to_test:
                assert_get_eq(reference, indexer)
                assert_set_eq(reference, indexer, 212)
                assert_set_eq(reference,
                              indexer,
                              get_set_tensor(reference, indexer))

            reference = conv_fn(torch.arange(0., 1296).view(3, 9, 8, 6))

            indices_to_test = [
                [slice(None), slice(None), slice(None), [0, 3, 4]],
                [slice(None), slice(None), [2, 4, 5, 7], slice(None)],
                [slice(None), [2, 3], slice(None), slice(None)],
                [[1, 2], slice(None), slice(None), slice(None)],
                [slice(None), slice(None), [0, 2, 3], [1, 3, 4]],
                [slice(None), slice(None), [0], [1, 2, 4]],
                [slice(None), slice(None), [0, 1, 3], [4]],
                [slice(None), slice(None), [[0, 1], [1, 0]], [[2, 3]]],
                [slice(None), slice(None), [[0, 1], [2, 3]], [[0]]],
                [slice(None), slice(None), [[5, 6]], [[0, 3], [4, 4]]],
                [slice(None), [0, 2, 3], [1, 3, 4], slice(None)],
                [slice(None), [0], [1, 2, 4], slice(None)],
                [slice(None), [0, 1, 3], [4], slice(None)],
                [slice(None), [[0, 1], [3, 4]], [[2, 3], [0, 1]], slice(None)],
                [slice(None), [[0, 1], [3, 4]], [[2, 3]], slice(None)],
                [slice(None), [[0, 1], [3, 2]], [[0]], slice(None)],
                [slice(None), [[2, 1]], [[0, 3], [6, 4]], slice(None)],
                [slice(None), [[2]], [[0, 3], [4, 2]], slice(None)],
                [[0, 1, 2], [1, 3, 4], slice(None), slice(None)],
                [[0], [1, 2, 4], slice(None), slice(None)],
                [[0, 1, 2], [4], slice(None), slice(None)],
                [[[0, 1], [0, 2]], [[2, 4], [1, 5]], slice(None), slice(None)],
                [[[0, 1], [1, 2]], [[2, 0]], slice(None), slice(None)],
                [[[2, 2]], [[0, 3], [4, 5]], slice(None), slice(None)],
                [[[2]], [[0, 3], [4, 5]], slice(None), slice(None)],
                [slice(None), [3, 4, 6], [0, 2, 3], [1, 3, 4]],
                [slice(None), [2, 3, 4], [1, 3, 4], [4]],
                [slice(None), [0, 1, 3], [4], [1, 3, 4]],
                [slice(None), [6], [0, 2, 3], [1, 3, 4]],
                [slice(None), [2, 3, 5], [3], [4]],
                [slice(None), [0], [4], [1, 3, 4]],
                [slice(None), [6], [0, 2, 3], [1]],
                [slice(None), [[0, 3], [3, 6]], [[0, 1], [1, 3]], [[5, 3], [1, 2]]],
                [[2, 2, 1], [0, 2, 3], [1, 3, 4], slice(None)],
                [[2, 0, 1], [1, 2, 3], [4], slice(None)],
                [[0, 1, 2], [4], [1, 3, 4], slice(None)],
                [[0], [0, 2, 3], [1, 3, 4], slice(None)],
                [[0, 2, 1], [3], [4], slice(None)],
                [[0], [4], [1, 3, 4], slice(None)],
                [[1], [0, 2, 3], [1], slice(None)],
                [[[1, 2], [1, 2]], [[0, 1], [2, 3]], [[2, 3], [3, 5]], slice(None)],

                # less dim, ellipsis
                [Ellipsis, [0, 3, 4]],
                [Ellipsis, slice(None), [0, 3, 4]],
                [Ellipsis, slice(None), slice(None), [0, 3, 4]],
                [slice(None), Ellipsis, [0, 3, 4]],
                [slice(None), slice(None), Ellipsis, [0, 3, 4]],
                [slice(None), [0, 2, 3], [1, 3, 4]],
                [slice(None), [0, 2, 3], [1, 3, 4], Ellipsis],
                [Ellipsis, [0, 2, 3], [1, 3, 4], slice(None)],
                [[0], [1, 2, 4]],
                [[0], [1, 2, 4], slice(None)],
                [[0], [1, 2, 4], Ellipsis],
                [[0], [1, 2, 4], Ellipsis, slice(None)],
                [[1], ],
                [[0, 2, 1], [3], [4]],
                [[0, 2, 1], [3], [4], slice(None)],
                [[0, 2, 1], [3], [4], Ellipsis],
                [Ellipsis, [0, 2, 1], [3], [4]],
            ]

            for indexer in indices_to_test:
                assert_get_eq(reference, indexer)
                assert_set_eq(reference, indexer, 1333)
                assert_set_eq(reference,
                              indexer,
                              get_set_tensor(reference, indexer))
            indices_to_test += [
                [slice(None), slice(None), [[0, 1], [1, 0]], [[2, 3], [3, 0]]],
                [slice(None), slice(None), [[2]], [[0, 3], [4, 4]]],
            ]
            for indexer in indices_to_test:
                assert_get_eq(reference, indexer)
                assert_set_eq(reference, indexer, 1333)

    def test_advancedindex(self):
        self._test_advancedindex(self, lambda x: x)

    @staticmethod
    def _test_advancedindex_big(self, conv_fn):
        reference = conv_fn(torch.arange(0, 123344).int())

        self.assertEqual(reference[[0, 123, 44488, 68807, 123343], ],
                         torch.LongTensor([0, 123, 44488, 68807, 123343]))

    def test_advancedindex_big(self):
        self._test_advancedindex_big(self, lambda x: x)

    @unittest.skipIf(not TEST_NUMPY, "Numpy not found")
    def test_newaxis_numpy_comparison(self):
        def run_test(tensor, *idx):
            npt = tensor.numpy()
            self.assertEqual(tensor[idx], npt[idx])

        # 1D Tensor Tests
        x = torch.arange(0, 10)
        cases = [
            [None],
            [None, None],
            [Ellipsis, None],
            [None, Ellipsis],
            [2, None],
            [None, 2],
            [Ellipsis, None, 2],
            [Ellipsis, 2, None],
            [2, Ellipsis, None],
            [2, None, Ellipsis],
            [None, 2, Ellipsis],
            [None, Ellipsis, 2],
        ]

        for case in cases:
            run_test(x, *case)

        # 2D Tensor Tests
        x = torch.arange(0, 12).view(3, 4)
        cases = [
            [None],
            [None, None],
            [None, None, None],
            [Ellipsis, None],
            [Ellipsis, None, None],
            [None, Ellipsis],
            [None, Ellipsis, None],
            [None, None, Ellipsis],
            [2, None],
            [2, None, Ellipsis],
            [2, Ellipsis, None],
            [None, 2, Ellipsis],
            [Ellipsis, 2, None],
            [Ellipsis, None, 2],
            [None, Ellipsis, 2],
            [1, 2, None],
            [1, 2, Ellipsis, None],
            [1, Ellipsis, 2, None],
            [Ellipsis, 1, None, 2],
            [Ellipsis, 1, 2, None],
            [1, None, 2, Ellipsis],
            [None, 1, Ellipsis, 2],
            [None, 1, 2, Ellipsis],
        ]

        for case in cases:
            run_test(x, *case)

    def test_newindex(self):
        reference = self._consecutive((3, 3, 3))
        # This relies on __index__() being correct - but we have separate tests for that

        def checkPartialAssign(index):
            reference = torch.zeros(3, 3, 3)
            reference[index] = self._consecutive((3, 3, 3))[index]
            self.assertEqual(reference[index], self._consecutive((3, 3, 3))[index], 0)
            reference[index] = 0
            self.assertEqual(reference, torch.zeros(3, 3, 3), 0)

        checkPartialAssign(0)
        checkPartialAssign(1)
        checkPartialAssign(2)
        checkPartialAssign((0, 1))
        checkPartialAssign((1, 2))
        checkPartialAssign((0, 2))
        checkPartialAssign(torch.LongTensor((0, 2)))

        with self.assertRaises(IndexError):
            reference[1, 1, 1, 1] = 1
        with self.assertRaises(IndexError):
            reference[1, 1, 1, (1, 1)] = 1
        with self.assertRaises(IndexError):
            reference[3, 3, 3, 3, 3, 3, 3, 3] = 1
        with self.assertRaises(IndexError):
            reference[0.0] = 1
        with self.assertRaises(TypeError):
            reference[0.0:2.0] = 1
        with self.assertRaises(IndexError):
            reference[0.0, 0.0:2.0] = 1
        with self.assertRaises(IndexError):
            reference[0.0, :, 0.0:2.0] = 1
        with self.assertRaises(IndexError):
            reference[0.0, ..., 0.0:2.0] = 1
        with self.assertRaises(IndexError):
            reference[0.0, :, 0.0] = 1

    def test_index_copy(self):
        num_copy, num_dest = 3, 20
        dest = torch.randn(num_dest, 4, 5)
        src = torch.randn(num_copy, 4, 5)
        idx = torch.randperm(num_dest).narrow(0, 0, num_copy)
        dest2 = dest.clone()
        dest.index_copy_(0, idx, src)
        for i in range(idx.size(0)):
            dest2[idx[i]] = src[i]
        self.assertEqual(dest, dest2, 0)

        dest = torch.randn(num_dest)
        src = torch.randn(num_copy)
        idx = torch.randperm(num_dest).narrow(0, 0, num_copy)
        dest2 = dest.clone()
        dest.index_copy_(0, idx, src)
        for i in range(idx.size(0)):
            dest2[idx[i]] = src[i]
        self.assertEqual(dest, dest2, 0)

    def test_index_add(self):
        num_copy, num_dest = 3, 3
        dest = torch.randn(num_dest, 4, 5)
        src = torch.randn(num_copy, 4, 5)
        idx = torch.randperm(num_dest).narrow(0, 0, num_copy)
        dest2 = dest.clone()
        dest.index_add_(0, idx, src)
        for i in range(idx.size(0)):
            dest2[idx[i]] += src[i]
        self.assertEqual(dest, dest2)

        dest = torch.randn(num_dest)
        src = torch.randn(num_copy)
        idx = torch.randperm(num_dest).narrow(0, 0, num_copy)
        dest2 = dest.clone()
        dest.index_add_(0, idx, src)
        for i in range(idx.size(0)):
            dest2[idx[i]] = dest2[idx[i]] + src[i]
        self.assertEqual(dest, dest2)

    def test_index_select(self):
        src = torch.randn(3, 4, 5)
        # Index can be duplicated.
        idx = torch.LongTensor([2, 1, 0, 1, 2])
        dest = torch.index_select(src, 0, idx)
        self.assertEqual(dest.shape, (5, 4, 5))
        for i in range(idx.size(0)):
            self.assertEqual(dest[i], src[idx[i]])

        # Check that 'out' is used correctly.
        out = torch.randn(5 * 4 * 5)
        dest = torch.index_select(src, 0, idx, out=out.view(5, 4, 5))
        self.assertEqual(dest.shape, (5, 4, 5))
        for i in range(idx.size(0)):
            self.assertEqual(dest[i], src[idx[i]])
        out.fill_(0.123)
        self.assertEqual(out, dest.view(-1))  # Must point to the same storage.

    def test_t(self):
        # Test 0D tensors
        x = torch.randn(())
        self.assertEqual(x, x.t())
        x = x.to_sparse()
        self.assertEqual(x, x.t())

        # Test 1D tensors
        x = torch.arange(4)
        self.assertEqual(x, x.t())
        x = x.to_sparse()
        self.assertEqual(x, x.t())

        # Test 2D tensors
        x = torch.rand((2, 2))
        self.assertEqual(x.t(), x.transpose(0, 1))
        x = x.to_sparse()
        self.assertEqual(x.t(), x.transpose(0, 1))

        # Test 3D tensor
        x = torch.rand((2, 2, 2))
        with self.assertRaisesRegex(RuntimeError, 'expects a tensor with <= 2 dimensions, but self is 3D'):
            x.t()
        x = x.to_sparse()
        with self.assertRaisesRegex(RuntimeError, 'expects a tensor with <= 2 sparse and 0 dense dimensions'):
            x.t()

    def test_take(self):
        def check(src, idx):
            expected = src.contiguous().view(-1).index_select(
                0, idx.contiguous().view(-1)).view_as(idx)
            actual = src.take(idx)
            self.assertEqual(actual.size(), idx.size())
            self.assertEqual(expected, actual)

        src = torch.randn(2, 3, 5)
        idx = torch.LongTensor([[0, 2], [3, 4]])
        check(src, idx)
        check(src.transpose(1, 2), idx)

    def test_take_empty(self):
        for device in torch.testing.get_all_device_types():
            for input_shape in [(0,), (0, 1, 2, 0), (1, 2, 3)]:
                for indices_shape in [(0,), (0, 1, 2, 0)]:
                    input = torch.empty(input_shape, device=device)
                    indices = torch.empty(indices_shape, dtype=torch.int64, device=device)
                    self.assertEqual(indices, torch.take(input, indices))

    def test_put_(self):
        def check(dst, idx, value):
            expected = dst.clone().view(-1).index_copy_(
                0, idx.contiguous().view(-1), value.contiguous().view(-1))
            expected = expected.view_as(dst)
            dst.put_(idx, value)
            self.assertEqual(expected, dst)

        dst = torch.randn(2, 3, 5)
        idx = torch.LongTensor([[0, 2], [3, 4]])
        values = torch.randn(2, 2)
        check(dst, idx, values)
        check(dst.transpose(1, 2), idx, values)

    def test_put_accumulate(self):
        dst = torch.ones(2, 2)
        idx = torch.LongTensor([[0, 1], [0, 1]])
        src = torch.Tensor([1, 2, 3, 4])
        dst.put_(idx, src, accumulate=True)
        self.assertEqual(dst.tolist(), [[5, 7], [1, 1]])

    def test_put_empty(self):
        for device in torch.testing.get_all_device_types():
            for dst_shape in [(0,), (0, 1, 2, 0), (1, 2, 3)]:
                for indices_shape in [(0,), (0, 1, 2, 0)]:
                    for accumulate in [False, True]:
                        dst = torch.randn(dst_shape, device=device)
                        indices = torch.empty(indices_shape, dtype=torch.int64, device=device)
                        src = torch.randn(indices_shape, device=device)
                        self.assertEqual(dst, dst.put_(indices, src, accumulate=accumulate))

    # Fill idx with valid indices.
    @staticmethod
    def _fill_indices(self, idx, dim, dim_size, elems_per_row, m, n, o):
        for i in range(1 if dim == 0 else m):
            for j in range(1 if dim == 1 else n):
                for k in range(1 if dim == 2 else o):
                    ii = [i, j, k]
                    ii[dim] = slice(0, idx.size(dim) + 1)
                    idx[tuple(ii)] = torch.randperm(dim_size)[0:elems_per_row]

    def test_flatten(self):
        src = torch.randn(5, 5, 5, 5)
        flat = src.flatten(0, -1)
        self.assertEqual(flat.shape, torch.Size([625]))
        self.assertEqual(src.view(-1), flat.view(-1))

        flat = src.flatten(0, 2)
        self.assertEqual(flat.shape, torch.Size([125, 5]))
        self.assertEqual(src.view(-1), flat.view(-1))

        flat = src.flatten(0, 1)
        self.assertEqual(flat.shape, torch.Size([25, 5, 5]))
        self.assertEqual(src.view(-1), flat.view(-1))

        flat = src.flatten(1, 2)
        self.assertEqual(flat.shape, torch.Size([5, 25, 5]))
        self.assertEqual(src.view(-1), flat.view(-1))

        flat = src.flatten(2, 3)
        self.assertEqual(flat.shape, torch.Size([5, 5, 25]))
        self.assertEqual(src.view(-1), flat.view(-1))

        flat = src.flatten(-2, -1)
        self.assertEqual(flat.shape, torch.Size([5, 5, 25]))
        self.assertEqual(src.view(-1), flat.view(-1))

        flat = src.flatten(2, 2)
        self.assertEqual(flat, src)

        # out of bounds index
        with self.assertRaisesRegex(IndexError, 'Dimension out of range'):
            src.flatten(5, 10)

        # invalid start and end
        with self.assertRaisesRegex(RuntimeError, 'start_dim cannot come after end_dim'):
            src.flatten(2, 0)

    @staticmethod
    def _test_gather(self, cast, test_bounds=True):
        m, n, o = random.randint(10, 20), random.randint(10, 20), random.randint(10, 20)
        elems_per_row = random.randint(1, 10)
        dim = random.randrange(3)

        src = torch.randn(m, n, o)
        idx_size = [m, n, o]
        idx_size[dim] = elems_per_row
        idx = torch.LongTensor().resize_(*idx_size)
        _TestTorchMixin._fill_indices(self, idx, dim, src.size(dim), elems_per_row, m, n, o)

        src = cast(src)
        idx = cast(idx)

        actual = torch.gather(src, dim, idx)
        expected = cast(torch.Tensor().resize_(*idx_size))
        for i in range(idx_size[0]):
            for j in range(idx_size[1]):
                for k in range(idx_size[2]):
                    ii = [i, j, k]
                    ii[dim] = idx[i, j, k]
                    expected[i, j, k] = src[tuple(ii)]
        self.assertEqual(actual, expected, 0)

        if test_bounds:
            idx[0][0][0] = 23
            self.assertRaises(RuntimeError, lambda: torch.gather(src, dim, idx))

        src = cast(torch.randn(3, 4, 5))
        expected, idx = src.max(2, True)
        expected = cast(expected)
        idx = cast(idx)
        actual = torch.gather(src, 2, idx)
        self.assertEqual(actual, expected, 0)

    def test_gather(self):
        self._test_gather(self, lambda t: t)

    @staticmethod
    def _test_scatter_base(self, cast, method, is_scalar=False, test_bounds=True):
        m, n, o = random.randint(10, 20), random.randint(10, 20), random.randint(10, 20)
        elems_per_row = random.randint(1, 10)
        dim = random.randrange(3)

        idx_size = [m, n, o]
        idx_size[dim] = elems_per_row
        idx = cast(torch.LongTensor().resize_(*idx_size))
        _TestTorchMixin._fill_indices(self, idx, dim, ([m, n, o])[dim], elems_per_row, m, n, o)

        if is_scalar:
            src = random.random()
        else:
            src = cast(torch.Tensor(*idx_size).normal_())

        base = cast(torch.randn(m, n, o))
        actual = getattr(base.clone(), method)(dim, idx, src)
        expected = base.clone()
        for i in range(idx_size[0]):
            for j in range(idx_size[1]):
                for k in range(idx_size[2]):
                    ii = [i, j, k]
                    ii[dim] = idx[i, j, k]
                    if method == 'scatter_' and not is_scalar:
                        expected[tuple(ii)] = src[i, j, k]
                    elif method == 'scatter_add_':
                        expected[tuple(ii)] += src[i, j, k]
                    else:
                        expected[tuple(ii)] = src
        self.assertEqual(actual, expected, 0)

        if test_bounds:
            idx[0][0][0] = 34
            with self.assertRaises(RuntimeError):
                getattr(base.clone(), method)(dim, idx, src)

        # test for empty index, should be a no-op
        idx = cast(torch.LongTensor())
        actual = getattr(base.clone(), method)(dim, idx, src)
        self.assertEqual(actual, base, 0)

    def test_scatter(self):
        self._test_scatter_base(self, lambda t: t, 'scatter_')

    def test_scatterAdd(self):
        self._test_scatter_base(self, lambda t: t, 'scatter_add_')

    def test_scatterFill(self):
        self._test_scatter_base(self, lambda t: t, 'scatter_', True)

    def test_masked_scatter(self):
        for dtype in [torch.uint8, torch.bool]:
            num_copy, num_dest = 3, 10
            dest = torch.randn(num_dest)
            src = torch.randn(num_copy)
            mask = torch.tensor((0, 0, 0, 0, 1, 0, 1, 0, 1, 0), dtype=dtype)
            dest2 = dest.clone()
            dest.masked_scatter_(mask, src)
            j = 0
            for i in range(num_dest):
                if mask[i]:
                    dest2[i] = src[j]
                    j += 1
            self.assertEqual(dest, dest2, 0)

            # make source bigger than number of 1s in mask
            src = torch.randn(num_dest)
            dest.masked_scatter_(mask, src)

            # make src smaller. this should fail
            src = torch.randn(num_copy - 1)
            with self.assertRaises(RuntimeError):
                dest.masked_scatter_(mask, src)

    def test_masked_select(self):
        for dtype in [torch.uint8, torch.bool]:
            num_src = 10
            src = torch.randn(num_src)
            mask = torch.rand(num_src).clamp(0, 1).mul(2).floor().to(dtype)
            dst = src.masked_select(mask)
            dst2 = []
            for i in range(num_src):
                if mask[i]:
                    dst2 += [src[i]]
            self.assertEqual(dst, torch.Tensor(dst2), 0)

    def test_masked_fill(self):
        for dtype in [torch.uint8, torch.bool]:
            num_dest = 10
            dst = torch.randn(num_dest)
            mask = torch.rand(num_dest).mul(2).floor().to(dtype)
            val = random.random()
            dst2 = dst.clone()
            dst.masked_fill_(mask, val)
            for i in range(num_dest):
                if mask[i]:
                    dst2[i] = val
            self.assertEqual(dst, dst2, 0)

            # test non-contiguous case
            dst = torch.randn(num_dest, num_dest, num_dest).permute((2, 0, 1))
            dst2 = dst.clone()
            dst.masked_fill_((dst > 0).to(dtype), val)
            dst2.masked_fill_((dst2 > 0).to(dtype), val)
            self.assertEqual(dst, dst2, 0)

    def test_abs(self):
        def _test_abs(tensors_dict):
            for _category, tensors in tensors_dict.items():
                for data in tensors:
                    _test_abs_single(data)

        def _test_abs_single(data):
            switch = torch.rand(data.size()).mul(2).floor().mul(2).add(-1).type(data.dtype)
            res = torch.mul(data, switch)
            self.assertTensorsSlowEqual(res.abs(), data, 1e-16)

        shapes = [(3, 4), (3, 5, 7), (2, 2, 5, 8, 2, 3), (1000,), (10, 10, 10)]

        for shape in shapes:
            # Test all except char/byte
            _test_abs(self._make_tensors(shape, val_range=(0, 1000)))

            # Test char
            _test_abs_single(torch.CharTensor(*shape).random_(0, 100))

            # Test byte
            byte_tensor = torch.ByteTensor(*shape).random_(0, 100)
            self.assertTensorsSlowEqual(byte_tensor, byte_tensor.abs(), 1e-16)

        # Checking that the right abs function is called for LongTensor
        bignumber = 2 ^ 31 + 1
        res = torch.LongTensor((-bignumber,))
        self.assertGreater(res.abs()[0], 0)

        # One of
        rec = torch.randn(2, 2, 3, 7, 6, 2).type(torch.float64).clamp(0, 1)
        val1 = rec.select(-1, -1).data[0][0][0].sum()
        val2 = rec.select(-1, -1).data.abs()[0][0][0].sum()
        self.assertEqual(val1, val2, 1e-8, 'absolute value')

    def test_hardshrink(self):
        data_original = torch.tensor([1, 0.5, 0.3, 0.6]).view(2, 2)
        float_types = [
            'torch.DoubleTensor',
            'torch.FloatTensor'
        ]
        for t in float_types:
            data = data_original.type(t)
            self.assertEqual(torch.tensor([1, 0.5, 0, 0.6]).view(2, 2), data.hardshrink(0.3))
            self.assertEqual(torch.tensor([1, 0, 0, 0.6]).view(2, 2), data.hardshrink(0.5))

            # test default lambd=0.5
            self.assertEqual(data.hardshrink(), data.hardshrink(0.5))

            # test non-contiguous case
            self.assertEqual(torch.tensor([1, 0, 0.5, 0.6]).view(2, 2), data.t().hardshrink(0.3))

    def test_unbiased(self):
        tensor = torch.randn(100)
        self.assertEqual(tensor.var(0), tensor.var(0, unbiased=True))
        self.assertEqual(tensor.var(), tensor.var(unbiased=True))
        self.assertEqual(tensor.var(unbiased=False), tensor.var(0, unbiased=False))

        tensor = torch.FloatTensor([1.0, 2.0])
        self.assertEqual(tensor.var(unbiased=True), 0.5)
        self.assertEqual(tensor.var(unbiased=False), 0.25)

        tensor = torch.FloatTensor([1.0, 2.0, 3.0])
        self.assertEqual(tensor.var(unbiased=True), 1.0)
        self.assertEqual(tensor.var(unbiased=False), 2.0 / 3.0)

        tensor = torch.randn(100)
        self.assertEqual(tensor.std(0), tensor.std(0, unbiased=True))
        self.assertEqual(tensor.std(), tensor.std(unbiased=True))
        self.assertEqual(tensor.std(unbiased=False), tensor.std(0, unbiased=False))

    def test_structseq_repr(self):
        a = torch.arange(250).reshape(5, 5, 10)
        expected = """
        torch.return_types.max(
        values=tensor([[ 40,  41,  42,  43,  44,  45,  46,  47,  48,  49],
                [ 90,  91,  92,  93,  94,  95,  96,  97,  98,  99],
                [140, 141, 142, 143, 144, 145, 146, 147, 148, 149],
                [190, 191, 192, 193, 194, 195, 196, 197, 198, 199],
                [240, 241, 242, 243, 244, 245, 246, 247, 248, 249]]),
        indices=tensor([[4, 4, 4, 4, 4, 4, 4, 4, 4, 4],
                [4, 4, 4, 4, 4, 4, 4, 4, 4, 4],
                [4, 4, 4, 4, 4, 4, 4, 4, 4, 4],
                [4, 4, 4, 4, 4, 4, 4, 4, 4, 4],
                [4, 4, 4, 4, 4, 4, 4, 4, 4, 4]]))"""
        self.assertEqual(repr(a.max(1)), textwrap.dedent(expected).strip())

    def test_var_stability(self):
        tensor = torch.FloatTensor([2281.5, 2281.25])
        self.assertEqual(tensor.var(dim=0), 0.03125)
        self.assertEqual(tensor.var(), 0.03125)

    @staticmethod
    def _test_view(self, cast):
        tensor = cast(torch.rand(15))
        template = cast(torch.rand(3, 5))
        empty = cast(torch.empty(0))
        target = template.size()
        self.assertEqual(tensor.view_as(template).size(), target)
        self.assertEqual(tensor.view(3, 5).size(), target)
        self.assertEqual(tensor.view(torch.Size([3, 5])).size(), target)
        self.assertEqual(tensor.view(-1, 5).size(), target)
        self.assertEqual(tensor.view(3, -1).size(), target)
        tensor_view = tensor.view(5, 3)
        tensor_view.fill_(random.uniform(0, 1))
        self.assertEqual(empty.view_as(empty), empty)
        self.assertEqual(empty.view(0), empty)
        self.assertEqual(empty.view(0, 3, 0, 1).size(), torch.Size([0, 3, 0, 1]))
        self.assertEqual(empty.view(0, 3, 0, 1).view(0), empty)

        # test size inference with empty tensors
        self.assertEqual(empty.view(-1).size(), torch.Size([0]))
        self.assertEqual(empty.view(10, 3, -1).size(), torch.Size([10, 3, 0]))

        with self.assertRaisesRegex(RuntimeError, r"because the unspecified dimension size -1 can be any value"):
            empty.view(-1, 0)

        with self.assertRaisesRegex(RuntimeError, r"because the unspecified dimension size -1 can be any value"):
            empty.view(3, 0, -1, 0)

        self.assertRaises(RuntimeError, lambda: tensor.view(15, 0))
        self.assertRaises(RuntimeError, lambda: tensor.view(7, -1))
        self.assertRaises(RuntimeError, lambda: tensor.view(15, -1, -1))

        # test view when tensor is not contiguous in every dimension, but only
        # contiguous dimensions are touched.
        tensor = cast(torch.rand(4, 2, 5, 1, 6, 2, 9, 3)).transpose(-1, 2).transpose(-2, 3)
        # size:                      [   4,    2,    3,    9,    6,    2,    1,    5]
        # stride:                    [3840, 1620,    1,    3,   54,   27,  324,  324]
        # contiguous dim chunks:     [__________, ____, ____, __________, ____, ____]
        # merging 1 to chunk after:  [__________, ____, ____, __________, __________]
        contig_tensor = tensor.clone()
        # [4, 2] => [8, 1]
        # [3] => [3]
        # [9] => [3, 3]
        # [6, 2] => [4, 1, 3]
        # [1, 5] => [5]
        view_size = [8, 1, 3, 3, 3, 4, 1, 3, 5]
        self.assertEqual(tensor.view(*view_size), contig_tensor.view(*view_size))
        # [4, 2] => [2, 4]
        # [3] => [3]
        # [9] => [1, 9]
        # [6, 2] => [2, 2, 3]
        # [1, 5] => [5, 1]
        view_size = [2, 4, 3, 1, 9, 2, 2, 3, 5, 1]
        self.assertEqual(tensor.view(*view_size), contig_tensor.view(*view_size))
        # adding size 1 dims
        view_size = [1, 1, 2, 1, 4, 3, 1, 1, 9, 1, 2, 1, 2, 3, 1, 5, 1, 1]
        self.assertEqual(tensor.view(*view_size), contig_tensor.view(*view_size))

        # invalid views
        self.assertRaises(RuntimeError, lambda: tensor.view(-1))
        # crossing [4, 2], [3]
        self.assertRaises(RuntimeError, lambda: tensor.view(24, 9, 6, 2, 1, 5))
        # crossing [6, 2], [1, 5]
        self.assertRaises(RuntimeError, lambda: tensor.view(8, 3, 9, 6, 10))
        # crossing [9], [6, 2]
        self.assertRaises(RuntimeError, lambda: tensor.view(8, 3, 54, 2, 1, 5))

        # view with stride 0 dims
        tensor = cast(torch.empty(1, 1)).expand(3, 4)  # all dims are contiguous
        contig_tensor = tensor.clone()
        self.assertEqual(tensor.view(-1), contig_tensor.view(-1))
        self.assertEqual(tensor.view(1, -1, 1), contig_tensor.view(1, -1, 1))
        self.assertEqual(tensor.view(-1, 1), contig_tensor.view(-1, 1))
        self.assertEqual(tensor.view(6, 2, 1), contig_tensor.view(6, 2, 1))
        self.assertEqual(tensor.view(1, 6, 2, 1), contig_tensor.view(1, 6, 2, 1))

    def test_view(self):
        _TestTorchMixin._test_view(self, lambda x: x)

    def test_view_empty(self):
        x = torch.randn(0, 6)
        self.assertEqual((1, 0, 6, 1, 1), x.view(1, 0, 6, 1, 1).shape)

    def test_reshape(self):
        x = torch.randn(3, 3)
        self.assertEqual(x.data_ptr(), x.reshape(-1).data_ptr())
        self.assertEqual(x.data_ptr(), x.reshape(1, 9, 1).data_ptr())
        self.assertEqual(torch.reshape(x, (9,)), x.reshape(9))
        self.assertRaises(RuntimeError, lambda: x.reshape(-1, -1))

        y = torch.randn(4, 4, 4)[:, 0, :]
        self.assertNotEqual(y.data_ptr(), y.reshape(-1).data_ptr())
        self.assertEqual(y.contiguous().view(-1), y.reshape(-1))
        self.assertEqual(y.reshape(2, 2, 4).data_ptr(), y.data_ptr())

        s = torch.randn(())
        self.assertEqual(s.data_ptr(), s.reshape(()).data_ptr())
        self.assertEqual(s.reshape(-1).shape, (1,))
        self.assertRaises(RuntimeError, lambda: s.reshape(2))

        empty = torch.tensor([])
        self.assertEqual(empty, empty.reshape(-1))
        self.assertEqual(empty, empty.reshape([0]))
        # TODO: fix these once we have multi-dimensional empty tensors
        self.assertEqual(empty.reshape([0, 1]).shape, (0, 1))
        self.assertEqual(empty.reshape([1, -1]).shape, (1, 0))
        self.assertRaises(RuntimeError, lambda: empty.reshape(1))

        x = torch.randn(3, 3)
        self.assertEqual(x.data_ptr(), x.reshape_as(torch.rand(9)).data_ptr())
        self.assertEqual(x.data_ptr(), x.reshape_as(torch.rand(1, 9, 1)).data_ptr())
        self.assertRaises(RuntimeError, lambda: x.reshape_as(torch.rand(10)))

    def test_empty_reshape(self):
        x = torch.randn(0, 6)
        self.assertEqual((1, 0, 6, 1, 1), x.reshape(1, 0, 6, 1, 1).shape)
        # should be viewable -- i.e. data_ptr is the same.
        self.assertEqual(x.data_ptr(), x.reshape(1, 0, 6, 1, 1).data_ptr())

        # match NumPy semantics -- don't infer the size of dimension with a degree of freedom
        self.assertRaises(RuntimeError, lambda: x.reshape(0, -1))

    def test_tensor_shape_empty(self):
        for device in torch.testing.get_all_device_types():
            x = torch.randn((0, 1, 3, 0), device=device)
            # flatten
            self.assertEqual((0,), torch.flatten(x, 0, 3).shape)
            self.assertEqual((0, 0), torch.flatten(x, 0, 2).shape)
            self.assertEqual((0, 3, 0), torch.flatten(x, 1, 2).shape)

            # squeeze, unsqueeze
            self.assertEqual((0, 1, 1, 3, 0), torch.unsqueeze(x, 1).shape)
            self.assertEqual((0, 3, 0), torch.squeeze(x, 1).shape)
            self.assertEqual((0, 3, 0), torch.squeeze(x).shape)

            # transpose, t
            self.assertEqual((0, 0, 3, 1), torch.transpose(x, 1, 3).shape)
            y = torch.randn((5, 0), device=device)
            self.assertEqual((0, 5), y.t().shape)

            # select
            self.assertEqual((0, 1, 0), torch.select(x, 2, 2).shape)

            # repeat, permute
            self.assertEqual((9, 0, 5, 6, 0), x.repeat(9, 7, 5, 2, 3).shape)
            self.assertEqual((3, 0, 0, 1), x.permute(2, 3, 0, 1).shape)

            # diagonal, diagflat
            self.assertEqual((0,), torch.diagonal(torch.randn((5, 0), device=device)).shape)
            self.assertEqual((0,), torch.diagonal(torch.randn((0, 5), device=device)).shape)
            # off the end offsets are valid
            self.assertEqual((0,), torch.diagonal(torch.randn((5, 0), device=device), offset=1).shape)
            self.assertEqual((0,), torch.diagonal(torch.randn((0, 5), device=device), offset=1).shape)
            # check non-zero sized offsets off the end
            self.assertEqual((5, 6, 0), torch.diagonal(torch.randn((3, 4, 5, 6), device=device), offset=45252).shape)
            self.assertEqual((5, 6, 0), torch.diagonal(torch.randn((3, 4, 5, 6), device=device), offset=-45252).shape)

            self.assertEqual((0, 0), torch.diagflat(torch.tensor([], device=device)).shape)
            self.assertEqual(torch.zeros(1, 1), torch.diagflat(torch.tensor([], device=device), offset=1))
            self.assertEqual((0, 0), torch.diagflat(torch.tensor([[]], device=device)).shape)
            self.assertEqual(torch.zeros(1, 1), torch.diagflat(torch.tensor([[]], device=device), offset=1))

            # stack, split, chunk
            self.assertEqual((4, 0, 1, 3, 0), torch.stack((x, x, x, x)).shape)
            self.assertEqual([(0, 1, 3, 0)],
                             [z.shape for z in torch.chunk(x, 1, dim=0)])

            self.assertEqual([(0, 1, 3, 0), ] * 3, [z.shape for z in torch.chunk(x, 3, dim=0)])
            self.assertEqual([(0, 1, 1, 0), ] * 3, [z.shape for z in torch.chunk(x, 3, dim=2)])

            # NOTE: split_with_sizes behaves differently than NumPy in that it
            # takes sizes rather than offsets
            self.assertEqual([(0, 1, 0, 0), (0, 1, 1, 0), (0, 1, 2, 0)],
                             [z.shape for z in torch.split(x, (0, 1, 2), dim=2)])

            self.assertRaises(RuntimeError, lambda: torch.split(x, 0, dim=1))
            # This is strange because the split size is larger than the dim size, but consistent with
            # how split handles that case generally (when no 0s are involved).
            self.assertEqual([(0, 1, 3, 0)], [z.shape for z in torch.split(x, 1, dim=0)])
            self.assertEqual([(0, 1, 3, 0)], [z.shape for z in torch.split(x, 0, dim=0)])

    # functions that operate over a dimension but don't reduce.
    def test_dim_function_empty(self):
        for device in torch.testing.get_all_device_types():
            shape = (0, 1, 2, 0)
            x = torch.randn(shape, device=device)

            # size stride
            self.assertEqual(0, x.size(3))
            self.assertEqual(2, x.size(2))
            self.assertEqual(2, x.stride(0))
            self.assertEqual(1, x.stride(2))

            self.assertEqual(x, torch.nn.functional.glu(x, 0))
            self.assertEqual((0, 1, 1, 0), torch.nn.functional.glu(x, 2).shape)

            # softmax, logsoftmax
            self.assertEqual(x, torch.nn.functional.softmax(x, 0))
            self.assertEqual(x, torch.nn.functional.softmax(x, 2))
            self.assertEqual(x, torch.nn.functional.softmax(x, 3))

            self.assertEqual(x, torch.nn.functional.log_softmax(x, 0))
            self.assertEqual(x, torch.nn.functional.log_softmax(x, 2))
            self.assertEqual(x, torch.nn.functional.log_softmax(x, 3))

            # cumsum, cumprod
            self.assertEqual(shape, torch.cumsum(x, 0).shape)
            self.assertEqual(shape, torch.cumsum(x, 2).shape)
            self.assertEqual(shape, torch.cumprod(x, 0).shape)
            self.assertEqual(shape, torch.cumprod(x, 2).shape)

            # flip
            self.assertEqual(x, x.flip(0))
            self.assertEqual(x, x.flip(2))

            # roll
            self.assertEqual(x, x.roll(0, 1).roll(0, -1))
            self.assertEqual(x, x.roll(1, x.size(1)))
            self.assertEqual(x, x.roll(1))
            self.assertEqual(x, x.roll((1, 1), (3, 1)))

            # unbind
            self.assertEqual((), x.unbind(0))
            self.assertEqual((torch.empty((0, 1, 0), device=device), torch.empty((0, 1, 0), device=device)),
                             x.unbind(2))

            # cross
            y = torch.randn((0, 1, 3, 0), device=device)
            self.assertEqual(y.shape, torch.cross(y, y).shape)

            # renorm
            self.assertEqual(shape, torch.renorm(x, 1, 0, 5).shape)
            self.assertEqual(shape, torch.renorm(x, 1, 2, 5).shape)

            # sort
            self.assertEqual([shape, shape], [z.shape for z in torch.sort(x, dim=0)])
            self.assertEqual([shape, shape], [z.shape for z in torch.sort(x, dim=2)])

            # topk
            self.assertEqual([shape, shape], [z.shape for z in torch.topk(x, 0, dim=0)])
            self.assertEqual([(0, 1, 1, 0), (0, 1, 1, 0)], [z.shape for z in torch.topk(x, 1, dim=2)])

            y = torch.randn((2, 3, 4), device=device)
            self.assertEqual([(2, 3, 0), (2, 3, 0)], [z.shape for z in torch.topk(y, 0)])

            # gather
            self.assertEqual(shape, torch.gather(x, 0, torch.empty(shape, dtype=torch.int64, device=device)).shape)
            self.assertEqual(shape, torch.gather(x, 2, torch.empty(shape, dtype=torch.int64, device=device)).shape)
            larger_shape = torch.empty((0, 1, 3, 0), dtype=torch.int64, device=device)
            self.assertEqual(larger_shape.shape, torch.gather(x, 2, larger_shape).shape)
            smaller_shape = torch.empty((0, 1, 0, 0), dtype=torch.int64, device=device)
            self.assertEqual(smaller_shape.shape, torch.gather(x, 2, smaller_shape).shape)
            y = torch.randn((2, 3, 4), device=device)
            self.assertEqual((0, 3, 4),
                             torch.gather(y, 0, torch.empty((0, 3, 4), dtype=torch.int64, device=device)).shape)

            # scatter, scatter_add
            for dim in [0, 2]:
                y = torch.randn(shape, device=device)
                y_src = torch.randn(shape, device=device)
                ind = torch.empty(shape, dtype=torch.int64, device=device)
                self.assertEqual(shape, y.scatter_(dim, ind, y_src).shape)
                self.assertEqual(shape, y.scatter_add_(dim, ind, y_src).shape)

            z = torch.randn((2, 3, 4), device=device)
            z_src = torch.randn((2, 3, 4), device=device)
            self.assertEqual(z, z.scatter_(2, torch.empty((2, 3, 0), dtype=torch.int64, device=device), z_src))
            self.assertEqual(z, z.scatter_add_(2, torch.empty((2, 3, 0), dtype=torch.int64, device=device), z_src))

            # index_fill, index_copy, index_add
            c = x.clone()
            c_clone = c.clone()
            ind_empty = torch.tensor([], dtype=torch.int64, device=device)
            ind_01 = torch.tensor([0, 1], dtype=torch.int64, device=device)
            self.assertEqual(c_clone, c.index_fill_(0, ind_empty, -1))
            self.assertEqual(c_clone, c.index_fill_(2, ind_empty, -1))
            self.assertEqual(c_clone, c.index_fill_(2, torch.tensor([0, 1], dtype=torch.int64, device=device), -1))
            self.assertEqual(c_clone, c.index_copy_(0, ind_empty, torch.empty((0, 1, 2, 0), device=device)))
            self.assertEqual(c_clone, c.index_copy_(2, ind_empty, torch.empty((0, 1, 0, 0), device=device)))
            self.assertEqual(c_clone, c.index_copy_(2, ind_01, torch.empty((0, 1, 2, 0), device=device)))
            self.assertEqual(c_clone, c.index_add_(0, ind_empty, torch.empty((0, 1, 2, 0), device=device)))
            self.assertEqual(c_clone, c.index_add_(2, ind_empty, torch.empty((0, 1, 0, 0), device=device)))
            self.assertEqual(c_clone, c.index_add_(2, ind_01, torch.empty((0, 1, 2, 0), device=device)))

            c = torch.randn((0, 1, 2), device=device)
            c_clone = c.clone()
            self.assertEqual(c_clone, c.index_fill_(0, ind_empty, -1))
            self.assertEqual(c_clone, c.index_copy_(0, ind_empty, torch.empty((0, 1, 2), device=device)))
            self.assertEqual(c_clone, c.index_add_(0, ind_empty, torch.empty((0, 1, 2), device=device)))
            self.assertEqual(c_clone, c.index_fill_(0, ind_empty, -1))
            self.assertEqual(c_clone, c.index_copy_(0, ind_empty, torch.empty((0, 1, 2), device=device)))
            self.assertEqual(c_clone, c.index_add_(0, ind_empty, torch.empty((0, 1, 2), device=device)))

            # index fill/copy/add non-empty
            z = torch.randn((2, 3, 4), device=device)
            self.assertEqual(z, z.index_fill_(0, ind_empty, -1))
            z = torch.randn((2, 3, 4), device=device)
            self.assertEqual(z, z.index_copy_(0, ind_empty, torch.empty((0, 3, 4), device=device)))
            z = torch.randn((2, 3, 4), device=device)
            self.assertEqual(z, z.index_add_(0, ind_empty, torch.empty((0, 3, 4), device=device)))

            # index_select
            self.assertEqual(x, x.index_select(0, ind_empty))
            self.assertEqual((0, 1, 0, 0), x.index_select(2, ind_empty).shape)
            self.assertEqual(x, x.index_select(2, ind_01))
            z = torch.randn((2, 3, 4), device=device)  # non-empty
            self.assertEqual((0, 3, 4), z.index_select(0, ind_empty).shape)
            c = torch.randn((0, 1, 2), device=device)
            self.assertEqual(c, c.index_select(0, ind_empty))
            c = torch.randn((0, 1, 2), device=device)
            self.assertEqual(c, c.index_select(0, ind_empty))

    @skipIfRocm
    def test_blas_empty(self):
        for device in torch.testing.get_all_device_types():

            def fn(torchfn, *args):
                return torchfn(*tuple(torch.randn(shape, device=device) if isinstance(shape, tuple) else shape
                                      for shape in args))

            # mm, addmm
            self.assertEqual((0, 0), fn(torch.mm, (0, 0), (0, 0)).shape)
            self.assertEqual((0, 5), fn(torch.mm, (0, 0), (0, 5)).shape)
            self.assertEqual((5, 0), fn(torch.mm, (5, 0), (0, 0)).shape)
            self.assertEqual((3, 0), fn(torch.mm, (3, 2), (2, 0)).shape)
            self.assertEqual(torch.zeros((5, 6), device=device), fn(torch.mm, (5, 0), (0, 6)))

            self.assertEqual((0, 0), fn(torch.addmm, (0, 0), (0, 0), (0, 0)).shape)
            self.assertEqual((5, 6), fn(torch.addmm, (5, 6), (5, 0), (0, 6)).shape)

            # mv, addmv
            self.assertEqual((0,), fn(torch.mv, (0, 0), (0,)).shape)
            self.assertEqual((0,), fn(torch.mv, (0, 2), (2,)).shape)
            self.assertEqual(torch.zeros((3,), device=device), fn(torch.mv, (3, 0), (0,)))

            self.assertEqual((0,), fn(torch.addmv, (0,), (0, 0), (0,)).shape)
            self.assertEqual((3,), fn(torch.addmv, (3,), (3, 0), (0,)).shape)

            # ger, addr
            self.assertEqual((0, 0), fn(torch.ger, (0,), (0,)).shape)
            self.assertEqual((5, 0), fn(torch.ger, (5,), (0,)).shape)
            self.assertEqual((0, 4), fn(torch.ger, (0,), (4,)).shape)

            self.assertEqual((0, 0), fn(torch.addr, (0, 0), (0,), (0,)).shape)
            self.assertEqual((5, 0), fn(torch.addr, (5, 0), (5,), (0,)).shape)
            self.assertEqual((0, 4), fn(torch.addr, (0, 4), (0,), (4,)).shape)

            # bmm, baddbmm
            self.assertEqual((0, 0, 0), fn(torch.bmm, (0, 0, 0), (0, 0, 0)).shape)
            self.assertEqual((3, 0, 5), fn(torch.bmm, (3, 0, 0), (3, 0, 5)).shape)
            self.assertEqual((0, 5, 6), fn(torch.bmm, (0, 5, 0), (0, 0, 6)).shape)
            self.assertEqual(torch.zeros((3, 5, 6), device=device), fn(torch.bmm, (3, 5, 0), (3, 0, 6)))

            self.assertEqual((0, 0, 0), fn(torch.baddbmm, (0, 0, 0), (0, 0, 0), (0, 0, 0)).shape)
            self.assertEqual((3, 0, 5), fn(torch.baddbmm, (3, 0, 5), (3, 0, 0), (3, 0, 5)).shape)
            self.assertEqual((0, 5, 6), fn(torch.baddbmm, (0, 5, 6), (0, 5, 0), (0, 0, 6)).shape)
            self.assertEqual((3, 5, 6), fn(torch.baddbmm, (3, 5, 6), (3, 5, 0), (3, 0, 6)).shape)

            # addbmm
            self.assertEqual((0, 0), fn(torch.addbmm, (0, 0), (0, 0, 0), (0, 0, 0)).shape)
            self.assertEqual((0, 5), fn(torch.addbmm, (0, 5), (3, 0, 0), (3, 0, 5)).shape)
            self.assertEqual((5, 6), fn(torch.addbmm, (5, 6), (0, 5, 0), (0, 0, 6)).shape)

            # matmul
            self.assertEqual(torch.tensor(0., device=device), fn(torch.matmul, (0,), (0,)))
            self.assertEqual((0, 0), fn(torch.matmul, (0, 0), (0, 0)).shape)
            self.assertEqual((0, 0, 0), fn(torch.matmul, (0, 0, 0), (0, 0, 0)).shape)
            self.assertEqual((5, 0, 0), fn(torch.matmul, (5, 0, 0), (5, 0, 0)).shape)
            self.assertEqual(torch.zeros((5, 3, 4), device=device), fn(torch.matmul, (5, 3, 0), (5, 0, 4)))

            # dot
            self.assertEqual(torch.tensor(0., device=device), fn(torch.dot, (0,), (0,)))

            if torch._C.has_lapack:
                # lu
                A_LU, pivots = fn(torch.lu, (0, 5, 5))
                self.assertEqual([(0, 5, 5), (0, 5)], [A_LU.shape, pivots.shape])
                A_LU, pivots = fn(torch.lu, (0, 0, 0))
                self.assertEqual([(0, 0, 0), (0, 0)], [A_LU.shape, pivots.shape])
                A_LU, pivots = fn(torch.lu, (2, 0, 0))
                self.assertEqual([(2, 0, 0), (2, 0)], [A_LU.shape, pivots.shape])

    def check_single_matmul(self, x, y, shape):
        a = np.array(x, copy=False)
        b = np.array(y, copy=False)
        expected = np.matmul(a, b)
        self.assertTrue(expected.flags['C_CONTIGUOUS'])

        ans = torch.matmul(x, y)
        self.assertTrue(ans.is_contiguous())
        self.assertTrue(np.array_equal(ans, expected))

        out = torch.zeros(*shape, dtype=torch.int64)
        ans = torch.matmul(x, y, out=out)
        self.assertIs(ans, out)
        self.assertTrue(ans.is_contiguous())
        self.assertTrue(np.array_equal(ans, expected))

    @unittest.skipIf(not TEST_NUMPY, "Numpy not found")
    def test_matmul_small_brute_force_1d_Nd(self):
        # Issue #20452: range(0, 10) does not work.
        n = 1
        for m in range(1, 8):
            for p in range(1, 8):
                for o in range(1, 5):
                    # 1d, 3d, inner dimensions C
                    x = torch.arange(m)
                    y = torch.arange(o * m * p).reshape(o, m, p)
                    self.check_single_matmul(x, y, (o, n, p))

                    # 1d, 3d, inner dimensions Fortran
                    x = torch.arange(m)
                    y = torch.arange(o * p * m).reshape(o, p, m).transpose(-1, -2)
                    self.check_single_matmul(x, y, (o, n, p))

                    # 1d, 3d, inner dimensions non-contiguous
                    x = torch.arange(2 * m)[::2]
                    y = torch.arange(o * m * 2 * p).reshape(o, m, 2 * p)[:, :, ::2]
                    self.check_single_matmul(x, y, (o, n, p))

                    for r in range(1, 5):
                        # 1d, 4d, inner dimensions C
                        x = torch.arange(m)
                        y = torch.arange(r * o * m * p).reshape(r, o, m, p)
                        self.check_single_matmul(x, y, (r, o, n, p))

                        # 1d, 4d, inner dimensions Fortran
                        x = torch.arange(m)
                        y = torch.arange(r * o * p * m).reshape(r, o, p, m).transpose(-1, -2)
                        self.check_single_matmul(x, y, (r, o, n, p))

                        # 1d, 4d, inner dimensions non-contiguous
                        x = torch.arange(2 * m)[::2]
                        y = torch.arange(r * o * m * 2 * p).reshape(r, o, m, 2 * p)[:, :, :, ::2]
                        self.check_single_matmul(x, y, (r, o, n, p))

    @unittest.skipIf(not TEST_NUMPY, "Numpy not found")
    def test_matmul_small_brute_force_2d_Nd(self):
        # Issue #20452: range(0, 10) does not work.
        for n in range(1, 5):
            for m in range(1, 5):
                for p in range(1, 5):
                    for o in range(1, 3):
                        # 2d, 3d, inner dimensions C
                        x = torch.arange(n * m).reshape(n, m)
                        y = torch.arange(o * m * p).reshape(o, m, p)
                        self.check_single_matmul(x, y, (o, n, p))

                        # 2d, 3d, inner dimensions Fortran
                        x = torch.arange(m * n).reshape(m, n).transpose(-1, -2)
                        y = torch.arange(o * p * m).reshape(o, p, m).transpose(-1, -2)
                        self.check_single_matmul(x, y, (o, n, p))

                        # 2d, 3d, inner dimensions non-contiguous
                        x = torch.arange(n * 2 * m).reshape(n, 2 * m)[:, ::2]
                        y = torch.arange(o * m * 2 * p).reshape(o, m, 2 * p)[:, :, ::2]
                        self.check_single_matmul(x, y, (o, n, p))

                        for r in range(1, 2):
                            # 2d, 4d, inner dimensions C
                            x = torch.arange(n * m).reshape(n, m)
                            y = torch.arange(r * o * m * p).reshape(r, o, m, p)
                            self.check_single_matmul(x, y, (r, o, n, p))

                            # 2d, 4d, inner dimensions Fortran
                            x = torch.arange(m * n).reshape(m, n).transpose(-1, -2)
                            y = torch.arange(r * o * p * m).reshape(r, o, p, m).transpose(-1, -2)
                            self.check_single_matmul(x, y, (r, o, n, p))

                            # 2d, 4d, inner dimensions non-contiguous
                            x = torch.arange(n * 2 * m).reshape(n, 2 * m)[:, ::2]
                            y = torch.arange(r * o * m * 2 * p).reshape(r, o, m, 2 * p)[:, :, :, ::2]
                            self.check_single_matmul(x, y, (r, o, n, p))

    @skipIfRocm
    def test_blas_alpha_beta_empty(self):
        for device in torch.testing.get_all_device_types():
            # ensure beta is respected
            value = 11
            input = torch.full((2,), value, device=device)
            mat = torch.ones((2, 0), device=device)
            vec = torch.ones((0,), device=device)
            out = torch.randn((2,), device=device)
            alpha = 6
            beta = 3
            self.assertEqual(torch.full((2,), beta * value, device=device),
                             torch.addmv(input=input, mat=mat, vec=vec, alpha=alpha, beta=beta))
            self.assertEqual(torch.full((2,), beta * value, device=device),
                             torch.addmv(input=input, mat=mat, vec=vec, alpha=alpha, beta=beta, out=out))

            # torch.addmm
            input = torch.full((2, 3), value, device=device)
            mat2 = torch.ones((0, 3), device=device)
            out = torch.randn((2, 3), device=device)
            self.assertEqual(torch.full((2, 3), beta * value, device=device),
                             torch.addmm(input=input, mat1=mat, mat2=mat2, alpha=alpha, beta=beta))
            self.assertEqual(torch.full((2, 3), beta * value, device=device),
                             torch.addmm(input=input, mat1=mat, mat2=mat2, alpha=alpha, beta=beta, out=out))

    @skipIfNoLapack
    def test_lapack_empty(self):
        # FIXME: these are just a selection of LAPACK functions -- we need a general strategy here.
        # The LAPACK functions themselves generally do NOT work with zero sized dimensions, although
        # numpy/sci often has a direct wrapper (e.g. lu_factor) and a wrapper that "does the right thing"
        # (e.g. lu).  We often name our functions identically to the lapack function, so it will take work
        # to name / migrate-to better wrappers.
        for device in torch.testing.get_all_device_types():

            # need to init cuda to check has_magma
            empty = torch.randn((0, 0), device=device)
            if device == 'cuda' and not torch.cuda.has_magma:
                continue

            def fn(torchfn, *args):
                return torchfn(*tuple(torch.randn(shape, device=device) if isinstance(shape, tuple) else shape
                                      for shape in args))

            # inverse, pinverse
            self.assertEqual((0, 0), fn(torch.inverse, (0, 0)).shape)
            self.assertEqual((5, 0), fn(torch.pinverse, (0, 5)).shape)
            self.assertEqual((0, 5), fn(torch.pinverse, (5, 0)).shape)
            self.assertEqual((0, 0), fn(torch.pinverse, (0, 0)).shape)

            # svd
            self.assertRaises(RuntimeError, lambda: fn(torch.svd, (0, 0)))

            # det, logdet, slogdet
            self.assertEqual(torch.tensor(1., device=device), fn(torch.det, (0, 0)))
            self.assertEqual(torch.tensor(0., device=device), fn(torch.logdet, (0, 0)))
            self.assertEqual((torch.tensor(1., device=device), torch.tensor(0., device=device)),
                             fn(torch.slogdet, (0, 0)))

            # eig, symeig
            evalues, evectors = fn(torch.eig, (0, 0), True)
            self.assertEqual([(0, 2), (0, 0)], [evalues.shape, evectors.shape])
            evalues, evectors = fn(torch.symeig, (0, 0), True)
            self.assertEqual([(0,), (0, 0)], [evalues.shape, evectors.shape])

            # qr, gels
            self.assertRaises(RuntimeError, lambda: torch.qr(torch.randn(0, 0)))
            self.assertRaises(RuntimeError, lambda: torch.gels(torch.randn(0, 0), torch.randn(0, 0)))
            self.assertRaises(RuntimeError, lambda: torch.gels(torch.randn(0,), torch.randn(0, 0)))

    def test_expand(self):
        tensor = torch.rand(1, 8, 1)
        tensor2 = torch.rand(5)
        template = torch.rand(4, 8, 5)
        target = template.size()
        self.assertEqual(tensor.expand_as(template).size(), target)
        self.assertEqual(tensor.expand(4, 8, 5).size(), target)
        self.assertEqual(tensor.expand(target).size(), target)
        self.assertEqual(tensor2.expand_as(template).size(), target)
        self.assertEqual(tensor2.expand(4, 8, 5).size(), target)
        self.assertEqual(tensor2.expand(target).size(), target)

        # test double expand
        self.assertEqual(tensor2.expand(1, 5).expand(2, 2, 5), tensor2.repeat(2, 2, 1))

        # test non-contiguous
        noncontig = torch.randn(5, 2, 1, 3)[:, 0]
        self.assertFalse(noncontig.is_contiguous())
        self.assertEqual(noncontig.expand(2, 5, 4, 3), noncontig.contiguous().repeat(2, 1, 4, 1))

        # make sure it's compatible with unsqueeze
        expanded = tensor2.expand(1, 1, 5)
        unsqueezed = tensor2.unsqueeze(0).unsqueeze(1)
        self.assertEqual(expanded, unsqueezed)
        self.assertEqual(expanded.stride(), unsqueezed.stride())

        # test -1 as target size
        self.assertEqual(tensor.expand(4, -1, 5), tensor.expand(4, 8, 5))
        self.assertRaises(RuntimeError, lambda: tensor2.expand(-1, -1))

        # test expanding empty to empty
        self.assertEqual(torch.zeros(0).expand((0,)), torch.zeros(0))

    def test_repeat(self):

        initial_shape = (8, 4)
        tensor = torch.rand(*initial_shape)

        size = (3, 1, 1)
        torchSize = torch.Size(size)
        target = [3, 8, 4]
        self.assertEqual(tensor.repeat(*size).size(), target, 'Error in repeat')
        self.assertEqual(tensor.repeat(torchSize).size(), target,
                         'Error in repeat using LongStorage')
        result = tensor.repeat(*size)
        self.assertEqual(result.size(), target, 'Error in repeat using result')
        result = tensor.repeat(torchSize)
        self.assertEqual(result.size(), target, 'Error in repeat using result and LongStorage')
        self.assertEqual(result.mean(0).view(8, 4), tensor, 'Error in repeat (not equal)')

    def test_repeat_interleave(self):
        x = torch.tensor([0, 1, 2, 3])
        expected = torch.tensor([1, 2, 2, 3, 3, 3])
        self.assertEqual(torch.repeat_interleave(x), expected)

        with self.assertRaises(RuntimeError):
            torch.repeat_interleave(torch.arange(4).reshape(2, 2))

        with self.assertRaises(RuntimeError):
            torch.repeat_interleave(torch.arange(4.0))

        with self.assertRaises(RuntimeError):
            torch.repeat_interleave(torch.tensor([1, 2, -1, 3, 4]))

        y = torch.tensor([[1, 2], [3, 4]])

        y1_v1 = torch.repeat_interleave(y, 2)
        y1_v2 = torch.repeat_interleave(y, torch.tensor(2))
        y1_v3 = torch.repeat_interleave(y, torch.tensor([2]))
        y1_expect = torch.tensor([1, 1, 2, 2, 3, 3, 4, 4])
        self.assertEqual(y1_v1, y1_expect)
        self.assertEqual(y1_v2, y1_expect)
        self.assertEqual(y1_v3, y1_expect)

        y2 = torch.repeat_interleave(y, 3, dim=1)
        y2_expect = torch.tensor([[1, 1, 1, 2, 2, 2],
                                  [3, 3, 3, 4, 4, 4]])
        self.assertEqual(y2, y2_expect)

        y3 = torch.repeat_interleave(y, torch.tensor([1, 2]), dim=0)
        y3_expect = torch.tensor([[1, 2],
                                  [3, 4],
                                  [3, 4]])
        self.assertEqual(y3, y3_expect)

        with self.assertRaises(RuntimeError):
            torch.repeat_interleave(y, torch.tensor([1, 2, 3]), dim=0)

        with self.assertRaises(RuntimeError):
            torch.repeat_interleave(y, torch.arange(9).reshape(3, 3), dim=0)

    @unittest.skipIf(not TEST_NUMPY, "Numpy not found")
    def test_repeat_tile(self):

        initial_shape = (8, 4)

        repeats = ((3, 1, 1),
                   (3, 3, 3),
                   (1, 2, 1),
                   (2, 2, 2, 2))

        def _generate_noncontiguous_input():

            out = np.broadcast_to(np.random.random((1, 4)),
                                  initial_shape)

            assert not (out.flags.c_contiguous or out.flags.f_contiguous)

            return out

        for repeat in repeats:
            for tensor in (torch.from_numpy(np.random.random(initial_shape)),
                           torch.from_numpy(_generate_noncontiguous_input()),):

                self.assertEqual(tensor.repeat(*repeat).numpy(),
                                 np.tile(tensor.numpy(), repeat))

    def test_is_same_size(self):
        t1 = torch.Tensor(3, 4, 9, 10)
        t2 = torch.Tensor(3, 4)
        t3 = torch.Tensor(1, 9, 3, 3)
        t4 = torch.Tensor(3, 4, 9, 10)

        self.assertFalse(t1.is_same_size(t2))
        self.assertFalse(t1.is_same_size(t3))
        self.assertTrue(t1.is_same_size(t4))

    def test_is_set_to(self):
        t1 = torch.Tensor(3, 4, 9, 10)
        t2 = torch.Tensor(3, 4, 9, 10)
        t3 = torch.Tensor().set_(t1)
        t4 = t3.clone().resize_(12, 90)
        self.assertFalse(t1.is_set_to(t2))
        self.assertTrue(t1.is_set_to(t3))
        self.assertTrue(t3.is_set_to(t1), "is_set_to should be symmetric")
        self.assertFalse(t1.is_set_to(t4))
        self.assertFalse(torch.Tensor().is_set_to(torch.Tensor()),
                         "Tensors with no storages should not appear to be set "
                         "to each other")

        t1 = torch.tensor([True, True], dtype=torch.bool)
        t2 = torch.tensor([0], dtype=torch.bool).set_(t1)
        self.assertTrue(t1.is_set_to(t2))

    def test_tensor_set(self):
        t1 = torch.Tensor()
        t2 = torch.Tensor(3, 4, 9, 10).uniform_()
        t1.set_(t2)
        self.assertEqual(t1.storage()._cdata, t2.storage()._cdata)
        size = torch.Size([9, 3, 4, 10])
        t1.set_(t2.storage(), 0, size)
        self.assertEqual(t1.size(), size)
        t1.set_(t2.storage(), 0, tuple(size))
        self.assertEqual(t1.size(), size)
        self.assertEqual(t1.stride(), (120, 40, 10, 1))
        stride = (10, 360, 90, 1)
        t1.set_(t2.storage(), 0, size, stride)
        self.assertEqual(t1.stride(), stride)
        t1.set_(t2.storage(), 0, size=size, stride=stride)
        self.assertEqual(t1.size(), size)
        self.assertEqual(t1.stride(), stride)

        # test argument names
        t1 = torch.Tensor()
        # 1. case when source is tensor
        t1.set_(source=t2)
        self.assertEqual(t1.storage()._cdata, t2.storage()._cdata)
        # 2. case when source is storage
        t1.set_(source=t2.storage())
        self.assertEqual(t1.storage()._cdata, t2.storage()._cdata)
        # 3. case when source is storage, and other args also specified
        t1.set_(source=t2.storage(), storage_offset=0, size=size, stride=stride)
        self.assertEqual(t1.size(), size)
        self.assertEqual(t1.stride(), stride)

        t1 = torch.tensor([True, True], dtype=torch.bool)
        t2 = torch.tensor([False, False], dtype=torch.bool)
        t1.set_(t2)
        self.assertEqual(t1.storage()._cdata, t2.storage()._cdata)

    def test_tensor_set_errors(self):
        f_cpu = torch.randn((2, 3), dtype=torch.float32)
        d_cpu = torch.randn((2, 3), dtype=torch.float64)

        # change dtype
        self.assertRaises(RuntimeError, lambda: f_cpu.set_(d_cpu.storage()))
        self.assertRaises(RuntimeError,
                          lambda: f_cpu.set_(d_cpu.storage(), 0, d_cpu.size(), d_cpu.stride()))
        self.assertRaises(RuntimeError, lambda: f_cpu.set_(d_cpu))

        # change device
        if torch.cuda.is_available():
            f_cuda = torch.randn((2, 3), dtype=torch.float32, device='cuda')

            # cpu -> cuda
            self.assertRaises(RuntimeError, lambda: f_cpu.set_(f_cuda.storage()))
            self.assertRaises(RuntimeError,
                              lambda: f_cpu.set_(f_cuda.storage(), 0, f_cuda.size(), f_cuda.stride()))
            self.assertRaises(RuntimeError, lambda: f_cpu.set_(f_cuda))

            # cuda -> cpu
            self.assertRaises(RuntimeError, lambda: f_cuda.set_(f_cpu.storage()))
            self.assertRaises(RuntimeError,
                              lambda: f_cuda.set_(f_cpu.storage(), 0, f_cpu.size(), f_cpu.stride()))
            self.assertRaises(RuntimeError, lambda: f_cuda.set_(f_cpu))

    @unittest.skipIf(torch.cuda.device_count() < 2, 'less than 2 GPUs detected')
    def test_tensor_set_errors_multigpu(self):
        f_cuda0 = torch.randn((2, 3), dtype=torch.float32, device='cuda:0')
        f_cuda1 = torch.randn((2, 3), dtype=torch.float32, device='cuda:1')

        self.assertRaises(RuntimeError, lambda: f_cuda0.set_(f_cuda1.storage()))
        self.assertRaises(RuntimeError,
                          lambda: f_cuda0.set_(f_cuda1.storage(), 0, f_cuda1.size(), f_cuda1.stride()))
        self.assertRaises(RuntimeError, lambda: f_cuda0.set_(f_cuda1))

    def test_equal(self):
        # Contiguous, 1D
        t1 = torch.Tensor((3, 4, 9, 10))
        t2 = t1.contiguous()
        t3 = torch.Tensor((1, 9, 3, 10))
        t4 = torch.Tensor((3, 4, 9))
        t5 = torch.Tensor()
        self.assertTrue(t1.equal(t2))
        self.assertFalse(t1.equal(t3))
        self.assertFalse(t1.equal(t4))
        self.assertFalse(t1.equal(t5))
        self.assertTrue(torch.equal(t1, t2))
        self.assertFalse(torch.equal(t1, t3))
        self.assertFalse(torch.equal(t1, t4))
        self.assertFalse(torch.equal(t1, t5))

        # Non contiguous, 2D
        s = torch.Tensor(((1, 2, 3, 4), (5, 6, 7, 8)))
        s1 = s[:, 1:3]
        s2 = s1.clone()
        s3 = torch.Tensor(((2, 3), (6, 7)))
        s4 = torch.Tensor(((0, 0), (0, 0)))

        self.assertFalse(s1.is_contiguous())
        self.assertTrue(s1.equal(s2))
        self.assertTrue(s1.equal(s3))
        self.assertFalse(s1.equal(s4))
        self.assertTrue(torch.equal(s1, s2))
        self.assertTrue(torch.equal(s1, s3))
        self.assertFalse(torch.equal(s1, s4))

    def test_element_size(self):
        byte = torch.ByteStorage().element_size()
        char = torch.CharStorage().element_size()
        short = torch.ShortStorage().element_size()
        int = torch.IntStorage().element_size()
        long = torch.LongStorage().element_size()
        float = torch.FloatStorage().element_size()
        double = torch.DoubleStorage().element_size()
        bool = torch.BoolStorage().element_size()

        self.assertEqual(byte, torch.ByteTensor().element_size())
        self.assertEqual(char, torch.CharTensor().element_size())
        self.assertEqual(short, torch.ShortTensor().element_size())
        self.assertEqual(int, torch.IntTensor().element_size())
        self.assertEqual(long, torch.LongTensor().element_size())
        self.assertEqual(float, torch.FloatTensor().element_size())
        self.assertEqual(double, torch.DoubleTensor().element_size())

        self.assertGreater(byte, 0)
        self.assertGreater(char, 0)
        self.assertGreater(short, 0)
        self.assertGreater(int, 0)
        self.assertGreater(long, 0)
        self.assertGreater(float, 0)
        self.assertGreater(double, 0)
        self.assertGreater(bool, 0)

        # These tests are portable, not necessarily strict for your system.
        self.assertEqual(byte, 1)
        self.assertEqual(char, 1)
        self.assertEqual(bool, 1)
        self.assertGreaterEqual(short, 2)
        self.assertGreaterEqual(int, 2)
        self.assertGreaterEqual(int, short)
        self.assertGreaterEqual(long, 4)
        self.assertGreaterEqual(long, int)
        self.assertGreaterEqual(double, float)

    def test_split(self):
        tensor = torch.rand(7, 4)
        split_size = 3
        dim = 0
        target_sizes = ([3, 4], [3, 4], [1, 4])
        splits = tensor.split(split_size, dim)
        start = 0
        for target_size, split in zip(target_sizes, splits):
            self.assertEqual(split.size(), target_size)
            self.assertEqual(tensor.narrow(dim, start, target_size[dim]), split, 0)
            start = start + target_size[dim]

        # Variable sections split
        tensor = torch.randn(20, 10)
        dim = 0
        split_sizes = [5, 5, 10]
        target_sizes = ([[5, 10], [5, 10], [10, 10]])
        splits = tensor.split(split_sizes, dim)
        start = 0
        for target_size, split in zip(target_sizes, splits):
            self.assertEqual(split.size(), target_size)
            self.assertEqual(tensor.narrow(dim, start, target_size[dim]), split, 0)
            start = start + target_size[dim]

        split_sizes = [2, 2, 6]
        target_sizes = ([20, 2], [20, 2], [20, 6])
        dim = 1
        splits = tensor.split(split_sizes, dim)
        start = 0
        for target_size, split in zip(target_sizes, splits):
            self.assertEqual(split.size(), target_size)
            self.assertEqual(tensor.narrow(dim, start, target_size[dim]), split, 0)
            start = start + target_size[dim]

    def test_chunk(self):
        tensor = torch.rand(4, 7)
        num_chunks = 3
        dim = 1
        target_sizes = ([4, 3], [4, 3], [4, 1])
        splits = tensor.chunk(num_chunks, dim)
        start = 0
        for target_size, split in zip(target_sizes, splits):
            self.assertEqual(split.size(), target_size)
            self.assertEqual(tensor.narrow(dim, start, target_size[dim]), split, 0)
            start = start + target_size[dim]

        # Invalid chunk sizes
        error_regex = 'chunk expects.*greater than 0'
        with self.assertRaisesRegex(RuntimeError, error_regex):
            tensor.chunk(0)
        with self.assertRaisesRegex(RuntimeError, error_regex):
            tensor.chunk(-2)

    def test_tolist(self):
        list0D = []
        tensor0D = torch.Tensor(list0D)
        self.assertEqual(tensor0D.tolist(), list0D)

        table1D = [1, 2, 3]
        tensor1D = torch.Tensor(table1D)
        storage = torch.Storage(table1D)
        self.assertEqual(tensor1D.tolist(), table1D)
        self.assertEqual(storage.tolist(), table1D)
        self.assertEqual(tensor1D.tolist(), table1D)
        self.assertEqual(storage.tolist(), table1D)

        table2D = [[1, 2], [3, 4]]
        tensor2D = torch.Tensor(table2D)
        self.assertEqual(tensor2D.tolist(), table2D)

        tensor3D = torch.Tensor([[[1, 2], [3, 4]], [[5, 6], [7, 8]]])
        tensorNonContig = tensor3D.select(1, 1)
        self.assertFalse(tensorNonContig.is_contiguous())
        self.assertEqual(tensorNonContig.tolist(), [[3, 4], [7, 8]])

    def test_permute(self):
        orig = [1, 2, 3, 4, 5, 6, 7]
        perm = torch.randperm(7).tolist()
        x = torch.Tensor(*orig).fill_(0)
        new = list(map(lambda x: x - 1, x.permute(*perm).size()))
        self.assertEqual(perm, new)
        self.assertEqual(x.size(), orig)

    @staticmethod
    def _test_flip(self, use_cuda=False):
        device = torch.device('cuda') if use_cuda else torch.device('cpu')
        data = torch.tensor([1, 2, 3, 4, 5, 6, 7, 8], device=device).view(2, 2, 2)

        self.assertEqual(torch.tensor([5, 6, 7, 8, 1, 2, 3, 4]).view(2, 2, 2), data.flip(0))
        self.assertEqual(torch.tensor([3, 4, 1, 2, 7, 8, 5, 6]).view(2, 2, 2), data.flip(1))
        self.assertEqual(torch.tensor([2, 1, 4, 3, 6, 5, 8, 7]).view(2, 2, 2), data.flip(2))
        self.assertEqual(torch.tensor([7, 8, 5, 6, 3, 4, 1, 2]).view(2, 2, 2), data.flip(0, 1))
        self.assertEqual(torch.tensor([8, 7, 6, 5, 4, 3, 2, 1]).view(2, 2, 2), data.flip(0, 1, 2))

        # check for wrap dim
        self.assertEqual(torch.tensor([2, 1, 4, 3, 6, 5, 8, 7]).view(2, 2, 2), data.flip(-1))
        # check for permute
        self.assertEqual(torch.tensor([6, 5, 8, 7, 2, 1, 4, 3]).view(2, 2, 2), data.flip(0, 2))
        self.assertEqual(torch.tensor([6, 5, 8, 7, 2, 1, 4, 3]).view(2, 2, 2), data.flip(2, 0))

        # not allow flip on the same dim more than once
        self.assertRaises(RuntimeError, lambda: data.flip(0, 1, 1))
        # not allow empty list as input
        self.assertRaises(TypeError, lambda: data.flip())

        # not allow size of flip dim > total dims
        self.assertRaises(IndexError, lambda: data.flip(0, 1, 2, 3))
        # not allow dim > max dim
        self.assertRaises(IndexError, lambda: data.flip(3))

        # test for non-contiguous case
        expanded_data = torch.arange(1, 4, device=device).view(3, 1).expand(3, 2)
        tranposed_data = torch.arange(1, 9, device=device).view(2, 2, 2).transpose(0, 1)
        self.assertEqual(torch.tensor([3, 3, 2, 2, 1, 1]).view(3, 2), expanded_data.flip(0))
        self.assertEqual(torch.tensor([8, 7, 4, 3, 6, 5, 2, 1]).view(2, 2, 2), tranposed_data.flip(0, 1, 2))

        # test for shape
        data = torch.randn(2, 3, 4, device=device)
        size = [2, 3, 4]
        test_dims = []
        for i in range(1, 3):
            test_dims += combinations(range(len(size)), i)

        for ds in test_dims:
            self.assertEqual(size, list(data.flip(ds).size()))

        # test rectangular case
        data = torch.tensor([1, 2, 3, 4, 5, 6]).view(2, 3)
        flip0_result = torch.tensor([[4, 5, 6], [1, 2, 3]])
        flip1_result = torch.tensor([[3, 2, 1], [6, 5, 4]])
        if use_cuda:
            data = data.cuda()
            flip0_result = flip0_result.cuda()
            flip1_result = flip1_result.cuda()
        self.assertEqual(flip0_result, data.flip(0))
        self.assertEqual(flip1_result, data.flip(1))

        # test empty tensor, should just return an empty tensor of the same shape
        data = torch.tensor([])
        self.assertEqual(data, data.flip(0))

    def test_flip(self):
        self._test_flip(self, use_cuda=False)

    def test_roll(self):
        for device in torch.testing.get_all_device_types():
            numbers = torch.arange(1, 9, device=device)

            single_roll = numbers.roll(1, 0)
            expected = torch.tensor([8, 1, 2, 3, 4, 5, 6, 7], device=device)
            self.assertEqual(single_roll, expected, "{} did not equal expected result".format(single_roll))

            roll_backwards = numbers.roll(-2, 0)
            expected = torch.tensor([3, 4, 5, 6, 7, 8, 1, 2], device=device)
            self.assertEqual(roll_backwards, expected, "{} did not equal expected result".format(roll_backwards))

            data = numbers.view(2, 2, 2)
            rolled = data.roll(1, 0)
            expected = torch.tensor([5, 6, 7, 8, 1, 2, 3, 4], device=device).view(2, 2, 2)
            self.assertEqual(expected, rolled, "{} did not equal expected result: {}".format(rolled, expected))

            data = data.view(2, 4)
            # roll a loop until back where started
            loop_rolled = data.roll(2, 0).roll(4, 1)
            self.assertEqual(data, loop_rolled, "{} did not equal the original: {}".format(loop_rolled, data))
            # multiple inverse loops
            self.assertEqual(data, data.roll(-20, 0).roll(-40, 1))
            self.assertEqual(torch.tensor([8, 1, 2, 3, 4, 5, 6, 7], device=device), numbers.roll(1, 0))

            # test non-contiguous
            # strided equivalent to numbers.as_strided(size=(4, 2), stride=(1, 4))
            strided = numbers.view(2, 4).transpose(0, 1)
            self.assertFalse(strided.is_contiguous(), "this test needs a non-contiguous tensor")
            expected = torch.tensor([4, 8, 1, 5, 2, 6, 3, 7]).view(4, 2)
            rolled = strided.roll(1, 0)
            self.assertEqual(expected, rolled,
                             "non contiguous tensor rolled to {} instead of {} ".format(rolled, expected))

            # test roll with no dimension specified
            expected = numbers.roll(1, 0).view(2, 4)
            self.assertEqual(expected, data.roll(1), "roll with no dims should flatten and roll.")
            self.assertEqual(expected, data.roll(1, dims=None), "roll with no dims should flatten and roll.")

            # test roll over multiple dimensions
            expected = torch.tensor([[7, 8, 5, 6], [3, 4, 1, 2]], device=device)
            double_rolled = data.roll(shifts=(2, -1), dims=(1, 0))
            self.assertEqual(double_rolled, expected,
                             "should be able to roll over two dimensions, got {}".format(double_rolled))

            self.assertRaisesRegex(RuntimeError, "required", lambda: data.roll(shifts=(), dims=()))
            self.assertRaisesRegex(RuntimeError, "required", lambda: data.roll(shifts=(), dims=1))
            # shifts/dims should align
            self.assertRaisesRegex(RuntimeError, "align", lambda: data.roll(shifts=(1, 2), dims=(1,)))
            self.assertRaisesRegex(RuntimeError, "align", lambda: data.roll(shifts=(1,), dims=(1, 2)))

    def test_reversed(self):
        val = torch.arange(0, 10)
        self.assertEqual(reversed(val), torch.arange(9, -1, -1))

        val = torch.arange(1, 10).view(3, 3)
        self.assertEqual(reversed(val), torch.tensor([[7, 8, 9], [4, 5, 6], [1, 2, 3]]))

        val = torch.tensor(42)
        self.assertEqual(reversed(val), torch.tensor(42))

    def test_contains(self):
        x = torch.arange(0, 10)
        self.assertEqual(4 in x, True)
        self.assertEqual(12 in x, False)

        x = torch.arange(1, 10).view(3, 3)
        val = torch.arange(1, 4)
        self.assertEqual(val in x, True)
        val += 10
        self.assertEqual(val in x, False)

    @staticmethod
    def _test_rot90(self, use_cuda=False):
        device = torch.device("cuda" if use_cuda else "cpu")
        data = torch.arange(1, 5, device=device).view(2, 2)
        self.assertEqual(torch.tensor([1, 2, 3, 4]).view(2, 2), data.rot90(0, [0, 1]))
        self.assertEqual(torch.tensor([2, 4, 1, 3]).view(2, 2), data.rot90(1, [0, 1]))
        self.assertEqual(torch.tensor([4, 3, 2, 1]).view(2, 2), data.rot90(2, [0, 1]))
        self.assertEqual(torch.tensor([3, 1, 4, 2]).view(2, 2), data.rot90(3, [0, 1]))

        # test for default args k=1, dims=[0, 1]
        self.assertEqual(data.rot90(), data.rot90(1, [0, 1]))

        # test for reversed order of dims
        self.assertEqual(data.rot90(3, [0, 1]), data.rot90(1, [1, 0]))

        # test for modulo of k
        self.assertEqual(data.rot90(5, [0, 1]), data.rot90(1, [0, 1]))
        self.assertEqual(data.rot90(3, [0, 1]), data.rot90(-1, [0, 1]))
        self.assertEqual(data.rot90(-5, [0, 1]), data.rot90(-1, [0, 1]))

        # test for dims out-of-range error
        self.assertRaises(RuntimeError, lambda: data.rot90(1, [0, -3]))
        self.assertRaises(RuntimeError, lambda: data.rot90(1, [0, 2]))

        # test tensor with more than 2D
        data = torch.arange(1, 9, device=device).view(2, 2, 2)
        self.assertEqual(torch.tensor([2, 4, 1, 3, 6, 8, 5, 7]).view(2, 2, 2), data.rot90(1, [1, 2]))
        self.assertEqual(data.rot90(1, [1, -1]), data.rot90(1, [1, 2]))

        # test for errors
        self.assertRaises(RuntimeError, lambda: data.rot90(1, [0, 3]))
        self.assertRaises(RuntimeError, lambda: data.rot90(1, [1, 1]))
        self.assertRaises(RuntimeError, lambda: data.rot90(1, [0, 1, 2]))
        self.assertRaises(RuntimeError, lambda: data.rot90(1, [0]))

    def test_rot90(self):
        self._test_rot90(self, use_cuda=False)

    def test_storage(self):
        v = torch.randn(3, 5)
        self.assertEqual(v.storage()[0], v.data[0][0])
        self.assertEqual(v.storage()[14], v.data[2][4])

    def test_nonzero(self):
        devices = torch.testing.get_all_device_types()
        num_srcs = [
            12, 12, 12, 12, 12, 125,
        ]

        types = [
            'torch.ByteTensor',
            'torch.CharTensor',
            'torch.ShortTensor',
            'torch.IntTensor',
            'torch.FloatTensor',
            'torch.DoubleTensor',
            'torch.LongTensor',
        ]

        shapes = [
            torch.Size((12,)),
            torch.Size((12, 1)),
            torch.Size((1, 12)),
            torch.Size((6, 2)),
            torch.Size((3, 2, 2)),
            torch.Size((5, 5, 5)),
        ]

        def is_lexicographically_sorted(inds):
            """Check sorted ascending with
            i -> j -> k changing slowest to fastest"""
            assert inds.size(1) == 3
            if inds.size(0) > 1:
                i0, j0, k0 = inds[:-1].t()
                i1, j1, k1 = inds[+1:].t()
                i_ok = (i1 >= i0)
                j_ok = (j1 >= j0) | (i1 > i0)
                k_ok = (k1 >= k0) | (j1 > j0) | (i1 > i0)
                lex = torch.stack((i_ok, j_ok, k_ok), dim=1)
                return lex
            return torch.full_like(inds, 1)

        def gen_nontrivial_input(num_src, dtype, device):
            while True:
                tensor = torch.rand(num_src).mul(2).floor().type(dtype).to(device)
                if tensor.sum() > 0:
                    return tensor

        for device in devices:
            for dtype in types:
                for shape, num_src in zip(shapes, num_srcs):
                    tensor = gen_nontrivial_input(num_src, dtype, device)
                    tensor = tensor.clone().resize_(shape)
                    dst1 = torch.nonzero(tensor)
                    dst2 = tensor.nonzero()
                    dst3 = torch.LongTensor().to(device)
                    torch.nonzero(tensor, out=dst3)
                    if len(shape) == 1:
                        dst = []
                        for i in range(num_src):
                            if tensor[i] != 0:
                                dst += [i]
                        dst = torch.LongTensor(dst).to(device)
                        self.assertEqual(dst1.select(1, 0), dst, 0)
                        self.assertEqual(dst2.select(1, 0), dst, 0)
                        self.assertEqual(dst3.select(1, 0), dst, 0)
                    elif len(shape) == 2:
                        # This test will allow through some False positives. It only checks
                        # that the elements flagged positive are indeed non-zero.
                        for i in range(dst1.size(0)):
                            self.assertNotEqual(tensor[dst1[i, 0], dst1[i, 1]].item(), 0)
                    elif len(shape) == 3:
                        # This test will allow through some False positives. It only checks
                        # that the elements flagged positive are indeed non-zero.
                        for i in range(dst1.size(0)):
                            self.assertNotEqual(tensor[dst1[i, 0], dst1[i, 1], dst1[i, 2]].item(), 0)
                        lex = is_lexicographically_sorted(dst1)
                        self.assertEqual(torch.ones_like(lex), lex)

    def test_nonzero_empty(self):
        for device in torch.testing.get_all_device_types():
            x = torch.randn(0, 2, 0, 5, 0, device=device)
            y = torch.nonzero(x)
            self.assertEqual(0, y.numel())
            self.assertEqual(torch.Size([0, 5]), y.shape)

            x = torch.tensor(0.5, device=device)
            y = torch.nonzero(x)
            self.assertEqual(torch.Size([1, 0]), y.shape)

            x = torch.zeros((), device=device)
            y = torch.nonzero(x)
            self.assertEqual(torch.Size([0, 0]), y.shape)

    def test_deepcopy(self):
        from copy import deepcopy
        a = torch.randn(5, 5)
        b = torch.randn(5, 5)
        c = a.view(25)
        q = [a, [a.storage(), b.storage()], b, c]
        w = deepcopy(q)
        self.assertEqual(w[0], q[0], 0)
        self.assertEqual(w[1][0], q[1][0], 0)
        self.assertEqual(w[1][1], q[1][1], 0)
        self.assertEqual(w[1], q[1], 0)
        self.assertEqual(w[2], q[2], 0)

        # Check that deepcopy preserves sharing
        w[0].add_(1)
        for i in range(a.numel()):
            self.assertEqual(w[1][0][i], q[1][0][i] + 1)
        self.assertEqual(w[3], c + 1)
        w[2].sub_(1)
        for i in range(a.numel()):
            self.assertEqual(w[1][1][i], q[1][1][i] - 1)

    def test_deepcopy_scalar(self):
        from copy import deepcopy
        a = torch.tensor(5)
        self.assertEqual(a.size(), deepcopy(a).size())
        self.assertEqual(a, deepcopy(a))

    def test_deepcopy_parameter(self):
        from copy import deepcopy
        l = torch.nn.Linear(10, 1)
        s = l.state_dict(keep_vars=True)
        self.assertEqual(torch.nn.Parameter, type(s['weight']))
        self.assertEqual(torch.nn.Parameter, type(s['bias']))

        s2 = deepcopy(s)
        self.assertEqual(torch.nn.Parameter, type(s2['weight']))
        self.assertEqual(torch.nn.Parameter, type(s2['bias']))

    def test_pickle(self):
        if sys.version_info[0] == 2:
            import cPickle as pickle
        else:
            import pickle
        a = torch.randn(5, 5)
        serialized = pickle.dumps(a)
        b = pickle.loads(serialized)
        self.assertEqual(a, b)

    def test_pickle_parameter(self):
        if sys.version_info[0] == 2:
            import cPickle as pickle
        else:
            import pickle
        a = torch.nn.Parameter(torch.randn(5, 5))
        serialized = pickle.dumps(a)
        b = pickle.loads(serialized)
        self.assertTrue(isinstance(b, torch.nn.Parameter))
        self.assertEqual(a.requires_grad, b.requires_grad)
        self.assertEqual(a, b)

    def test_pickle_parameter_no_requires_grad(self):
        if sys.version_info[0] == 2:
            import cPickle as pickle
        else:
            import pickle
        a = torch.nn.Parameter(torch.randn(5, 5), requires_grad=False)
        serialized = pickle.dumps(a)
        b = pickle.loads(serialized)
        self.assertTrue(isinstance(b, torch.nn.Parameter))
        self.assertEqual(a.requires_grad, b.requires_grad)
        self.assertEqual(a, b)

    def test_pickle_dtype(self):
        t = torch.float32
        serialized = pickle.dumps(t)
        b = pickle.loads(serialized)
        self.assertTrue(isinstance(b, torch.dtype))
        self.assertEqual(id(b), id(t))

    def test_norm_fastpaths(self):
        x = torch.randn(3, 5)

        # slow path
        result = torch.norm(x, 4.5, 1)
        expected = torch.pow(x.abs().pow(4.5).sum(1), 1.0 / 4.5)
        self.assertEqual(result, expected)

        # fast 0-norm
        result = torch.norm(x, 0, 1)
        expected = (x != 0).type_as(x).sum(1)
        self.assertEqual(result, expected)

        # fast 1-norm
        result = torch.norm(x, 1, 1)
        expected = x.abs().sum(1)
        self.assertEqual(result, expected)

        # fast 2-norm
        result = torch.norm(x, 2, 1)
        expected = torch.sqrt(x.pow(2).sum(1))
        self.assertEqual(result, expected)

        # fast 3-norm
        result = torch.norm(x, 3, 1)
        expected = torch.pow(x.pow(3).abs().sum(1), 1.0 / 3.0)
        self.assertEqual(result, expected)

    @staticmethod
    def _test_bernoulli(self, t_dtype, p_dtype, device):
        for trivial_p in ([0, 1], [1, 0, 1, 1, 0, 1]):
            x = torch.tensor(trivial_p, dtype=p_dtype, device=device)
            self.assertEqual(x.bernoulli().tolist(), trivial_p)

        def isBinary(t):
            return torch.ne(t, 0).mul_(torch.ne(t, 1)).sum().item() == 0

        p = torch.rand(5, 5, dtype=p_dtype, device=device)
        self.assertTrue(isBinary(p.bernoulli()))

        p = torch.rand(5, dtype=p_dtype, device=device).expand(5, 5)
        self.assertTrue(isBinary(p.bernoulli()))

        p = torch.rand(5, 5, dtype=p_dtype, device=device)
        torch.bernoulli(torch.rand_like(p), out=p)
        self.assertTrue(isBinary(p))

        p = torch.rand(5, dtype=p_dtype, device=device).expand(5, 5)
        torch.bernoulli(torch.rand_like(p), out=p)
        self.assertTrue(isBinary(p))

        t = torch.empty(10, 10, dtype=t_dtype, device=device)

        t.fill_(2)
        t.bernoulli_(0.5)
        self.assertTrue(isBinary(t))

        p = torch.rand(10, dtype=p_dtype, device=device).expand(10, 10)
        t.fill_(2)
        t.bernoulli_(p)
        self.assertTrue(isBinary(t))

        t.fill_(2)
        torch.bernoulli(torch.rand_like(t, dtype=p_dtype), out=t)
        self.assertTrue(isBinary(t))

        t.fill_(2)
        t.bernoulli_(torch.rand_like(t, dtype=p_dtype))
        self.assertTrue(isBinary(t))

    def test_bernoulli(self):
        self._test_bernoulli(self, torch.float32, torch.float64, 'cpu')
        # test that it works with integral tensors
        self._test_bernoulli(self, torch.uint8, torch.float64, 'cpu')

    def test_normal(self):
        q = torch.Tensor(100, 100)
        q.normal_()
        self.assertEqual(q.mean(), 0, 0.2)
        self.assertEqual(q.std(), 1, 0.2)

        q.normal_(2, 3)
        self.assertEqual(q.mean(), 2, 0.3)
        self.assertEqual(q.std(), 3, 0.3)

        q = torch.Tensor(100, 100)
        q_row1 = q[0:1].clone()
        q[99:100].normal_()
        self.assertEqual(q[99:100].mean(), 0, 0.2)
        self.assertEqual(q[99:100].std(), 1, 0.2)
        self.assertEqual(q[0:1].clone(), q_row1)

        mean = torch.Tensor(100, 100)
        std = torch.Tensor(100, 100)
        mean[:50] = 0
        mean[50:] = 1
        std[:, :50] = 4
        std[:, 50:] = 1

        r = torch.normal(mean)
        self.assertEqual(r[:50].mean(), 0, 0.2)
        self.assertEqual(r[50:].mean(), 1, 0.2)
        self.assertEqual(r.std(), 1, 0.2)

        r = torch.normal(mean, 3)
        self.assertEqual(r[:50].mean(), 0, 0.2)
        self.assertEqual(r[50:].mean(), 1, 0.2)
        self.assertEqual(r.std(), 3, 0.2)

        r = torch.normal(2, std)
        self.assertEqual(r.mean(), 2, 0.2)
        self.assertEqual(r[:, :50].std(), 4, 0.3)
        self.assertEqual(r[:, 50:].std(), 1, 0.2)

        r = torch.normal(mean, std)
        self.assertEqual(r[:50].mean(), 0, 0.2)
        self.assertEqual(r[50:].mean(), 1, 0.2)
        self.assertEqual(r[:, :50].std(), 4, 0.3)
        self.assertEqual(r[:, 50:].std(), 1, 0.2)

    def test_sobolengine_unscrambled_lowdim(self):
        engine_1d = torch.quasirandom.SobolEngine(1)
        expected_1d = torch.tensor([0.5, 0.75, 0.25, 0.375, 0.875, 0.625, 0.125, 0.1875, 0.6875, 0.9375])
        actual_1d = engine_1d.draw(10)
        self.assertEqual(actual_1d.view(-1), expected_1d)
        self.assertEqual(actual_1d.size(), torch.Size([10, 1]))

        # Test out kwarg
        engine_1d.reset()
        actual_1d_out = torch.Tensor().float()
        engine_1d.draw(10, out=actual_1d_out)
        self.assertEqual(actual_1d.view(-1), expected_1d)

        engine_3d = torch.quasirandom.SobolEngine(3)
        expected_3d = torch.tensor([0.5, 0.75, 0.25, 0.625, 0.125, 0.375, 0.875, 0.3125, 0.8125, 0.5625])
        actual_3d = engine_3d.draw(10)
        self.assertEqual(actual_3d[:, 2], expected_3d)
        self.assertEqual(actual_3d[:, 0], expected_1d)
        self.assertEqual(actual_3d.size(), torch.Size([10, 3]))

        engine_3d = torch.quasirandom.SobolEngine(3)
        draws = torch.cat([engine_3d.draw() for _ in range(0, 10)])
        self.assertEqual(draws, actual_3d)

        engine_3d = torch.quasirandom.SobolEngine(3).fast_forward(5)
        draws = engine_3d.draw(5)
        self.assertEqual(draws, actual_3d[5:])
        engine_3d.reset()
        self.assertEqual(engine_3d.draw(3), actual_3d[:3])
        engine_3d.fast_forward(2)
        self.assertEqual(engine_3d.draw(5), actual_3d[5:])

    def test_sobolengine_unscrambled_highdim(self):
        from collections import Counter
        engine = torch.quasirandom.SobolEngine(1111)
        count1 = dict(Counter(engine.draw().view(-1).tolist()))
        count2 = dict(Counter(engine.draw().view(-1).tolist()))
        count3 = dict(Counter(engine.draw().view(-1).tolist()))
        self.assertTrue(count1 == {0.5: 1111})
        self.assertTrue(count2 == {0.25: 580, 0.75: 531})
        self.assertTrue(count3 == {0.25: 531, 0.75: 580})

        engine = torch.quasirandom.SobolEngine(1111)
        draws = engine.draw(1000)
        self.assertTrue(torch.all(draws <= 1))
        self.assertTrue(torch.all(draws >= 0))

    def test_sobolengine_scrambled_lowdim(self):
        engine_1d = torch.quasirandom.SobolEngine(1, scramble=True, seed=1729)
        expected_1d = [0.16478512, 0.43221009, 0.84261382, 0.99750268, 0.27460563,
                       0.01084163, 0.73373985, 0.65039611, 0.12329865, 0.35587373]
        actual_1d = engine_1d.draw(10)
        self.assertEqual(actual_1d.flatten(), torch.tensor(expected_1d))
        self.assertEqual(actual_1d.size(), torch.Size([10, 1]))

        engine_3d = torch.quasirandom.SobolEngine(3, scramble=True, seed=1729)
        expected_3d = [0.32642800, 0.17881306, 0.68837059, 0.46492538, 0.91789097,
                       0.58075899, 0.03642474, 0.68229187, 0.20051685, 0.30083340]
        actual_3d = engine_3d.draw(10)
        self.assertEqual(actual_3d[:, 2], torch.tensor(expected_3d))
        self.assertEqual(actual_3d.size(), torch.Size([10, 3]))

        engine_3d = torch.quasirandom.SobolEngine(3, scramble=True, seed=1729)
        draws = torch.cat([engine_3d.draw() for _ in range(0, 10)])
        self.assertEqual(draws, actual_3d)

        engine_3d = torch.quasirandom.SobolEngine(3, scramble=True, seed=1729)
        engine_3d.fast_forward(5)
        draws = engine_3d.draw(5)
        self.assertEqual(draws, actual_3d[5:])
        engine_3d.reset()
        self.assertEqual(engine_3d.draw(3), actual_3d[:3])
        engine_3d.fast_forward(2)
        self.assertEqual(engine_3d.draw(5), actual_3d[5:])

    def test_sobolengine_scrambled_highdim(self):
        engine = torch.quasirandom.SobolEngine(1111, scramble=True)
        draws = engine.draw(1000)
        self.assertTrue(torch.all(draws <= 1))
        self.assertTrue(torch.all(draws >= 0))

    def test_parsing_int64(self):
        # accepts integer arguments
        x = torch.cumsum(torch.ones(5, 5), 0)
        self.assertEqual(x, torch.cumsum(torch.ones(5, 5), torch.tensor(0)))
        # doesn't accept floating point variables
        self.assertRaises(TypeError, lambda: torch.cumsum(torch.ones(5, 5), torch.tensor(0.)))

    def test_parsing_double(self):
        # accepts floating point and integer arguments
        x = torch.randn(2, 3)
        torch.isclose(x, x, 1, 1)
        self.assertTrue(torch.isclose(x, x, 1, 1).all())
        self.assertTrue(torch.isclose(x, x, 1.5, 1.).all())
        # accepts floating point and integer tensors
        self.assertTrue(torch.isclose(x, x, torch.tensor(1), torch.tensor(1)).all())
        self.assertTrue(torch.isclose(x, x, torch.tensor(1.5), torch.tensor(1.)).all())
        # doesn't accept variables with requires_grad
        self.assertRaises(TypeError,
                          lambda: torch.isclose(x, x, torch.tensor(1.5), torch.tensor(1., requires_grad=True)).all())

    def test_parsing_intlist(self):
        #  parse with integer variables
        self.assertEqual(torch.Size([3, 4]), torch.ones((torch.tensor(3), torch.tensor(4))).shape)
        self.assertEqual(torch.Size([3, 4]), torch.ones(torch.tensor(3), torch.tensor(4)).shape)
        # parse with numpy integers
        if TEST_NUMPY:
            self.assertEqual(torch.Size([3, 4]), torch.ones((np.array(3), np.int64(4))).shape)
            self.assertEqual(torch.Size([3, 4]), torch.ones(np.array(3), np.int64(4)).shape)
            self.assertEqual(torch.Size([3, 4]), torch.ones((np.int64(3), np.array(4))).shape)
            self.assertEqual(torch.Size([3, 4]), torch.ones(np.int64(3), np.array(4)).shape)

        # fail parse with float variables
        self.assertRaises(TypeError, lambda: torch.ones((torch.tensor(3.), torch.tensor(4))))
        # fail parse with numpy floats
        if TEST_NUMPY:
            self.assertRaises(TypeError, lambda: torch.ones((np.float(3.), torch.tensor(4))))
            self.assertRaises(TypeError, lambda: torch.ones((np.array(3.), torch.tensor(4))))

        # fail parse with > 1 element variables
        self.assertRaises(TypeError, lambda: torch.ones(torch.tensor(3, 3)))
        self.assertRaises(TypeError, lambda: torch.ones((torch.tensor(3, 3))))
        if TEST_NUMPY:
            self.assertRaises(TypeError, lambda: torch.ones(np.array(3, 3)))
            self.assertRaises(TypeError, lambda: torch.ones((np.array(3, 3))))

        # fail parse with additional positional args after intlist arg
        self.assertRaisesRegex(TypeError,
                               "received an invalid combination of arguments",
                               lambda: torch.LongTensor((6, 0), 1, 1, 0))
        self.assertRaisesRegex(TypeError,
                               "missing 1 required positional arguments",
                               lambda: torch.tensor().new_zeros((5, 5), 0))

    def _test_serialization_data(self):
        a = [torch.randn(5, 5).float() for i in range(2)]
        b = [a[i % 2] for i in range(4)]  # 0-3
        b += [a[0].storage()]  # 4
        b += [a[0].reshape(-1)[1:4].storage()]  # 5
        b += [torch.arange(1, 11).int()]  # 6
        t1 = torch.FloatTensor().set_(a[0].reshape(-1)[1:4].clone().storage(), 0, (3,), (1,))
        t2 = torch.FloatTensor().set_(a[0].reshape(-1)[1:4].clone().storage(), 0, (3,), (1,))
        b += [(t1.storage(), t1.storage(), t2.storage())]  # 7
        b += [a[0].reshape(-1)[0:2].storage()]  # 8
        return b

    def _test_serialization_assert(self, b, c):
        self.assertEqual(b, c, 0)
        self.assertTrue(isinstance(c[0], torch.FloatTensor))
        self.assertTrue(isinstance(c[1], torch.FloatTensor))
        self.assertTrue(isinstance(c[2], torch.FloatTensor))
        self.assertTrue(isinstance(c[3], torch.FloatTensor))
        self.assertTrue(isinstance(c[4], torch.FloatStorage))
        c[0].fill_(10)
        self.assertEqual(c[0], c[2], 0)
        self.assertEqual(c[4], torch.FloatStorage(25).fill_(10), 0)
        c[1].fill_(20)
        self.assertEqual(c[1], c[3], 0)
        # I have to do it in this roundabout fashion, because there's no
        # way to slice storages
        for i in range(4):
            self.assertEqual(c[4][i + 1], c[5][i])

        # check that serializing the same storage view object unpickles
        # it as one object not two (and vice versa)
        views = c[7]
        self.assertEqual(views[0]._cdata, views[1]._cdata)
        self.assertEqual(views[0], views[2])
        self.assertNotEqual(views[0]._cdata, views[2]._cdata)

        rootview = c[8]
        self.assertEqual(rootview.data_ptr(), c[0].data_ptr())

    def test_serialization(self):
        # Test serialization with a real file
        b = self._test_serialization_data()
        for use_name in (False, True):
            # Passing filename to torch.save(...) will cause the file to be opened twice,
            # which is not supported on Windows
            if sys.platform == "win32" and use_name:
                continue
            with tempfile.NamedTemporaryFile() as f:
                handle = f if not use_name else f.name
                torch.save(b, handle)
                f.seek(0)
                c = torch.load(handle)
            self._test_serialization_assert(b, c)
        # test non-ascii encoding of bytes arrays/strings
        # The following bytes are produced by serializing
        #   [b'\xc5\xbc\xc4\x85\xc4\x85\xc3\xb3\xc5\xbc\xc4\x85\xc5\xbc', torch.zeros(1, dtype=torch.float), 2]
        # in Python 2.7.12 and PyTorch 0.4.1, where the first element contains
        # bytes of some utf-8 characters (i.e., `utf8_str.encode('utf-8')`).
        serialized = (
            b'\x80\x02\x8a\nl\xfc\x9cF\xf9 j\xa8P\x19.\x80\x02M\xe9\x03.'
            b'\x80\x02}q\x01(U\x10protocol_versionq\x02M\xe9\x03U\n'
            b'type_sizesq\x03}q\x04(U\x03intq\x05K\x04U\x05shortq\x06K\x02U'
            b'\x04longq\x07K\x04uU\rlittle_endianq\x08\x88u.\x80\x02]q'
            b'\x01(U\x0e\xc5\xbc\xc4\x85\xc4\x85\xc3\xb3\xc5\xbc\xc4\x85'
            b'\xc5\xbcq\x02ctorch._utils\n_rebuild_tensor_v2\nq\x03((U'
            b'\x07storageq\x04ctorch\nFloatStorage\nq\x05U\x0845640624q'
            b'\x06U\x03cpuq\x07\x8a\x01\x01NtQK\x00K\x01\x85K\x01\x85'
            b'\x89NtRq\x08K\x02e.\x80\x02]q\x01U\x0845640624q\x02a.\x01\x00'
            b'\x00\x00\x00\x00\x00\x00\x00\x00\x00\x00'
        )
        buf = io.BytesIO(serialized)
        utf8_bytes = b'\xc5\xbc\xc4\x85\xc4\x85\xc3\xb3\xc5\xbc\xc4\x85\xc5\xbc'
        utf8_str = utf8_bytes.decode('utf-8')
        if PY3:
            with self.assertRaisesRegex(UnicodeDecodeError, "'ascii' codec can't decode byte"):
                loaded = torch.load(buf)
            buf.seek(0)
            loaded_utf8 = torch.load(buf, encoding='utf-8')
            self.assertEqual(loaded_utf8, [utf8_str, torch.zeros(1, dtype=torch.float), 2])
            buf.seek(0)
            loaded_bytes = torch.load(buf, encoding='bytes')
        else:
            loaded_bytes = torch.load(buf)
        self.assertEqual(loaded_bytes, [utf8_bytes, torch.zeros(1, dtype=torch.float), 2])

    def test_serialization_filelike(self):
        # Test serialization (load and save) with a filelike object
        b = self._test_serialization_data()
        with BytesIOContext() as f:
            torch.save(b, f)
            f.seek(0)
            c = torch.load(f)
        self._test_serialization_assert(b, c)

    def test_serialization_gzip(self):
        # Test serialization with gzip file
        b = self._test_serialization_data()
        f1 = tempfile.NamedTemporaryFile(delete=False)
        f2 = tempfile.NamedTemporaryFile(delete=False)
        torch.save(b, f1)
        with open(f1.name, 'rb') as f_in, gzip.open(f2.name, 'wb') as f_out:
            shutil.copyfileobj(f_in, f_out)

        with gzip.open(f2.name, 'rb') as f:
            c = torch.load(f)
        self._test_serialization_assert(b, c)

    def test_serialization_offset(self):
        a = torch.randn(5, 5)
        b = torch.randn(2, 2)
        m = torch.nn.Conv2d(1, 1, (1, 3))
        i, j = 41, 43
        with tempfile.NamedTemporaryFile() as f:
            pickle.dump(i, f)
            torch.save(a, f)
            pickle.dump(j, f)
            torch.save(b, f)
            torch.save(m, f)
            f.seek(0)
            i_loaded = pickle.load(f)
            a_loaded = torch.load(f)
            j_loaded = pickle.load(f)
            b_loaded = torch.load(f)
            m_loaded = torch.load(f)
        self.assertTrue(torch.equal(a, a_loaded))
        self.assertTrue(torch.equal(b, b_loaded))
        self.assertTrue(m.kernel_size == m_loaded.kernel_size)
        self.assertEqual(i, i_loaded)
        self.assertEqual(j, j_loaded)

    def test_serialization_offset_filelike(self):
        a = torch.randn(5, 5)
        b = torch.randn(2, 3)
        i, j = 41, 43
        with BytesIOContext() as f:
            pickle.dump(i, f)
            torch.save(a, f)
            pickle.dump(j, f)
            torch.save(b, f)
            f.seek(0)
            i_loaded = pickle.load(f)
            a_loaded = torch.load(f)
            j_loaded = pickle.load(f)
            b_loaded = torch.load(f)
        self.assertTrue(torch.equal(a, a_loaded))
        self.assertTrue(torch.equal(b, b_loaded))
        self.assertEqual(i, i_loaded)
        self.assertEqual(j, j_loaded)

    def test_serialization_offset_gzip(self):
        a = torch.randn(5, 5)
        i = 41
        f1 = tempfile.NamedTemporaryFile(delete=False)
        f2 = tempfile.NamedTemporaryFile(delete=False)
        with open(f1.name, 'wb') as f:
            pickle.dump(i, f)
            torch.save(a, f)
        with open(f1.name, 'rb') as f_in, gzip.open(f2.name, 'wb') as f_out:
            shutil.copyfileobj(f_in, f_out)

        with gzip.open(f2.name, 'rb') as f:
            j = pickle.load(f)
            b = torch.load(f)
        self.assertTrue(torch.equal(a, b))
        self.assertEqual(i, j)

    def test_half_tensor(self):
        x = torch.randn(5, 5).float()
        y = torch.randn(5, 5).float()
        xh, yh = x.half(), y.half()

        self.assertEqual(x.half().float(), x, 1e-3)

        z = torch.Tensor(5, 5)
        self.assertEqual(z.copy_(xh), x, 1e-3)

        with tempfile.NamedTemporaryFile() as f:
            torch.save(xh, f)
            f.seek(0)
            xh2 = torch.load(f)
            self.assertEqual(xh.float(), xh2.float())

    def test_serialize_device(self):
        device_str = ['cpu', 'cpu:0', 'cuda', 'cuda:0']
        device_obj = [torch.device(d) for d in device_str]
        for device in device_obj:
            device_copied = copy.deepcopy(device)
            self.assertEqual(device, device_copied)

    @unittest.skipIf(not torch.cuda.is_available(), 'no CUDA')
    def test_half_tensor_cuda(self):
        x = torch.randn(5, 5).half()
        self.assertEqual(x.cuda(), x)

        xc = x.cuda()
        with tempfile.NamedTemporaryFile() as f:
            torch.save(xc, f)
            f.seek(0)
            xc2 = torch.load(f)
            self.assertIsInstance(xc2, type(xc))
            self.assertEqual(xc.float(), xc2.float())

    def _test_serialization_cuda(self, filecontext_lambda):
        device_count = torch.cuda.device_count()
        t0 = torch.cuda.FloatTensor(5).fill_(1)
        torch.cuda.set_device(device_count - 1)
        tn = torch.cuda.FloatTensor(3).fill_(2)
        torch.cuda.set_device(0)
        b = (t0, tn)
        with filecontext_lambda() as f:
            torch.save(b, f)
            f.seek(0)
            c = torch.load(f)
            self.assertEqual(b, c, 0)
            u0, un = c
            self.assertEqual(u0.get_device(), 0)
            self.assertEqual(un.get_device(), device_count - 1)

    @unittest.skipIf(not torch.cuda.is_available(), 'no CUDA')
    def test_serialization_cuda(self):
        self._test_serialization_cuda(tempfile.NamedTemporaryFile)

    @unittest.skipIf(not torch.cuda.is_available(), 'no CUDA')
    def test_serialization_cuda_filelike(self):
        self._test_serialization_cuda(BytesIOContext)

    def test_serialization_backwards_compat(self):
        a = [torch.arange(1 + i, 26 + i).view(5, 5).float() for i in range(2)]
        b = [a[i % 2] for i in range(4)]
        b += [a[0].storage()]
        b += [a[0].reshape(-1)[1:4].clone().storage()]
        path = download_file('https://download.pytorch.org/test_data/legacy_serialized.pt')
        c = torch.load(path)
        self.assertEqual(b, c, 0)
        self.assertTrue(isinstance(c[0], torch.FloatTensor))
        self.assertTrue(isinstance(c[1], torch.FloatTensor))
        self.assertTrue(isinstance(c[2], torch.FloatTensor))
        self.assertTrue(isinstance(c[3], torch.FloatTensor))
        self.assertTrue(isinstance(c[4], torch.FloatStorage))
        c[0].fill_(10)
        self.assertEqual(c[0], c[2], 0)
        self.assertEqual(c[4], torch.FloatStorage(25).fill_(10), 0)
        c[1].fill_(20)
        self.assertEqual(c[1], c[3], 0)

        # test some old tensor serialization mechanism
        class OldTensorBase(object):
            def __init__(self, new_tensor):
                self.new_tensor = new_tensor

            def __getstate__(self):
                return (self.new_tensor.storage(),
                        self.new_tensor.storage_offset(),
                        tuple(self.new_tensor.size()),
                        self.new_tensor.stride())

        class OldTensorV1(OldTensorBase):
            def __reduce__(self):
                return (torch.Tensor, (), self.__getstate__())

        class OldTensorV2(OldTensorBase):
            def __reduce__(self):
                return (_rebuild_tensor, self.__getstate__())

        x = torch.randn(30).as_strided([2, 3], [9, 3], 2)
        for old_cls in [OldTensorV1, OldTensorV2]:
            with tempfile.NamedTemporaryFile() as f:
                old_x = old_cls(x)
                torch.save(old_x, f)
                f.seek(0)
                load_x = torch.load(f)
                self.assertEqual(x.storage(), load_x.storage())
                self.assertEqual(x.storage_offset(), load_x.storage_offset())
                self.assertEqual(x.size(), load_x.size())
                self.assertEqual(x.stride(), load_x.stride())

    # unique_key is necessary because on Python 2.7, if a warning passed to
    # the warning module is the same, it is not raised again.
    def _test_serialization_container(self, unique_key, filecontext_lambda):
        tmpmodule_name = 'tmpmodule{}'.format(unique_key)

        def import_module(name, filename):
            if sys.version_info >= (3, 5):
                import importlib.util
                spec = importlib.util.spec_from_file_location(name, filename)
                module = importlib.util.module_from_spec(spec)
                spec.loader.exec_module(module)
            else:
                import imp
                module = imp.load_source(name, filename)
            sys.modules[module.__name__] = module
            return module

        with filecontext_lambda() as checkpoint:
            fname = get_file_path_2(os.path.dirname(__file__), 'data', 'network1.py')
            module = import_module(tmpmodule_name, fname)
            torch.save(module.Net(), checkpoint)

            # First check that the checkpoint can be loaded without warnings
            checkpoint.seek(0)
            with warnings.catch_warnings(record=True) as w:
                loaded = torch.load(checkpoint)
                self.assertTrue(isinstance(loaded, module.Net))
                if can_retrieve_source:
                    self.assertEquals(len(w), 0)

            # Replace the module with different source
            fname = get_file_path_2(os.path.dirname(__file__), 'data', 'network2.py')
            module = import_module(tmpmodule_name, fname)
            checkpoint.seek(0)
            with warnings.catch_warnings(record=True) as w:
                loaded = torch.load(checkpoint)
                self.assertTrue(isinstance(loaded, module.Net))
                if can_retrieve_source:
                    self.assertEquals(len(w), 1)
                    self.assertTrue(w[0].category, 'SourceChangeWarning')

    def test_serialization_container(self):
        self._test_serialization_container('file', tempfile.NamedTemporaryFile)

    def test_serialization_container_filelike(self):
        self._test_serialization_container('filelike', BytesIOContext)

    def test_serialization_map_location(self):
        test_file_path = download_file('https://download.pytorch.org/test_data/gpu_tensors.pt')

        def map_location(storage, loc):
            return storage

        def load_bytes():
            with open(test_file_path, 'rb') as f:
                return io.BytesIO(f.read())

        fileobject_lambdas = [lambda: test_file_path, load_bytes]
        cpu_map_locations = [
            map_location,
            {'cuda:0': 'cpu'},
            'cpu',
            torch.device('cpu'),
        ]
        gpu_0_map_locations = [
            {'cuda:0': 'cuda:0'},
            'cuda',
            'cuda:0',
            torch.device('cuda'),
            torch.device('cuda', 0)
        ]
        gpu_last_map_locations = [
            'cuda:{}'.format(torch.cuda.device_count() - 1),
        ]

        def check_map_locations(map_locations, tensor_class, intended_device):
            for fileobject_lambda in fileobject_lambdas:
                for map_location in map_locations:
                    tensor = torch.load(fileobject_lambda(), map_location=map_location)

                    self.assertEqual(tensor.device, intended_device)
                    self.assertIsInstance(tensor, tensor_class)
                    self.assertEqual(tensor, tensor_class([[1.0, 2.0], [3.0, 4.0]]))

        check_map_locations(cpu_map_locations, torch.FloatTensor, torch.device('cpu'))
        if torch.cuda.is_available():
            check_map_locations(gpu_0_map_locations, torch.cuda.FloatTensor, torch.device('cuda', 0))
            check_map_locations(
                gpu_last_map_locations,
                torch.cuda.FloatTensor,
                torch.device('cuda', torch.cuda.device_count() - 1)
            )

    @unittest.skipIf(torch.cuda.is_available(), "Testing torch.load on CPU-only machine")
    @unittest.skipIf(not PY3, "Test tensors were serialized using python 3")
    def test_load_nonexistent_device(self):
        # Setup: create a serialized file object with a 'cuda:0' restore location
        # The following was generated by saving a torch.randn(2, device='cuda') tensor.
        serialized = (b'\x80\x02\x8a\nl\xfc\x9cF\xf9 j\xa8P\x19.\x80\x02M\xe9'
                      b'\x03.\x80\x02}q\x00(X\x10\x00\x00\x00protocol_versionq'
                      b'\x01M\xe9\x03X\r\x00\x00\x00little_endianq\x02\x88X\n'
                      b'\x00\x00\x00type_sizesq\x03}q\x04(X\x05\x00\x00\x00shortq'
                      b'\x05K\x02X\x03\x00\x00\x00intq\x06K\x04X\x04\x00\x00\x00'
                      b'longq\x07K\x04uu.\x80\x02ctorch._utils\n_rebuild_tensor_v2'
                      b'\nq\x00((X\x07\x00\x00\x00storageq\x01ctorch\nFloatStorage'
                      b'\nq\x02X\x0e\x00\x00\x0094919395964320q\x03X\x06\x00\x00'
                      b'\x00cuda:0q\x04K\x02Ntq\x05QK\x00K\x02\x85q\x06K\x01\x85q'
                      b'\x07\x89Ntq\x08Rq\t.\x80\x02]q\x00X\x0e\x00\x00\x00'
                      b'94919395964320q\x01a.\x02\x00\x00\x00\x00\x00\x00\x00\xbb'
                      b'\x1f\x82\xbe\xea\x81\xd1>')

        buf = io.BytesIO(serialized)

        error_msg = r'Attempting to deserialize object on a CUDA device'
        with self.assertRaisesRegex(RuntimeError, error_msg):
            _ = torch.load(buf)

    def test_serialization_filelike_api_requirements(self):
        filemock = FilelikeMock(b'', has_readinto=False)
        tensor = torch.randn(3, 5)
        torch.save(tensor, filemock)
        expected_superset = {'write', 'flush'}
        self.assertTrue(expected_superset.issuperset(filemock.calls))

        # Reset between save and load
        filemock.seek(0)
        filemock.calls.clear()

        _ = torch.load(filemock)
        expected_superset = {'read', 'readline', 'seek', 'tell'}
        self.assertTrue(expected_superset.issuperset(filemock.calls))

    def _test_serialization_filelike(self, tensor, mock, desc):
        f = mock(b'')
        torch.save(tensor, f)
        f.seek(0)
        data = mock(f.read())

        msg = 'filelike serialization with {}'

        b = torch.load(data)
        self.assertTrue(torch.equal(tensor, b), msg.format(desc))

    def test_serialization_filelike_missing_attrs(self):
        # Test edge cases where filelike objects are missing attributes.
        # The Python io docs suggests that these attributes should really exist
        # and throw io.UnsupportedOperation, but that isn't always the case.
        mocks = [
            ('no readinto', lambda x: FilelikeMock(x)),
            ('has readinto', lambda x: FilelikeMock(x, has_readinto=True)),
            ('no fileno', lambda x: FilelikeMock(x, has_fileno=False)),
        ]

        to_serialize = torch.randn(3, 10)
        for desc, mock in mocks:
            self._test_serialization_filelike(to_serialize, mock, desc)

    def test_serialization_filelike_stress(self):
        a = torch.randn(11 * (2 ** 9) + 1, 5 * (2 ** 9))

        # This one should call python read multiple times
        self._test_serialization_filelike(a, lambda x: FilelikeMock(x, has_readinto=False),
                                          'read() stress test')
        self._test_serialization_filelike(a, lambda x: FilelikeMock(x, has_readinto=True),
                                          'readinto() stress test')

    def test_serialization_filelike_uses_readinto(self):
        # For maximum effiency, when reading a file-like object,
        # ensure the C API calls readinto instead of read.
        a = torch.randn(5, 4)

        f = io.BytesIO()
        torch.save(a, f)
        f.seek(0)
        data = FilelikeMock(f.read(), has_readinto=True)

        b = torch.load(data)
        self.assertTrue(data.was_called('readinto'))

    def test_serialization_storage_slice(self):
        # Generated using:
        #
        # t = torch.zeros(2);
        # s1 = t.storage()[:1]
        # s2 = t.storage()[1:]
        # torch.save((s1, s2), 'foo.ser')
        #
        # with PyTorch 0.3.1
        serialized = (b'\x80\x02\x8a\nl\xfc\x9cF\xf9 j\xa8P\x19.\x80\x02M\xe9\x03'
                      b'.\x80\x02}q\x00(X\n\x00\x00\x00type_sizesq\x01}q\x02(X\x03'
                      b'\x00\x00\x00intq\x03K\x04X\x05\x00\x00\x00shortq\x04K\x02X'
                      b'\x04\x00\x00\x00longq\x05K\x04uX\x10\x00\x00\x00protocol_versionq'
                      b'\x06M\xe9\x03X\r\x00\x00\x00little_endianq\x07\x88u.\x80\x02'
                      b'(X\x07\x00\x00\x00storageq\x00ctorch\nFloatStorage\nq\x01X\x0e'
                      b'\x00\x00\x0094279043900432q\x02X\x03\x00\x00\x00cpuq\x03K\x02'
                      b'X\x0e\x00\x00\x0094279029750368q\x04K\x00K\x01\x87q\x05tq\x06'
                      b'Q(h\x00h\x01X\x0e\x00\x00\x0094279043900432q\x07h\x03K\x02X'
                      b'\x0e\x00\x00\x0094279029750432q\x08K\x01K\x01\x87q\ttq\nQ'
                      b'\x86q\x0b.\x80\x02]q\x00X\x0e\x00\x00\x0094279043900432q'
                      b'\x01a.\x02\x00\x00\x00\x00\x00\x00\x00\x00\x00\x00\x00'
                      b'\x00\x00\x00\x00')

        buf = io.BytesIO(serialized)
        (s1, s2) = torch.load(buf)
        self.assertEqual(s1[0], 0)
        self.assertEqual(s2[0], 0)
        self.assertEqual(s1.data_ptr() + 4, s2.data_ptr())

    def test_load_error_msg(self):
        expected_err_msg = (".*You can only torch.load from a file that is seekable. " +
                            "Please pre-load the data into a buffer like io.BytesIO and " +
                            "try to load from it instead.")

        resource = FilelikeMock(data=b"data")
        delattr(resource, "tell")
        delattr(resource, "seek")
        self.assertRaisesRegex(AttributeError, expected_err_msg, lambda: torch.load(resource))

    def test_from_buffer(self):
        a = bytearray([1, 2, 3, 4])
        self.assertEqual(torch.ByteStorage.from_buffer(a).tolist(), [1, 2, 3, 4])
        shorts = torch.ShortStorage.from_buffer(a, 'big')
        self.assertEqual(shorts.size(), 2)
        self.assertEqual(shorts.tolist(), [258, 772])
        ints = torch.IntStorage.from_buffer(a, 'little')
        self.assertEqual(ints.size(), 1)
        self.assertEqual(ints[0], 67305985)
        f = bytearray([0x40, 0x10, 0x00, 0x00])
        floats = torch.FloatStorage.from_buffer(f, 'big')
        self.assertEqual(floats.size(), 1)
        self.assertEqual(floats[0], 2.25)

        f = bytearray([0x00, 0x01, 0x02, 0x03, 0x04, 0x05, 0x10, 0x40])
        bools = torch.BoolStorage.from_buffer(f, 'big')
        self.assertEqual(bools.size(), 8)
        self.assertEqual(bools.tolist(), [False, True, True, True, True, True, True, True])
        self.assertEqual(bools.type(), 'torch.BoolStorage')

        f = bytearray(b'\x80\x02\x8a\nl\xfc\x9cF\xf9 j\xa8P\x19.\x80\x02M\xe9')
        bools = torch.BoolStorage.from_buffer(f, 'big')
        self.assertEqual(bools.size(), 19)

        f = bytearray(b'\0x4A')
        bools = torch.BoolStorage.from_buffer(f, 'big')
        self.assertEqual(bools.size(), 4)
        self.assertEqual(bools.tolist(), [False, True, True, True])

    def test_storage_casts(self):
        storage = torch.IntStorage([-1, 0, 1, 2, 3, 4])
        self.assertEqual(storage.size(), 6)
        self.assertEqual(storage.tolist(), [-1, 0, 1, 2, 3, 4])
        self.assertEqual(storage.type(), 'torch.IntStorage')
        self.assertIs(storage.dtype, torch.int32)

        floatStorage = storage.float()
        self.assertEqual(floatStorage.size(), 6)
        self.assertEqual(floatStorage.tolist(), [-1, 0, 1, 2, 3, 4])
        self.assertEqual(floatStorage.type(), 'torch.FloatStorage')
        self.assertEqual(floatStorage.int().tolist(), [-1, 0, 1, 2, 3, 4])
        self.assertIs(floatStorage.dtype, torch.float32)

        halfStorage = storage.half()
        self.assertEqual(halfStorage.size(), 6)
        self.assertEqual(halfStorage.tolist(), [-1, 0, 1, 2, 3, 4])
        self.assertEqual(halfStorage.type(), 'torch.HalfStorage')
        self.assertEqual(halfStorage.int().tolist(), [-1, 0, 1, 2, 3, 4])
        self.assertIs(halfStorage.dtype, torch.float16)

        longStorage = storage.long()
        self.assertEqual(longStorage.size(), 6)
        self.assertEqual(longStorage.tolist(), [-1, 0, 1, 2, 3, 4])
        self.assertEqual(longStorage.type(), 'torch.LongStorage')
        self.assertEqual(longStorage.int().tolist(), [-1, 0, 1, 2, 3, 4])
        self.assertIs(longStorage.dtype, torch.int64)

        shortStorage = storage.short()
        self.assertEqual(shortStorage.size(), 6)
        self.assertEqual(shortStorage.tolist(), [-1, 0, 1, 2, 3, 4])
        self.assertEqual(shortStorage.type(), 'torch.ShortStorage')
        self.assertEqual(shortStorage.int().tolist(), [-1, 0, 1, 2, 3, 4])
        self.assertIs(shortStorage.dtype, torch.int16)

        doubleStorage = storage.double()
        self.assertEqual(doubleStorage.size(), 6)
        self.assertEqual(doubleStorage.tolist(), [-1.0, 0.0, 1.0, 2.0, 3.0, 4.0])
        self.assertEqual(doubleStorage.type(), 'torch.DoubleStorage')
        self.assertEqual(doubleStorage.int().tolist(), [-1, 0, 1, 2, 3, 4])
        self.assertIs(doubleStorage.dtype, torch.float64)

        charStorage = storage.char()
        self.assertEqual(charStorage.size(), 6)
        self.assertEqual(charStorage.tolist(), [-1.0, 0.0, 1.0, 2.0, 3.0, 4.0])
        self.assertEqual(charStorage.type(), 'torch.CharStorage')
        self.assertEqual(charStorage.int().tolist(), [-1, 0, 1, 2, 3, 4])
        self.assertIs(charStorage.dtype, torch.int8)

        byteStorage = storage.byte()
        self.assertEqual(byteStorage.size(), 6)
        self.assertEqual(byteStorage.tolist(), [255, 0, 1, 2, 3, 4])
        self.assertEqual(byteStorage.type(), 'torch.ByteStorage')
        self.assertEqual(byteStorage.int().tolist(), [255, 0, 1, 2, 3, 4])
        self.assertIs(byteStorage.dtype, torch.uint8)

        boolStorage = storage.bool()
        self.assertEqual(boolStorage.size(), 6)
        self.assertEqual(boolStorage.tolist(), [True, False, True, True, True, True])
        self.assertEqual(boolStorage.type(), 'torch.BoolStorage')
        self.assertEqual(boolStorage.int().tolist(), [1, 0, 1, 1, 1, 1])
        self.assertIs(boolStorage.dtype, torch.bool)

    def test_storage_device(self):
        devices = ['cpu'] if not torch.cuda.is_available() else ['cpu', 'cuda']
        for device in devices:
            x = torch.tensor([], device=device)
            self.assertEqual(x.dtype, x.storage().dtype)

    @unittest.skipIf(torch.cuda.device_count() < 2, 'less than 2 GPUs detected')
    def test_storage_multigpu(self):
        devices = ['cuda:0', 'cuda:1']
        for device in devices:
            x = torch.tensor([], device=device)
            self.assertEqual(x.dtype, x.storage().dtype)

    @unittest.skipIf(IS_WINDOWS, "TODO: need to fix this test case for Windows")
    def test_from_file(self):
        size = 10000
        with tempfile.NamedTemporaryFile() as f:
            s1 = torch.FloatStorage.from_file(f.name, True, size)
            t1 = torch.FloatTensor(s1).copy_(torch.randn(size))

            # check mapping
            s2 = torch.FloatStorage.from_file(f.name, True, size)
            t2 = torch.FloatTensor(s2)
            self.assertEqual(t1, t2, 0)

            # check changes to t1 from t2
            rnum = random.uniform(-1, 1)
            t1.fill_(rnum)
            self.assertEqual(t1, t2, 0)

            # check changes to t2 from t1
            rnum = random.uniform(-1, 1)
            t2.fill_(rnum)
            self.assertEqual(t1, t2, 0)

    @unittest.skipIf(IS_WINDOWS, "TODO: need to fix this test case for Windows")
    def test_torch_from_file(self):
        size = 10000
        with tempfile.NamedTemporaryFile() as f:
            s1 = torch.from_file(f.name, True, size, dtype=torch.float)
            t1 = torch.FloatTensor(s1).copy_(torch.randn(size))

            # check mapping
            s2 = torch.from_file(f.name, True, size, dtype=torch.float)
            t2 = torch.FloatTensor(s2)
            self.assertEqual(t1, t2, 0)

            # check changes to t1 from t2
            rnum = random.uniform(-1, 1)
            t1.fill_(rnum)
            self.assertEqual(t1, t2, 0)

            # check changes to t2 from t1
            rnum = random.uniform(-1, 1)
            t2.fill_(rnum)
            self.assertEqual(t1, t2, 0)

    def test_print(self):
        default_type = torch.Tensor().type()
        for t in torch._tensor_classes:
            if t == torch.HalfTensor:
                continue  # HalfTensor does not support fill
            if t.is_sparse:
                continue
            if t.is_cuda and not torch.cuda.is_available():
                continue
            obj = t(100, 100).fill_(1)
            obj.__repr__()
            str(obj)
        # test half tensor
        obj = torch.rand(100, 100, device='cpu').half()
        obj.__repr__()
        str(obj)
        for t in torch._storage_classes:
            if t.is_cuda and not torch.cuda.is_available():
                continue
            if t == torch.BoolStorage or t == torch.cuda.BoolStorage:
                obj = t(100).fill_(True)
            else:
                obj = t(100).fill_(1)
            obj.__repr__()
            str(obj)

        # test big integer
        x = torch.tensor(2341234123412341)
        self.assertEqual(x.__repr__(), str(x))
        self.assertExpectedInline(str(x), '''tensor(2341234123412341)''')

        # test scientific notation
        x = torch.tensor([1e28, 1e-28])
        self.assertEqual(x.__repr__(), str(x))
        self.assertExpectedInline(str(x), '''tensor([1.0000e+28, 1.0000e-28])''')

        # test scientific notation using set_printoptions
        x = torch.tensor([1e2, 1e-2])
        torch.set_printoptions(sci_mode=True)
        self.assertEqual(x.__repr__(), str(x))
        self.assertExpectedInline(str(x), '''tensor([1.0000e+02, 1.0000e-02])''')
        torch.set_printoptions(sci_mode=False)
        self.assertEqual(x.__repr__(), str(x))
        self.assertExpectedInline(str(x), '''tensor([  100.0000,     0.0100])''')
        torch.set_printoptions(sci_mode=None)  # reset to the default value

        # test no leading space if all elements positive
        x = torch.tensor([1, 2])
        self.assertEqual(x.__repr__(), str(x))
        self.assertExpectedInline(str(x), '''tensor([1, 2])''')

        # test for leading space if there are negative elements
        x = torch.tensor([1, -2])
        self.assertEqual(x.__repr__(), str(x))
        self.assertExpectedInline(str(x), '''tensor([ 1, -2])''')

        # test inf and nan
        x = torch.tensor([4, inf, 1.5, -inf, 0, nan, 1])
        self.assertEqual(x.__repr__(), str(x))
        self.assertExpectedInline(str(x), '''tensor([4.0000,    inf, 1.5000,   -inf, 0.0000,    nan, 1.0000])''')

        # test dtype
        torch.set_default_dtype(torch.float)
        x = torch.tensor([1e-324, 1e-323, 1e-322, 1e307, 1e308, 1e309], dtype=torch.float64)
        self.assertEqual(x.__repr__(), str(x))
        expected_str = '''\
tensor([ 0.0000e+00, 9.8813e-324, 9.8813e-323, 1.0000e+307, 1.0000e+308,
                inf], dtype=torch.float64)'''
        self.assertExpectedInline(str(x), expected_str)

        # test changing default dtype
        torch.set_default_dtype(torch.float64)
        self.assertEqual(x.__repr__(), str(x))
        expected_str = '''\
tensor([ 0.0000e+00, 9.8813e-324, 9.8813e-323, 1.0000e+307, 1.0000e+308,
                inf])'''
        self.assertExpectedInline(str(x), expected_str)

        # test summary
        x = torch.zeros(10000)
        self.assertEqual(x.__repr__(), str(x))
        self.assertExpectedInline(str(x), '''tensor([0., 0., 0.,  ..., 0., 0., 0.])''')

        # test internal summary function
        x = torch.rand(1, 20, 5, 30)
        summary = torch._tensor_str.get_summarized_data(x)
        self.assertEqual(summary.shape, (1, 6, 5, 6))
        first_and_last = [0, 1, 2, -3, -2, -1]
        self.assertEqual(summary, x[:, first_and_last][..., first_and_last])

        # test device
        if torch.cuda.is_available():
            x = torch.tensor([123], device='cuda:0')
            self.assertEqual(x.__repr__(), str(x))
            self.assertExpectedInline(str(x), '''tensor([123], device='cuda:0')''')

            # test changing default to cuda
            torch.set_default_tensor_type(torch.cuda.FloatTensor)
            self.assertEqual(x.__repr__(), str(x))
            self.assertExpectedInline(str(x), '''tensor([123])''')
        torch.set_default_tensor_type(default_type)

        # test integral floats and requires_grad
        x = torch.tensor([123.], requires_grad=True)
        self.assertEqual(x.__repr__(), str(x))
        self.assertExpectedInline(str(x), '''tensor([123.], requires_grad=True)''')

        # test non-contiguous print
        # sliced tensor should have > PRINT_OPTS.threshold elements
        x = torch.ones(100, 2, 2, 10)
        y = x.as_strided(size=(100, 2, 10), stride=(2 * 2 * 10, 2 * 10, 1))
        self.assertEqual(str(y), y.__repr__())
        expected_str = '''\
tensor([[[1., 1., 1.,  ..., 1., 1., 1.],
         [1., 1., 1.,  ..., 1., 1., 1.]],

        [[1., 1., 1.,  ..., 1., 1., 1.],
         [1., 1., 1.,  ..., 1., 1., 1.]],

        [[1., 1., 1.,  ..., 1., 1., 1.],
         [1., 1., 1.,  ..., 1., 1., 1.]],

        ...,

        [[1., 1., 1.,  ..., 1., 1., 1.],
         [1., 1., 1.,  ..., 1., 1., 1.]],

        [[1., 1., 1.,  ..., 1., 1., 1.],
         [1., 1., 1.,  ..., 1., 1., 1.]],

        [[1., 1., 1.,  ..., 1., 1., 1.],
         [1., 1., 1.,  ..., 1., 1., 1.]]])\
'''

        self.assertExpectedInline(str(y), expected_str)

        # test print 0-dim tensor: there's no 0-dim in Numpy, we match arrayprint style
        x = torch.tensor(0.00002)
        self.assertEqual(x.__repr__(), str(x))
        self.assertExpectedInline(str(x), '''tensor(2.0000e-05)''')

        # [Numpy] test print float in sci_mode when min < 0.0001.
        x = torch.tensor([0.00002])
        self.assertEqual(x.__repr__(), str(x))
        self.assertExpectedInline(str(x), '''tensor([2.0000e-05])''')

        # [Numpy] test print float in sci_mode when max > 1e8.
        # TODO: Pytorch uses fixed precision to print, while Numpy uses dragon4_scientific
        # to do automatic trimming and padding.
        x = torch.tensor([123456789.])
        self.assertEqual(x.__repr__(), str(x))
        self.assertExpectedInline(str(x), '''tensor([1.2346e+08])''')

        # [Numpy] test print float in sci_mode when max / min > 1000.
        x = torch.tensor([0.01, 11])
        self.assertEqual(x.__repr__(), str(x))
        self.assertExpectedInline(str(x), '''tensor([1.0000e-02, 1.1000e+01])''')

        # [Numpy] test print int max / min > 1000, no sci_mode
        x = torch.tensor([1, 1010])
        self.assertEqual(x.__repr__(), str(x))
        self.assertExpectedInline(str(x), '''tensor([   1, 1010])''')

        # [Numpy] test print int > 1e8, no sci_mode
        x = torch.tensor([1000000000])  # 1e9
        self.assertEqual(x.__repr__(), str(x))
        self.assertExpectedInline(str(x), '''tensor([1000000000])''')

        # [Numpy] test printing float in int_mode
        x = torch.tensor([1., 1000.])
        self.assertEqual(x.__repr__(), str(x))
        self.assertExpectedInline(str(x), '''tensor([   1., 1000.])''')

        # [Numpy] test printing float in int_mode in sci format when max / min > 1000.
        x = torch.tensor([1., 1010.])
        self.assertEqual(x.__repr__(), str(x))
        self.assertExpectedInline(str(x), '''tensor([1.0000e+00, 1.0100e+03])''')

    def test_sizeof(self):
        sizeof_empty = torch.randn(0).storage().__sizeof__()
        sizeof_10 = torch.randn(10).storage().__sizeof__()
        sizeof_100 = torch.randn(100).storage().__sizeof__()
        self.assertEqual((sizeof_100 - sizeof_empty) // (sizeof_10 - sizeof_empty), 10)
        self.assertEqual((sizeof_100 - sizeof_empty) % (sizeof_10 - sizeof_empty), 0)

        sizeof_empty = torch.randn(0).type(torch.ByteTensor).storage().__sizeof__()
        sizeof_10 = torch.randn(10).type(torch.ByteTensor).storage().__sizeof__()
        sizeof_100 = torch.randn(100).type(torch.ByteTensor).storage().__sizeof__()
        self.assertEqual((sizeof_100 - sizeof_empty) // (sizeof_10 - sizeof_empty), 10)
        self.assertEqual((sizeof_100 - sizeof_empty) % (sizeof_10 - sizeof_empty), 0)

    def test_unsqueeze(self):
        x = torch.randn(2, 3, 4)
        y = x.unsqueeze(1)
        self.assertEqual(y, x.view(2, 1, 3, 4))
        y = x.clone().unsqueeze_(2)
        self.assertEqual(y, x.view(2, 3, 1, 4))

        x = x[:, 1]
        self.assertFalse(x.is_contiguous())
        y = x.unsqueeze(1)
        self.assertEqual(y, x.contiguous().view(2, 1, 4))
        y = x.clone().unsqueeze_(2)
        self.assertEqual(y, x.contiguous().view(2, 4, 1))

    def test_iter(self):
        x = torch.randn(5, 5)
        for i, sub in enumerate(x):
            self.assertEqual(sub, x[i])

        x = torch.Tensor()
        self.assertEqual(list(x), [])

    def test_accreal_type(self):
        x = torch.ones(2, 3, 4)
        self.assertIsInstance(x.double().sum().item(), float)
        self.assertIsInstance(x.float().sum().item(), float)
        self.assertIsInstance(x.long().sum().item(), int)
        self.assertIsInstance(x.int().sum().item(), int)
        self.assertIsInstance(x.short().sum().item(), int)
        self.assertIsInstance(x.char().sum().item(), int)
        self.assertIsInstance(x.byte().sum().item(), int)

    def test_assertEqual(self):
        x = torch.FloatTensor([0])
        self.assertEqual(x, 0)
        xv = torch.autograd.Variable(x)
        self.assertEqual(xv, 0)
        self.assertEqual(x, xv)
        self.assertEqual(xv, x)

    def test_new(self):
        x = torch.autograd.Variable(torch.Tensor())
        y = torch.autograd.Variable(torch.randn(4, 4))
        z = torch.autograd.Variable(torch.IntTensor([1, 2, 3]))
        self.assertEqual(x.new().shape, [0])
        self.assertEqual(x.new(), x)
        self.assertEqual(x.new(1, 2).shape, [1, 2])
        self.assertEqual(x.new(torch.Size([3, 4])).shape, [3, 4])
        self.assertEqual(x.new([3, 4]).shape, [2])
        self.assertEqual(x.new([3, 4]).tolist(), [3, 4])
        self.assertEqual(x.new((3, 4)).tolist(), [3, 4])
        if TEST_NUMPY:
            self.assertEqual(x.new([np.int32(3), np.float64(4)]).tolist(), [3, 4])
            self.assertEqual(x.new(np.array((3, 4))).tolist(), [3, 4])
        self.assertEqual(x.new([z[2], z[0] + 3]).tolist(), [3, 4])
        self.assertEqual(x.new(size=(3, 4)).shape, [3, 4])
        self.assertEqual(x.new(()).shape, [0])
        self.assertEqual(x.new(y.storage()).data_ptr(), y.data_ptr())
        self.assertEqual(x.new(y).data_ptr(), y.data_ptr())
        self.assertIsNot(x.new(y), y)

        self.assertRaises(TypeError, lambda: x.new(z))
        # TypeError would be better
        self.assertRaises(RuntimeError, lambda: x.new(z.storage()))

    def test_empty_like(self):
        x = torch.autograd.Variable(torch.Tensor())
        y = torch.autograd.Variable(torch.randn(4, 4))
        z = torch.autograd.Variable(torch.IntTensor([1, 2, 3]))
        for a in (x, y, z):
            self.assertEqual(torch.empty_like(a).shape, a.shape)
            self.assertEqual(torch.empty_like(a).type(), a.type())

    def test_empty_strided(self):
        for device in torch.testing.get_all_device_types():
            for shape in [(2, 3, 4), (0, 2, 0)]:
                # some of these cases are pretty strange, just verifying that if as_strided
                # allows them then empty_strided can as well.
                for strides in [(12, 4, 1), (2, 4, 6), (0, 0, 0)]:
                    empty_strided = torch.empty_strided(shape, strides, device=device)
                    # as_strided checks the storage size is big enough to support such a strided tensor;
                    # instead of repeating this calculation, we just use empty_strided which does the same
                    # calculation when setting the storage size.
                    as_strided = torch.empty(empty_strided.storage().size(),
                                             device=device).as_strided(shape, strides)
                    self.assertEqual(empty_strided.shape, as_strided.shape)
                    self.assertEqual(empty_strided.stride(), as_strided.stride())

    @unittest.skipIf(not torch.cuda.is_available(), 'no CUDA')
    def test_pin_memory(self):
        x = torch.randn(3, 5)
        self.assertFalse(x.is_pinned())
        pinned = x.pin_memory()
        self.assertTrue(pinned.is_pinned())
        self.assertEqual(pinned, x)
        self.assertNotEqual(pinned.data_ptr(), x.data_ptr())

    @unittest.skipIf(not torch.cuda.is_available(), 'no CUDA')
    def test_pin_memory_from_constructor(self):

        def _get_like(t, **kwargs):
            return [
                torch.rand_like(t, **kwargs),
                torch.randn_like(t, **kwargs),
                torch.empty_like(t, **kwargs),
                torch.full_like(t, 4, **kwargs),
                torch.zeros_like(t, **kwargs),
                torch.ones_like(t, **kwargs),
            ]

        def _get_tensors(**kwargs):
            return [
                torch.tensor([10, 11], **kwargs),
                torch.randn(3, 5, **kwargs),
                torch.rand(3, **kwargs),
                # torch.randint(3, 5, **kwargs), // unsupported
                torch.zeros(3, **kwargs),
                torch.randperm(3, **kwargs),
                torch.empty(6, **kwargs),
                torch.ones(6, **kwargs),
                torch.eye(6, **kwargs),
                torch.arange(3, 5, **kwargs)]

        pinned_tensors = _get_tensors(pin_memory=True) + _get_like(torch.empty(5, dtype=torch.float64), pin_memory=True)
        for x in pinned_tensors:
            self.assertTrue(x.is_pinned())

        tensors = _get_tensors() + _get_like(torch.empty(5, dtype=torch.float64, pin_memory=True))
        for x in tensors:
            self.assertFalse(x.is_pinned())

    @unittest.skipIf(not TEST_NUMPY, "Numpy not found")
    def test_numpy_unresizable(self):
        x = np.zeros((2, 2))
        y = torch.from_numpy(x)
        with self.assertRaises(ValueError):
            x.resize((5, 5))

        z = torch.randn(5, 5)
        w = z.numpy()
        with self.assertRaises(RuntimeError):
            z.resize_(10, 10)
        with self.assertRaises(ValueError):
            w.resize((10, 10))

    @unittest.skipIf(not TEST_NUMPY, "Numpy not found")
    def test_to_numpy(self):
        def get_castable_tensor(shape, tp):
            dtype = tp.dtype
            if dtype.is_floating_point:
                dtype_info = torch.finfo(dtype)
                # can't directly use min and max, because for double, max - min
                # is greater than double range and sampling always gives inf.
                low = max(dtype_info.min, -1e10)
                high = min(dtype_info.max, 1e10)
                t = torch.empty(shape, dtype=torch.float64).uniform_(low, high)
            else:
                # can't directly use min and max, because for int64_t, max - min
                # is greater than int64_t range and triggers UB.
                dtype_info = torch.iinfo(dtype)
                low = max(dtype_info.min, int(-1e10))
                high = min(dtype_info.max, int(1e10))
                dtype_info = torch.iinfo(dtype)
                t = torch.empty(shape, dtype=torch.int64).random_(low, high)
            return t.to(dtype)

        types = [
            torch.ByteTensor,
            torch.CharTensor,
            torch.ShortTensor,
            torch.IntTensor,
            torch.HalfTensor,
            torch.FloatTensor,
            torch.DoubleTensor,
            torch.LongTensor,
        ]
        for tp in types:
            # 1D
            sz = 10
            x = get_castable_tensor(sz, tp)
            y = x.numpy()
            for i in range(sz):
                self.assertEqual(x[i], y[i])

            # 1D > 0 storage offset
            xm = get_castable_tensor(sz * 2, tp)
            x = xm.narrow(0, sz - 1, sz)
            self.assertTrue(x.storage_offset() > 0)
            y = x.numpy()
            for i in range(sz):
                self.assertEqual(x[i], y[i])

            def check2d(x, y):
                for i in range(sz1):
                    for j in range(sz2):
                        self.assertEqual(x[i][j], y[i][j])

            # empty
            x = torch.Tensor().type(tp)
            y = x.numpy()
            self.assertEqual(y.size, 0)

            # contiguous 2D
            sz1 = 3
            sz2 = 5
            x = get_castable_tensor((sz1, sz2), tp)
            y = x.numpy()
            check2d(x, y)
            self.assertTrue(y.flags['C_CONTIGUOUS'])

            # with storage offset
            xm = get_castable_tensor((sz1 * 2, sz2), tp)
            x = xm.narrow(0, sz1 - 1, sz1)
            y = x.numpy()
            self.assertTrue(x.storage_offset() > 0)
            check2d(x, y)
            self.assertTrue(y.flags['C_CONTIGUOUS'])

            # non-contiguous 2D
            x = get_castable_tensor((sz2, sz1), tp).t()
            y = x.numpy()
            check2d(x, y)
            self.assertFalse(y.flags['C_CONTIGUOUS'])

            # with storage offset
            xm = get_castable_tensor((sz2 * 2, sz1), tp)
            x = xm.narrow(0, sz2 - 1, sz2).t()
            y = x.numpy()
            self.assertTrue(x.storage_offset() > 0)
            check2d(x, y)

            # non-contiguous 2D with holes
            xm = get_castable_tensor((sz2 * 2, sz1 * 2), tp)
            x = xm.narrow(0, sz2 - 1, sz2).narrow(1, sz1 - 1, sz1).t()
            y = x.numpy()
            self.assertTrue(x.storage_offset() > 0)
            check2d(x, y)

            if tp != torch.HalfTensor:
                # check writeable
                x = get_castable_tensor((3, 4), tp)
                y = x.numpy()
                self.assertTrue(y.flags.writeable)
                y[0][1] = 3
                self.assertTrue(x[0][1] == 3)
                y = x.t().numpy()
                self.assertTrue(y.flags.writeable)
                y[0][1] = 3
                self.assertTrue(x[0][1] == 3)

    @unittest.skipIf(not TEST_NUMPY, "Numpy not found")
    def test_to_numpy_bool(self):
        x = torch.tensor([True, False], dtype=torch.bool)
        self.assertEqual(x.dtype, torch.bool)

        y = x.numpy()
        self.assertEqual(y.dtype, np.bool)
        for i in range(len(x)):
            self.assertEqual(x[i], y[i])

        x = torch.tensor([True], dtype=torch.bool)
        self.assertEqual(x.dtype, torch.bool)

        y = x.numpy()
        self.assertEqual(y.dtype, np.bool)
        self.assertEqual(x[0], y[0])

    def test_dlpack_conversion(self):
        x = torch.randn(1, 2, 3, 4).type('torch.FloatTensor')
        z = from_dlpack(to_dlpack(x))
        self.assertEqual(z, x)

    @unittest.skipIf(not torch.cuda.is_available(), "No CUDA")
    def test_dlpack_cuda(self):
        x = torch.randn(1, 2, 3, 4).cuda()
        z = from_dlpack(to_dlpack(x))
        self.assertEqual(z, x)

    @unittest.skipIf(not TEST_NUMPY, "Numpy not found")
    def test_from_numpy(self):
        dtypes = [
            np.double,
            np.float,
            np.float16,
            np.int64,
            np.int32,
            np.int16,
            np.int8,
            np.uint8,
            np.longlong,
            np.bool,
        ]
        for dtype in dtypes:
            array = np.array([1, 2, 3, 4], dtype=dtype)
            tensor_from_array = torch.from_numpy(array)
            # TODO: change to tensor equality check once HalfTensor
            # implements `==`
            for i in range(len(array)):
                self.assertEqual(tensor_from_array[i], array[i])

        # check storage offset
        x = np.linspace(1, 125, 125)
        x.shape = (5, 5, 5)
        x = x[1]
        expected = torch.arange(1, 126).view(5, 5, 5)[1]
        self.assertEqual(torch.from_numpy(x), expected)

        # check noncontiguous
        x = np.linspace(1, 25, 25)
        x.shape = (5, 5)
        expected = torch.arange(1, 26).view(5, 5).t()
        self.assertEqual(torch.from_numpy(x.T), expected)

        # check noncontiguous with holes
        x = np.linspace(1, 125, 125)
        x.shape = (5, 5, 5)
        x = x[:, 1]
        expected = torch.arange(1, 126).view(5, 5, 5)[:, 1]
        self.assertEqual(torch.from_numpy(x), expected)

        # check zero dimensional
        x = np.zeros((0, 2))
        self.assertEqual(torch.from_numpy(x).shape, (0, 2))
        x = np.zeros((2, 0))
        self.assertEqual(torch.from_numpy(x).shape, (2, 0))

        # check ill-sized strides raise exception
        x = np.array([3., 5., 8.])
        x.strides = (3,)
        self.assertRaises(ValueError, lambda: torch.from_numpy(x))

    @unittest.skipIf(not TEST_NUMPY, "Numpy not found")
    def test_ctor_with_numpy_array(self):
        correct_dtypes = [
            np.double,
            np.float,
            np.float16,
            np.int64,
            np.int32,
            np.int16,
            np.int8,
            np.uint8,
            np.bool,
        ]

        incorrect_byteorder = '>' if sys.byteorder == 'little' else '<'
        incorrect_dtypes = map(lambda t: incorrect_byteorder + t, ['d', 'f'])

        for dtype in correct_dtypes:
            array = np.array([1, 2, 3, 4], dtype=dtype)

            # Upcast
            tensor = torch.DoubleTensor(array)
            for i in range(len(array)):
                self.assertEqual(tensor[i], array[i])

            if torch.cuda.is_available():
                tensor = torch.cuda.DoubleTensor(array)
                for i in range(len(array)):
                    self.assertEqual(tensor[i], array[i])

            # Downcast (sometimes)
            tensor = torch.FloatTensor(array)
            for i in range(len(array)):
                self.assertEqual(tensor[i], array[i])

            tensor = torch.HalfTensor(array)
            for i in range(len(array)):
                self.assertEqual(tensor[i], array[i])

            if torch.cuda.is_available():
                tensor = torch.cuda.FloatTensor(array)
                for i in range(len(array)):
                    self.assertEqual(tensor[i], array[i])

                tensor = torch.cuda.HalfTensor(array)
                for i in range(len(array)):
                    self.assertEqual(tensor[i], array[i])

    @unittest.skipIf(not TEST_NUMPY, "Numpy not found")
    def test_ctor_with_numpy_scalar_ctor(self):
        dtypes = [
            np.double,
            np.float,
            np.float16,
            np.int64,
            np.int32,
            np.int16,
            np.uint8,
            np.bool,
        ]
        for dtype in dtypes:
            self.assertEqual(dtype(42), torch.tensor(dtype(42)).item())

    @unittest.skipIf(not TEST_NUMPY, "Numpy not found")
    def test_numpy_index(self):
        i = np.int32([0, 1, 2])
        x = torch.randn(5, 5)
        for idx in i:
            self.assertFalse(isinstance(idx, int))
            self.assertEqual(x[idx], x[int(idx)])

    @unittest.skipIf(not TEST_NUMPY, "Numpy not found")
    def test_numpy_array_interface(self):
        types = [
            torch.DoubleTensor,
            torch.FloatTensor,
            torch.HalfTensor,
            torch.LongTensor,
            torch.IntTensor,
            torch.ShortTensor,
            torch.ByteTensor,
        ]
        dtypes = [
            np.float64,
            np.float32,
            np.float16,
            np.int64,
            np.int32,
            np.int16,
            np.uint8,
        ]
        for tp, dtype in zip(types, dtypes):
            if np.dtype(dtype).kind == 'u':
                x = torch.Tensor([1, 2, 3, 4]).type(tp)
                array = np.array([1, 2, 3, 4], dtype=dtype)
            else:
                x = torch.Tensor([1, -2, 3, -4]).type(tp)
                array = np.array([1, -2, 3, -4], dtype=dtype)

            # Test __array__ w/o dtype argument
            asarray = np.asarray(x)
            self.assertIsInstance(asarray, np.ndarray)
            self.assertEqual(asarray.dtype, dtype)
            for i in range(len(x)):
                self.assertEqual(asarray[i], x[i])

            # Test __array_wrap__, same dtype
            abs_x = np.abs(x)
            abs_array = np.abs(array)
            self.assertIsInstance(abs_x, tp)
            for i in range(len(x)):
                self.assertEqual(abs_x[i], abs_array[i])

        # Test __array__ with dtype argument
        for dtype in dtypes:
            x = torch.IntTensor([1, -2, 3, -4])
            asarray = np.asarray(x, dtype=dtype)
            self.assertEqual(asarray.dtype, dtype)
            if np.dtype(dtype).kind == 'u':
                wrapped_x = np.array([1, -2, 3, -4], dtype=dtype)
                for i in range(len(x)):
                    self.assertEqual(asarray[i], wrapped_x[i])
            else:
                for i in range(len(x)):
                    self.assertEqual(asarray[i], x[i])

        # Test some math functions with float types
        float_types = [torch.DoubleTensor, torch.FloatTensor]
        float_dtypes = [np.float64, np.float32]
        for tp, dtype in zip(float_types, float_dtypes):
            x = torch.Tensor([1, 2, 3, 4]).type(tp)
            array = np.array([1, 2, 3, 4], dtype=dtype)
            for func in ['sin', 'sqrt', 'ceil']:
                ufunc = getattr(np, func)
                res_x = ufunc(x)
                res_array = ufunc(array)
                self.assertIsInstance(res_x, tp)
                for i in range(len(x)):
                    self.assertEqual(res_x[i], res_array[i])

        # Test functions with boolean return value
        for tp, dtype in zip(types, dtypes):
            x = torch.Tensor([1, 2, 3, 4]).type(tp)
            array = np.array([1, 2, 3, 4], dtype=dtype)
            geq2_x = np.greater_equal(x, 2)
            geq2_array = np.greater_equal(array, 2).astype('uint8')
            self.assertIsInstance(geq2_x, torch.ByteTensor)
            for i in range(len(x)):
                self.assertEqual(geq2_x[i], geq2_array[i])

    @unittest.skipIf(not TEST_NUMPY, "Numpy not found")
    def test_multiplication_numpy_scalar(self):
        for np_dtype in [np.float32, np.float64, np.int32, np.int64, np.int16, np.uint8]:
            for t_dtype in [torch.float, torch.double]:
                np_sc = np_dtype(2.0)
                t = torch.ones(2, requires_grad=True, dtype=t_dtype)
                r1 = t * np_sc
                self.assertIsInstance(r1, torch.Tensor)
                self.assertTrue(r1.dtype == t_dtype)
                self.assertTrue(r1.requires_grad)
                r2 = np_sc * t
                self.assertIsInstance(r2, torch.Tensor)
                self.assertTrue(r2.dtype == t_dtype)
                self.assertTrue(r2.requires_grad)

    def test_error_msg_type_translation(self):
        with self.assertRaisesRegex(
                RuntimeError,
                # message includes both Double and Long
                '(?=.*Double)(?=.*Long)'):

            # Calls model with a DoubleTensor input but LongTensor weights
            input = torch.autograd.Variable(torch.randn(1, 1, 1, 6).double())
            weight = torch.zeros(1, 1, 1, 3).long()
            model = torch.nn.Conv2d(1, 1, (1, 3), stride=1, padding=0, bias=False)
            model.weight.data = weight
            out = model(input)

    def test_tensor_from_sequence(self):
        class MockSequence(object):
            def __init__(self, lst):
                self.lst = lst

            def __len__(self):
                return len(self.lst)

            def __getitem__(self, item):
                raise TypeError

        class GoodMockSequence(MockSequence):
            def __getitem__(self, item):
                return self.lst[item]

        bad_mock_seq = MockSequence([1.0, 2.0, 3.0])
        good_mock_seq = GoodMockSequence([1.0, 2.0, 3.0])
        with self.assertRaisesRegex(ValueError, 'could not determine the shape'):
            torch.Tensor(bad_mock_seq)
        self.assertEqual(torch.Tensor([1.0, 2.0, 3.0]), torch.Tensor(good_mock_seq))

    def test_comparison_ops(self):
        x = torch.randn(5, 5)
        y = torch.randn(5, 5)

        eq = x == y
        for idx in iter_indices(x):
            self.assertEqual(x[idx] == y[idx], eq[idx] == 1)

        ne = x != y
        for idx in iter_indices(x):
            self.assertEqual(x[idx] != y[idx], ne[idx] == 1)

        lt = x < y
        for idx in iter_indices(x):
            self.assertEqual(x[idx] < y[idx], lt[idx] == 1)

        le = x <= y
        for idx in iter_indices(x):
            self.assertEqual(x[idx] <= y[idx], le[idx] == 1)

        gt = x > y
        for idx in iter_indices(x):
            self.assertEqual(x[idx] > y[idx], gt[idx] == 1)

        ge = x >= y
        for idx in iter_indices(x):
            self.assertEqual(x[idx] >= y[idx], ge[idx] == 1)

    def test_bitwise_ops(self):
        x = torch.randn(5, 5).gt(0)
        y = torch.randn(5, 5).gt(0)

        and_result = x & y
        for idx in iter_indices(x):
            if and_result[idx]:
                self.assertTrue(x[idx] and y[idx])
            else:
                self.assertFalse(x[idx] and y[idx])

        or_result = x | y
        for idx in iter_indices(x):
            if or_result[idx]:
                self.assertTrue(x[idx] or y[idx])
            else:
                self.assertFalse(x[idx] or y[idx])

        xor_result = x ^ y
        for idx in iter_indices(x):
            if xor_result[idx]:
                self.assertTrue(x[idx] ^ y[idx])
            else:
                self.assertFalse(x[idx] ^ y[idx])

        invert_result = ~x
        for idx in iter_indices(x):
            self.assertEqual(1 - x[idx], invert_result[idx])

        x_clone = x.clone()
        x_clone &= y
        self.assertEqual(x_clone, and_result)

        x_clone = x.clone()
        x_clone |= y
        self.assertEqual(x_clone, or_result)

        x_clone = x.clone()
        x_clone ^= y
        self.assertEqual(x_clone, xor_result)

    def test_invert(self):
        x = torch.ByteTensor([0, 1, 1])
        self.assertEqual((~x).tolist(), [1, 0, 0])

    def test_apply(self):
        x = torch.arange(1, 6)
        res = x.clone().apply_(lambda k: k + k)
        self.assertEqual(res, x * 2)
        self.assertRaises(TypeError, lambda: x.apply_(lambda k: "str"))

    def test_map(self):
        x = torch.autograd.Variable(torch.randn(3, 3))
        y = torch.autograd.Variable(torch.randn(3))
        res = x.clone()
        res.map_(y, lambda a, b: a + b)
        self.assertEqual(res, x + y)
        self.assertRaisesRegex(TypeError, "not callable", lambda: res.map_(y, "str"))

    def test_map2(self):
        x = torch.autograd.Variable(torch.randn(3, 3))
        y = torch.autograd.Variable(torch.randn(3))
        z = torch.autograd.Variable(torch.randn(1, 3))
        res = x.clone()
        res.map2_(y, z, lambda a, b, c: a + b * c)
        self.assertEqual(res, x + y * z)
        z.requires_grad = True
        self.assertRaisesRegex(
            RuntimeError, "requires grad",
            lambda: res.map2_(y, z, lambda a, b, c: a + b * c))

    def test_Size(self):
        x = torch.Size([1, 2, 3])
        self.assertIsInstance(x, tuple)
        self.assertEqual(x[0], 1)
        self.assertEqual(x[1], 2)
        self.assertEqual(x[2], 3)
        self.assertEqual(len(x), 3)
        self.assertRaises(TypeError, lambda: torch.Size(torch.ones(3)))

        self.assertIsInstance(x * 2, torch.Size)
        self.assertIsInstance(x[:-1], torch.Size)
        self.assertIsInstance(x + x, torch.Size)

    def test_Size_scalar(self):
        three = torch.tensor(3)
        two = torch.tensor(2)
        x = torch.Size([0, 1, two, three, 4])
        for i in range(1, 5):
            self.assertEqual(x[i], i)

    def test_Size_iter(self):
        for sizes in [iter([1, 2, 3, 4, 5]), range(1, 6)]:
            x = torch.Size(sizes)
            for i in range(0, 5):
                self.assertEqual(x[i], i + 1)

    def test_t_not_2d_error(self):
        self.assertRaises(RuntimeError, lambda: torch.randn(2, 3, 4).t())
        self.assertRaises(RuntimeError, lambda: torch.randn(2, 3, 4).t_())

    # unit test for special case transposed copy (see ATen/native/Copy.cpp for details)
    @unittest.skipIf(not TEST_NUMPY, "Numpy not found")
    def test_big_transpose(self):
        t = torch.rand(456, 789)
        t1 = t.t().contiguous()
        t2 = torch.from_numpy(t.numpy().transpose())
        self.assertEqual(t1, t2)

    def test_inplace_division(self):
        t = torch.rand(5, 5)
        id_before = id(t)
        t /= 2
        id_after = id(t)
        self.assertEqual(id_before, id_after)

    def test_simple_scalar_cast(self):
        ok = [torch.Tensor([1.5]), torch.zeros(1, 1, 1, 1)]
        ok_values = [1.5, 0]

        not_ok = map(torch.Tensor, [[], [1, 2], [[1, 2], [3, 4]]])

        for tensor, value in zip(ok, ok_values):
            self.assertEqual(int(tensor), int(value))
            self.assertEqual(float(tensor), float(value))
            if sys.version_info[0] < 3:
                self.assertEqual(long(tensor), long(value))

        for tensor in not_ok:
            self.assertRaises(ValueError, lambda: int(tensor))
            self.assertRaises(ValueError, lambda: float(tensor))
            if sys.version_info[0] < 3:
                self.assertRaises(ValueError, lambda: long(tensor))

    def test_offset_scalar_cast(self):
        x = torch.Tensor([1, 2, 3])
        y = x[2:]
        self.assertEqual(int(y), 3)

    # skip this test for now as it affects all tests
    @unittest.skipIf(True, "flush_denormal not supported")
    def test_set_flush_denormal(self):
        tiny_float = 1e-42
        tiny_double = 1e-320
        float_tensor = torch.FloatTensor([1.0, tiny_float])
        double_tensor = torch.DoubleTensor([1.0, tiny_float, tiny_double])

        self.assertEqual(float_tensor[0], 1.0, prec=0.0)
        self.assertEqual(float_tensor[1], tiny_float, prec=tiny_float / 16)
        self.assertEqual(double_tensor[0], 1.0, prec=0.0)
        self.assertEqual(double_tensor[1], tiny_float, prec=0.0)
        self.assertEqual(double_tensor[2], tiny_double, prec=0.0)

        torch.set_flush_denormal(True)
        self.assertEqual(float_tensor[0], 1.0, prec=0.0)
        self.assertEqual(float_tensor[1], 0.0, prec=0.0)  # tiny_float to zero
        self.assertEqual(double_tensor[0], 1.0, prec=0.0)
        # tiny_float is not converted to zero in double type
        self.assertEqual(double_tensor[1], tiny_float, prec=0.0)
        self.assertEqual(double_tensor[2], 0.0, prec=0.0)  # tiny_double to zero
        torch.set_flush_denormal(False)

    def test_unique(self):
        def run_test(device):
            x = torch.tensor([1, 2, 3, 2, 8, 5, 2, 3], device=device)
            expected_unique = torch.tensor([1, 2, 3, 5, 8], device=device)
            expected_inverse = torch.tensor([0, 1, 2, 1, 4, 3, 1, 2], device=device)
            expected_counts = torch.tensor([1, 3, 2, 1, 1], device=device)

            x_unique = torch.unique(x)
            self.assertEqual(
                expected_unique.tolist(), sorted(x_unique.tolist()))

            x_unique, x_inverse = x.unique(return_inverse=True)
            self.assertEqual(
                expected_unique.tolist(), sorted(x_unique.tolist()))
            self.assertEqual(expected_inverse.numel(), x_inverse.numel())

            x_unique = x.unique(sorted=True)
            self.assertEqual(expected_unique, x_unique)

            x_unique, x_counts = torch.unique(x, sorted=True, return_counts=True)
            self.assertEqual(expected_counts, x_counts)

            x_unique, x_inverse = torch.unique(
                x, sorted=True, return_inverse=True)
            self.assertEqual(expected_unique, x_unique)
            self.assertEqual(expected_inverse, x_inverse)

            x_unique, x_inverse, x_counts = torch.unique(
                x, sorted=True, return_inverse=True, return_counts=True)
            self.assertEqual(expected_unique, x_unique)
            self.assertEqual(expected_inverse, x_inverse)
            self.assertEqual(expected_counts, x_counts)

            # Tests per-element unique on a higher rank tensor.
            y = x.view(2, 2, 2)
            y_unique, y_inverse = y.unique(sorted=True, return_inverse=True)
            self.assertEqual(expected_unique, y_unique)
            self.assertEqual(expected_inverse.view(y.size()), y_inverse)

            y_unique, y_inverse, y_counts = torch.unique(
                y, sorted=True, return_inverse=True, return_counts=True)
            self.assertEqual(expected_unique, y_unique)
            self.assertEqual(expected_inverse.view(y.size()), y_inverse)
            self.assertEqual(expected_counts, y_counts)

            # Tests unique on other types.
            int_unique, int_inverse, int_counts = torch.unique(
                torch.tensor([2, 1, 2], dtype=torch.int, device=device),
                sorted=True,
                return_inverse=True,
                return_counts=True
            )
            self.assertEqual(torch.tensor([1, 2], dtype=torch.int, device=device), int_unique)
            self.assertEqual(torch.tensor([1, 0, 1], dtype=torch.long, device=device), int_inverse)
            self.assertEqual(torch.tensor([1, 2], dtype=torch.long, device=device), int_counts)

            double_unique, double_inverse, double_counts = torch.unique(
                torch.tensor([2., 1.5, 2.1, 2.], dtype=torch.double, device=device),
                sorted=True,
                return_inverse=True,
                return_counts=True
            )
            self.assertEqual(torch.tensor([1.5, 2., 2.1], dtype=torch.double, device=device), double_unique)
            self.assertEqual(torch.tensor([1, 0, 2, 1], dtype=torch.long, device=device), double_inverse)
            self.assertEqual(torch.tensor([1, 2, 1], dtype=torch.long, device=device), double_counts)

            byte_unique, byte_inverse, byte_counts = torch.unique(
                torch.tensor([133, 7, 7, 7, 42, 128], dtype=torch.uint8, device=device),
                sorted=True,
                return_inverse=True,
                return_counts=True
            )
            self.assertEqual(torch.tensor([7, 42, 128, 133], dtype=torch.uint8, device=device), byte_unique)
            self.assertEqual(torch.tensor([3, 0, 0, 0, 1, 2], dtype=torch.long, device=device), byte_inverse)
            self.assertEqual(torch.tensor([3, 1, 1, 1], dtype=torch.long, device=device), byte_counts)

            # test consecutive version
            z = torch.tensor([1, 2, 2, 2, 5, 5, 2, 2, 3], device=device)
            expected_z_unique = torch.tensor([1, 2, 5, 2, 3], device=device)
            expected_z_inverse = torch.tensor([0, 1, 1, 1, 2, 2, 3, 3, 4], device=device)
            expected_z_counts = torch.tensor([1, 3, 2, 2, 1], device=device)

            z_unique = torch.unique_consecutive(z)
            self.assertEqual(z_unique, expected_z_unique)

            z_unique, z_inverse = torch.unique_consecutive(z, return_inverse=True)
            self.assertEqual(z_unique, expected_z_unique)
            self.assertEqual(z_inverse, expected_z_inverse)

            z_unique, z_counts = torch.unique_consecutive(z, return_counts=True)
            self.assertEqual(z_unique, expected_z_unique)
            self.assertEqual(z_counts, expected_z_counts)

            z_unique, z_inverse, z_counts = torch.unique_consecutive(z, return_inverse=True, return_counts=True)
            self.assertEqual(z_unique, expected_z_unique)
            self.assertEqual(z_inverse, expected_z_inverse)
            self.assertEqual(z_counts, expected_z_counts)

        run_test(torch.device('cpu'))
        if torch.cuda.is_available():
            run_test(torch.device('cuda'))

    def test_unique_dim(self):
        self.assertFalse(hasattr(torch, 'unique_dim'))

        def run_test(dtype=torch.float, device=torch.device('cpu')):
            x = torch.tensor([[[1., 1.],
                               [0., 1.],
                               [2., 1.],
                               [0., 1.]],
                              [[1., 1.],
                               [0., 1.],
                               [2., 1.],
                               [0., 1.]]],
                             dtype=dtype,
                             device=device)
            expected_unique_dim0 = torch.tensor([[[1., 1.],
                                                  [0., 1.],
                                                  [2., 1.],
                                                  [0., 1.]]],
                                                dtype=dtype,
                                                device=device)
            expected_inverse_dim0 = torch.tensor([0, 0])
            expected_counts_dim0 = torch.tensor([2])
            expected_unique_dim1 = torch.tensor([[[0., 1.],
                                                  [1., 1.],
                                                  [2., 1.]],
                                                 [[0., 1.],
                                                  [1., 1.],
                                                  [2., 1.]]],
                                                dtype=dtype,
                                                device=device)
            expected_inverse_dim1 = torch.tensor([1, 0, 2, 0])
            expected_counts_dim1 = torch.tensor([2, 1, 1])
            expected_unique_dim2 = torch.tensor([[[1., 1.],
                                                  [0., 1.],
                                                  [2., 1.],
                                                  [0., 1.]],
                                                 [[1., 1.],
                                                  [0., 1.],
                                                  [2., 1.],
                                                  [0., 1.]]],
                                                dtype=dtype,
                                                device=device)
            expected_inverse_dim2 = torch.tensor([0, 1])
            expected_counts_dim2 = torch.tensor([1, 1])

            # dim0
            x_unique = torch.unique(x, dim=0)
            self.assertEqual(expected_unique_dim0, x_unique)

            x_unique, x_inverse = torch.unique(
                x,
                return_inverse=True,
                dim=0)
            self.assertEqual(expected_unique_dim0, x_unique)
            self.assertEqual(expected_inverse_dim0, x_inverse)

            x_unique, x_counts = torch.unique(
                x,
                return_inverse=False,
                return_counts=True,
                dim=0)
            self.assertEqual(expected_unique_dim0, x_unique)
            self.assertEqual(expected_counts_dim0, x_counts)

            x_unique, x_inverse, x_counts = torch.unique(
                x,
                return_inverse=True,
                return_counts=True,
                dim=0)
            self.assertEqual(expected_unique_dim0, x_unique)
            self.assertEqual(expected_inverse_dim0, x_inverse)
            self.assertEqual(expected_counts_dim0, x_counts)

            # dim1
            x_unique = torch.unique(x, dim=1)
            self.assertEqual(expected_unique_dim1, x_unique)

            x_unique, x_inverse = torch.unique(
                x,
                return_inverse=True,
                dim=1)
            self.assertEqual(expected_unique_dim1, x_unique)
            self.assertEqual(expected_inverse_dim1, x_inverse)

            x_unique, x_counts = torch.unique(
                x,
                return_inverse=False,
                return_counts=True,
                dim=1)
            self.assertEqual(expected_unique_dim1, x_unique)
            self.assertEqual(expected_counts_dim1, x_counts)

            x_unique, x_inverse, x_counts = torch.unique(
                x,
                return_inverse=True,
                return_counts=True,
                dim=1)
            self.assertEqual(expected_unique_dim1, x_unique)
            self.assertEqual(expected_inverse_dim1, x_inverse)
            self.assertEqual(expected_counts_dim1, x_counts)

            # dim2
            x_unique = torch.unique(x, dim=2)
            self.assertEqual(expected_unique_dim2, x_unique)

            x_unique, x_inverse = torch.unique(
                x,
                return_inverse=True,
                dim=2)
            self.assertEqual(expected_unique_dim2, x_unique)
            self.assertEqual(expected_inverse_dim2, x_inverse)

            x_unique, x_counts = torch.unique(
                x,
                return_inverse=False,
                return_counts=True,
                dim=2)
            self.assertEqual(expected_unique_dim2, x_unique)
            self.assertEqual(expected_counts_dim2, x_counts)

            x_unique, x_inverse, x_counts = torch.unique(
                x,
                return_inverse=True,
                return_counts=True,
                dim=2)
            self.assertEqual(expected_unique_dim2, x_unique)
            self.assertEqual(expected_inverse_dim2, x_inverse)
            self.assertEqual(expected_counts_dim2, x_counts)

            # test consecutive version
            y = torch.tensor(
                [[0, 1],
                 [0, 1],
                 [0, 1],
                 [1, 2],
                 [1, 2],
                 [3, 4],
                 [0, 1],
                 [0, 1],
                 [3, 4],
                 [1, 2]],
                dtype=dtype,
                device=device
            )
            expected_y_unique = torch.tensor(
                [[0, 1],
                 [1, 2],
                 [3, 4],
                 [0, 1],
                 [3, 4],
                 [1, 2]],
                dtype=dtype,
                device=device
            )
            expected_y_inverse = torch.tensor([0, 0, 0, 1, 1, 2, 3, 3, 4, 5], dtype=dtype, device=device)
            expected_y_counts = torch.tensor([3, 2, 1, 2, 1, 1], dtype=dtype, device=device)
            y_unique, y_inverse, y_counts = torch.unique_consecutive(y, return_inverse=True, return_counts=True, dim=0)
            self.assertEqual(expected_y_inverse, y_inverse)
            self.assertEqual(expected_y_counts, y_counts)

        run_test(torch.float)
        run_test(torch.double)
        run_test(torch.long)
        run_test(torch.uint8)
        if torch.cuda.is_available():
            run_test(torch.float, torch.device('cuda'))
            run_test(torch.double, torch.device('cuda'))
            run_test(torch.long, torch.device('cuda'))
            run_test(torch.uint8, torch.device('cuda'))

    def test_show_config(self):
        # We can't usefully test the output; just make sure this doesn't crash
        torch.__config__.show()

    def test_parallel_info(self):
        torch.__config__.parallel_info()

    @staticmethod
    def _test_bincount(self, device):
        # negative input throws
        with self.assertRaisesRegex(RuntimeError, '1-d non-negative integral'):
            torch.bincount(torch.tensor([1, -1], device=device))
        # n-d input, with n > 1 throws
        with self.assertRaisesRegex(RuntimeError, '1-d non-negative integral'):
            torch.bincount(torch.tensor([[1, 2], [3, 4]], device=device))
        # floating input type throws
        with self.assertRaisesRegex(RuntimeError, 'not implemented'):
            torch.bincount(torch.tensor([1., 0.3], device=device))
        # minlength < 0 throws
        with self.assertRaisesRegex(RuntimeError, 'minlength should be >= 0'):
            torch.bincount(torch.tensor([1, 3], device=device),
                           torch.tensor([.2, .2], device=device),
                           minlength=-1)
        # input and weights dim mismatch
        with self.assertRaisesRegex(RuntimeError, 'same length'):
            torch.bincount(torch.tensor([1, 0], device=device),
                           torch.tensor([1., 0.3, 0.5], device=device))
        # 1-d input with no elements and default minlength
        self.assertEqual(torch.bincount(torch.tensor([], device=device, dtype=torch.long)),
                         torch.zeros(0, dtype=torch.long, device=device))
        # 1-d input with no elements and specified minlength
        self.assertEqual(torch.bincount(torch.tensor([], device=device, dtype=torch.long), minlength=10),
                         torch.zeros(10, dtype=torch.long, device=device))

        # test tensor method without weights
        long_counts = torch.tensor(
            [0, 3, 2, 1, 3], dtype=torch.uint8, device=device).bincount()
        self.assertEqual(
            torch.tensor([1, 1, 1, 2], dtype=torch.int64, device=device),
            long_counts)
        # test minlength functionality
        int_counts = torch.bincount(
            torch.tensor([1, 1, 1, 1], device=device), minlength=5)
        self.assertEqual(
            torch.tensor([0, 4, 0, 0, 0], dtype=torch.int64, device=device),
            int_counts)
        # test weights
        byte_counts = torch.bincount(
            torch.tensor([0, 1, 1, 1, 4], device=device),
            torch.tensor([.1, .2, .3, .4, .5], device=device))
        self.assertEqual(
            torch.tensor([0.1, 0.9, 0, 0, 0.5], device=device), byte_counts)
        byte_counts = torch.bincount(
            torch.tensor([0, 1, 1, 1, 4], device=device),
            torch.tensor([1, 2, 3, 4, 5], dtype=torch.int8, device=device))
        self.assertEqual(
            torch.tensor([1, 9, 0, 0, 5], device=device), byte_counts)
        # test non-contiguous inputs and weights
        inputs = torch.tensor([[0, 0], [3, 1], [2, 1], [1, 1], [3, 4]], device=device)
        weights = torch.tensor([[.1, 1], [.2, 2], [.3, 3], [.4, 4], [.5, 5]], device=device)
        for i in [0, 1]:
            assert not inputs[:, i].is_contiguous(), "Inputs are supposed to be non-contiguous"
            assert not weights[:, i].is_contiguous(), "Weights are supposed to be non-contiguous"
        # inputs are non-contiguous but weights are contiguous
        self.assertEqual(inputs[:, 0].bincount(), torch.tensor([1, 1, 1, 2]))
        # inputs and weights are non-contiguous
        self.assertEqual(inputs[:, 1].bincount(weights[:, 1]), torch.tensor([1, 9, 0, 0, 5]))
        # weights are non-contiguous but inputs are contiguous
        self.assertEqual(inputs[:, 1].contiguous().bincount(weights[:, 1]),
                         torch.tensor([1, 9, 0, 0, 5]))

        # test bincount on non-contiguous slices
        all0s = torch.zeros((32, 2), dtype=torch.int64, device=device)
        self.assertEqual(all0s[:, 0].bincount(), torch.tensor([32]))

        all1s = torch.ones((32, 2), dtype=torch.int64, device=device)
        self.assertEqual(all1s[:, 0].bincount(), torch.tensor([0, 32]))

        # test large number of bins - global memory use
        big_exp = torch.zeros(10000000, device=device)
        big_exp[-1] = 50.0
        big_w = torch.tensor([.5] * 100, device=device)
        big_out = torch.tensor([9999999] * 100, device=device).bincount(big_w)
        self.assertEqual(big_exp, big_out)
        # test large input size
        big_exp = torch.zeros(2, device=device)
        big_exp[1] = 1000000
        big_out = torch.ones(1000000, dtype=torch.int8, device=device).bincount()
        self.assertEqual(big_exp, big_out)

    @slowTest
    def test_slow_test(self):
        # Just a smoketest to make sure our slowTest decorator works.
        pass

    def test_bincount_cpu(self):
        self._test_bincount(self, device='cpu')

    def test_is_nonzero(self):
        self.assertExpectedRaises(RuntimeError, lambda: torch.tensor([]).is_nonzero(), subname="empty")
        self.assertExpectedRaises(RuntimeError, lambda: torch.tensor([0, 0]).is_nonzero(), subname="multiple")
        self.assertFalse(torch.tensor(0).is_nonzero())
        self.assertTrue(torch.tensor(1).is_nonzero())
        self.assertFalse(torch.tensor([0]).is_nonzero())
        self.assertTrue(torch.tensor([1]).is_nonzero())
        self.assertFalse(torch.tensor([[0]]).is_nonzero())
        self.assertTrue(torch.tensor([[1]]).is_nonzero())

    def test_meshgrid(self):
        a = torch.tensor(1)
        b = torch.tensor([1, 2, 3])
        c = torch.tensor([1, 2])
        grid_a, grid_b, grid_c = torch.meshgrid([a, b, c])
        self.assertEqual(grid_a.shape, torch.Size([1, 3, 2]))
        self.assertEqual(grid_b.shape, torch.Size([1, 3, 2]))
        self.assertEqual(grid_c.shape, torch.Size([1, 3, 2]))
        grid_a2, grid_b2, grid_c2 = torch.meshgrid(a, b, c)
        self.assertEqual(grid_a2.shape, torch.Size([1, 3, 2]))
        self.assertEqual(grid_b2.shape, torch.Size([1, 3, 2]))
        self.assertEqual(grid_c2.shape, torch.Size([1, 3, 2]))
        expected_grid_a = torch.ones(1, 3, 2, dtype=torch.int64)
        expected_grid_b = torch.tensor([[[1, 1],
                                         [2, 2],
                                         [3, 3]]])
        expected_grid_c = torch.tensor([[[1, 2],
                                         [1, 2],
                                         [1, 2]]])
        self.assertTrue(grid_a.equal(expected_grid_a))
        self.assertTrue(grid_b.equal(expected_grid_b))
        self.assertTrue(grid_c.equal(expected_grid_c))
        self.assertTrue(grid_a2.equal(expected_grid_a))
        self.assertTrue(grid_b2.equal(expected_grid_b))
        self.assertTrue(grid_c2.equal(expected_grid_c))

    # NB: we must not be built with CUDA; if we are built with CUDA but no CUDA
    # is available, we get a different error.
    @unittest.skipIf(torch.backends.cuda.is_built() or IS_SANDCASTLE, "CUDA is built, can't test CUDA not built error")
    def test_cuda_not_built(self):
        msg = "Torch not compiled with CUDA enabled"
        self.assertRaisesRegex(AssertionError, msg, lambda: torch.cuda.current_device())
        self.assertRaisesRegex(AssertionError, msg, lambda: torch.tensor([1], device="cuda"))
        self.assertRaisesRegex(AssertionError, msg, lambda: torch.tensor([1]).cuda())
        self.assertRaisesRegex(AssertionError, msg, lambda: torch.cuda.FloatTensor())
        self.assertRaisesRegex(AssertionError, msg, lambda: torch.tensor([1]).to(device="cuda"))

    def test_cast_binary_op(self):
        # Scalar
        a = torch.tensor(2)
        b = torch.tensor(3)
        a_copy = a.clone()
        b_copy = b.clone()

        self.assertEqual(torch.tensor(6), a.float() * b)

        self.assertEqual(a.type(), a_copy.type())
        self.assertEqual(a.data.type(), a_copy.data.type())
        self.assertEqual(b.type(), b_copy.type())
        self.assertEqual(b.data.type(), b_copy.type())

    def test_cartesian_prod(self):
        a = torch.tensor([1])
        b = torch.tensor([1, 2, 3])
        c = torch.tensor([1, 2])
        prod = torch.cartesian_prod(a, b, c)
        expected = torch.tensor(list(product([a], b, c)))
        self.assertEqual(expected, prod)

        # test 0 size input
        d = torch.empty(0, dtype=b.dtype)
        prod = torch.cartesian_prod(a, b, c, d)
        expected = torch.empty(0, 4, dtype=b.dtype)
        self.assertEqual(expected, prod)

        # test single input
        prod = torch.cartesian_prod(b)
        self.assertEqual(b, prod)

    def test_combinations(self):
        a = torch.tensor([1, 2, 3])

        c = torch.combinations(a, r=1)
        expected = torch.tensor(list(combinations(a, r=1)))
        self.assertEqual(c, expected)

        c = torch.combinations(a, r=1, with_replacement=True)
        expected = torch.tensor(list(combinations_with_replacement(a, r=1)))
        self.assertEqual(c, expected)

        c = torch.combinations(a)
        expected = torch.tensor(list(combinations(a, r=2)))
        self.assertEqual(c, expected)

        c = torch.combinations(a, with_replacement=True)
        expected = torch.tensor(list(combinations_with_replacement(a, r=2)))
        self.assertEqual(c, expected)

        c = torch.combinations(a, r=3)
        expected = torch.tensor(list(combinations(a, r=3)))
        self.assertEqual(c, expected)

        c = torch.combinations(a, r=4)
        expected = torch.empty(0, 4, dtype=a.dtype)
        self.assertEqual(c, expected)

        c = torch.combinations(a, r=5)
        expected = torch.empty(0, 5, dtype=a.dtype)
        self.assertEqual(c, expected)

        # test empty imput
        a = torch.empty(0)
        c1 = torch.combinations(a)
        c2 = torch.combinations(a, with_replacement=True)
        expected = torch.empty(0, 2, dtype=a.dtype)
        self.assertEqual(c1, expected)
        self.assertEqual(c2, expected)

    def test_has_internal_overlap(self):
        OVERLAP_NO = 0
        OVERLAP_YES = 1
        OVERLAP_TOO_HARD = 2

        # Check for contiguous tensors
        a = torch.randn(3, 3)
        self.assertEqual(torch._debug_has_internal_overlap(a), OVERLAP_NO)

        # Checks for zero strides
        b = torch.randn(1, 3)
        b_expanded = b.expand(4, 3)
        self.assertEqual(torch._debug_has_internal_overlap(b_expanded), OVERLAP_YES)

    @staticmethod
    def unary_check_mem_overlap(self, inplace_op, value=-0.5, device='cpu'):
        tensor = torch.tensor(value, device=device).expand(3, 3)
        with self.assertRaisesRegex(RuntimeError, 'single memory location'):
            inplace_op(tensor)

    @staticmethod
    def binary_check_mem_overlap(self, inplace_op, value=-0.5, device='cpu'):
        if isinstance(inplace_op, str):
            inplace_op = getattr(torch.Tensor, inplace_op)
        tensor = torch.tensor(value, device=device).expand(3, 3)
        other = torch.rand_like(tensor)
        with self.assertRaisesRegex(RuntimeError, 'single memory location'):
            inplace_op(tensor, other)

    @staticmethod
    def _test_inplace_unary_mem_overlap(self, device='cpu'):
        TestTorch.unary_check_mem_overlap(self, lambda t: t.acos_(), device=device)
        TestTorch.unary_check_mem_overlap(self, lambda t: t.asin_(), device=device)
        TestTorch.unary_check_mem_overlap(self, lambda t: t.atan_(), device=device)
        TestTorch.unary_check_mem_overlap(self, lambda t: t.ceil_(), device=device)
        TestTorch.unary_check_mem_overlap(self, lambda t: t.cos_(), device=device)
        TestTorch.unary_check_mem_overlap(self, lambda t: t.erf_(), device=device)
        TestTorch.unary_check_mem_overlap(self, lambda t: t.erfc_(), device=device)
        TestTorch.unary_check_mem_overlap(self, lambda t: t.exp_(), device=device)
        TestTorch.unary_check_mem_overlap(self, lambda t: t.expm1_(), device=device)
        TestTorch.unary_check_mem_overlap(self, lambda t: t.floor_(), device=device)
        TestTorch.unary_check_mem_overlap(self, lambda t: t.log_(), device=device)
        TestTorch.unary_check_mem_overlap(self, lambda t: t.log10_(), device=device)
        TestTorch.unary_check_mem_overlap(self, lambda t: t.log1p_(), device=device)
        TestTorch.unary_check_mem_overlap(self, lambda t: t.log2_(), device=device)
        TestTorch.unary_check_mem_overlap(self, lambda t: t.round_(), device=device)
        TestTorch.unary_check_mem_overlap(self, lambda t: t.rsqrt_(), device=device)
        TestTorch.unary_check_mem_overlap(self, lambda t: t.sin_(), device=device)
        TestTorch.unary_check_mem_overlap(self, lambda t: t.sqrt_(), device=device)
        TestTorch.unary_check_mem_overlap(self, lambda t: t.tan_(), device=device)
        TestTorch.unary_check_mem_overlap(self, lambda t: t.tanh_(), device=device)
        TestTorch.unary_check_mem_overlap(self, lambda t: t.trunc_(), device=device)

    @staticmethod
    def _test_inplace_binary_mem_overlap(self, device='cpu'):
        binary_ops = ['add_', 'mul_', 'div_', 'sub_']
        for op in binary_ops:
            TestTorch.binary_check_mem_overlap(self, op, device=device)

    def test_inplace_unary_mem_overlap(self):
        return self._test_inplace_unary_mem_overlap(self)

    def test_inplace_binary_mem_overlap(self):
        return self._test_inplace_binary_mem_overlap(self)

    @unittest.expectedFailure
    def test_abs_unary_mem_overlap(self):
        self.unary_check_mem_overlap(lambda t: t.abs_())

    @unittest.expectedFailure
    def test_sinh_unary_mem_overlap(self):
        self.unary_check_mem_overlap(lambda t: t.sinh_())

    @unittest.expectedFailure
    def test_cosh_unary_mem_overlap(self):
        self.unary_check_mem_overlap(lambda t: t.cosh_())

    @unittest.skipIf(torch.cuda.device_count() < 2, 'only one GPU detected')
    def test_reverse_binary_ops_multiple_device(self):
        self.assertEqual(2 + torch.tensor(3), 2 + torch.tensor(3).to("cuda:1"))    # __radd__
        self.assertEqual(2 - torch.tensor(3), 2 - torch.tensor(3).to("cuda:1"))    # __rsub__
        self.assertEqual(2 * torch.tensor(3), 2 * torch.tensor(3).to("cuda:1"))    # __rmul__
        self.assertEqual(2 / torch.tensor(3), 2 / torch.tensor(3).to("cuda:1"))    # __rtruediv__
        self.assertEqual(2 // torch.tensor(3), 2 // torch.tensor(3).to("cuda:1"))  # __rfloordiv__

        with self.assertRaisesRegex(RuntimeError, "expected both inputs to be on same device"):
            torch.tensor(2).to("cuda:1") + torch.tensor(3).to("cuda:0")
        with self.assertRaisesRegex(RuntimeError, "expected both inputs to be on same device"):
            torch.tensor(2).to("cuda:1") - torch.tensor(3).to("cuda:0")
        with self.assertRaisesRegex(RuntimeError, "expected both inputs to be on same device"):
            torch.tensor(2).to("cuda:1") * torch.tensor(3).to("cuda:0")
        with self.assertRaisesRegex(RuntimeError, "expected both inputs to be on same device"):
            torch.tensor(2).to("cuda:1") / torch.tensor(3).to("cuda:0")
        with self.assertRaisesRegex(RuntimeError, "expected both inputs to be on same device"):
            torch.tensor(2).to("cuda:1") // torch.tensor(3).to("cuda:0")

    def test_allow_tensor_metadata_change(self):
        def do_test(t):
            with self.assertRaisesRegex(
                    RuntimeError,
                    "set_sizes_contiguous is not allowed on Tensor created from .data or .detach()"):
                t.resize_((2, 1))
            with self.assertRaisesRegex(
                    RuntimeError,
                    "set_storage is not allowed on Tensor created from .data or .detach()"):
                t.set_()
            with self.assertRaisesRegex(
                    RuntimeError,
                    "set_storage_offset is not allowed on Tensor created from .data or .detach()"):
                t.set_(t.storage(), 0, t.size(), list(t.stride()))

        do_test(torch.tensor([[1, 2]]).data)
        do_test(torch.tensor([[1, 2]]).detach())

    def test_c10_layer_norm(self):
        # test that we can call c10 ops and they return a reasonable result
        X = torch.rand(5, 5, dtype=torch.float)
        weight = torch.rand(*X.size()[1:], dtype=torch.float)
        bias = torch.rand(*X.size()[1:], dtype=torch.float)
        epsilon = 1e-4

        expected_norm = torch.nn.functional.layer_norm(
            X, X.size()[1:], weight=weight, bias=bias, eps=epsilon)
        actual_norm, actual_mean, actual_stdev = \
            torch.ops._caffe2.LayerNorm(torch.tensor(X), torch.tensor(
                weight), torch.tensor(bias), 1, epsilon, True)
        torch.testing.assert_allclose(expected_norm, actual_norm)

    def test_memory_format(self):
        x = torch.randn(10, 3, 32, 32)
        nhwc = x.contiguous(memory_format=torch.channels_last)
        self.assertFalse(nhwc.is_contiguous())
        self.assertTrue(nhwc.is_contiguous(memory_format=torch.channels_last))
        self.assertEqual(nhwc, x)


    @unittest.skipIf(not torch.cuda.is_available(), 'no CUDA')
    def test_memory_format_permute_cuda(self):
        x = torch.randn(10, 3, 32, 32)
        nhwc = x.contiguous(memory_format=torch.channels_last).cuda()
        y = nhwc.permute(0, 1, 3, 2).permute(0, 1, 3, 2)
        self.assertFalse(y.is_contiguous(memory_format=torch.channels_last))

    def test_subclass_tensors(self):
        # raise an error when trying to subclass FloatTensor
        with self.assertRaisesRegex(TypeError, "type 'torch.FloatTensor' is not an acceptable base type"):
            class Foo1(torch.FloatTensor):
                pass

        # but allow subclassing Tensor:
        class Foo2(torch.Tensor):
            def foo(self):
                return 5
        f = Foo2()
        self.assertEqual(f.foo(), 5)

# Functions to test negative dimension wrapping
METHOD = 1
INPLACE_METHOD = 2
FUNCTIONAL = 4
DIM_ARG = None

def make_neg_dim_test(name, tensor_arg, arg_constr, types, extra_dim=0):
    def neg_dim_test(self):
        if isinstance(tensor_arg, list):
            assert METHOD not in types and INPLACE_METHOD not in types
            x = [torch.randn(arg) for arg in tensor_arg]
            ndim = len(tensor_arg[-1])
        else:
            x = torch.randn(*tensor_arg)
            ndim = len(tensor_arg)
        ndim += extra_dim

        n_dim_to_test = sum(map(lambda e: e is DIM_ARG, arg_constr()))

        for dims_val in combinations(range(ndim), n_dim_to_test):
            arg = arg_constr()
            arg_neg = copy.deepcopy(arg)
            idx = 0
            for i, v in enumerate(arg):
                if v is DIM_ARG:
                    arg[i] = dims_val[idx]
                    arg_neg[i] = dims_val[idx] - ndim
                    idx += 1

            if METHOD in types:
                a = getattr(x, name)(*arg)
                b = getattr(x, name)(*arg_neg)
                self.assertEqual(a, b)

            if INPLACE_METHOD in types:
                a = x.clone()
                getattr(a, name + '_')(*arg)
                b = x.clone()
                getattr(b, name + '_')(*arg_neg)
                self.assertEqual(a, b)

            if FUNCTIONAL in types:
                a = getattr(torch, name)(x, *arg)
                b = getattr(torch, name)(x, *arg_neg)
                self.assertEqual(a, b)

    return neg_dim_test


def idx_tensor(size, max_val):
    return torch.LongTensor(*size).random_(0, max_val - 1)


def add_neg_dim_tests():
    neg_dim_tests = [
        ('narrow', (10, 20, 30), lambda: [DIM_ARG, 0, 5], [METHOD]),
        ('transpose', (10, 20, 30), lambda: [DIM_ARG, DIM_ARG], [METHOD, INPLACE_METHOD, FUNCTIONAL]),
        ('size', (10, 20, 30), lambda: [DIM_ARG], [METHOD]),
        ('cat', [(2, 3, 4), (2, 3, 4)], lambda: [DIM_ARG], [FUNCTIONAL]),
        ('chunk', (10, 20, 30), lambda: [5, DIM_ARG], [METHOD, FUNCTIONAL]),
        ('gather', (10, 20), lambda: [DIM_ARG, idx_tensor((10, 20), 10)], [METHOD, FUNCTIONAL]),
        ('index_select', (10, 10), lambda: [DIM_ARG, idx_tensor((10,), 10)], [METHOD, FUNCTIONAL]),
        ('split', (10, 20), lambda: [5, DIM_ARG], [METHOD, FUNCTIONAL]),
        ('squeeze', (10, 1, 20, 1), lambda: [DIM_ARG], [METHOD, INPLACE_METHOD, FUNCTIONAL]),
        ('unbind', (2, 3, 4), lambda: [DIM_ARG], [FUNCTIONAL]),
        ('unsqueeze', (10, 20), lambda: [DIM_ARG], [METHOD, INPLACE_METHOD, FUNCTIONAL], 1),
        ('cumprod', (10, 20), lambda: [DIM_ARG], [METHOD, FUNCTIONAL]),
        ('cumsum', (10, 20), lambda: [DIM_ARG], [METHOD, FUNCTIONAL]),
        ('mean', (10, 20), lambda: [DIM_ARG], [METHOD, FUNCTIONAL]),
        ('median', (10, 20), lambda: [DIM_ARG], [METHOD, FUNCTIONAL]),
        ('mode', (10, 20), lambda: [DIM_ARG], [METHOD, FUNCTIONAL]),
        ('norm', (10, 20), lambda: [2, DIM_ARG], [METHOD, FUNCTIONAL]),
        ('prod', (10, 20), lambda: [DIM_ARG], [METHOD, FUNCTIONAL]),
        ('std', (10, 20), lambda: [DIM_ARG], [METHOD, FUNCTIONAL]),
        ('sum', (10, 20), lambda: [DIM_ARG], [METHOD, FUNCTIONAL]),
        ('var', (10, 20), lambda: [DIM_ARG], [METHOD, FUNCTIONAL]),
        ('kthvalue', (10, 20), lambda: [3, DIM_ARG], [METHOD, FUNCTIONAL]),
        ('max', (10, 20), lambda: [DIM_ARG], [METHOD, FUNCTIONAL]),
        ('min', (10, 20), lambda: [DIM_ARG], [METHOD, FUNCTIONAL]),
        ('sort', (10, 20), lambda: [DIM_ARG], [METHOD, FUNCTIONAL]),
        ('topk', (10, 20), lambda: [5, DIM_ARG], [METHOD, FUNCTIONAL]),
        ('renorm', (10, 20), lambda: [2, DIM_ARG, 1], [METHOD, INPLACE_METHOD, FUNCTIONAL]),
        ('index_add', (10, 10), lambda: [DIM_ARG, idx_tensor((10,), 10), torch.randn(10, 10)], [INPLACE_METHOD]),
        ('index_copy', (10, 10), lambda: [DIM_ARG, idx_tensor((10,), 10), torch.randn(10, 10)], [INPLACE_METHOD]),
        ('index_fill', (10, 10), lambda: [DIM_ARG, idx_tensor((10,), 10), 12], [INPLACE_METHOD]),
        ('scatter', (10, 10), lambda: [DIM_ARG, idx_tensor((10, 10), 10), torch.randn(10, 10)], [INPLACE_METHOD]),
        ('select', (10, 20), lambda: [DIM_ARG, 3], [METHOD]),
        ('unfold', (10, 20), lambda: [DIM_ARG, 5, 2], [METHOD]),
    ]

    for decl in neg_dim_tests:
        if len(decl) == 4:
            name, tensor_arg, arg_constr, types = decl
            extra_dim = 0
        elif len(decl) == 5:
            name, tensor_arg, arg_constr, types, extra_dim = decl

        test_name = 'test_' + name + '_neg_dim'

        assert not hasattr(_TestTorchMixin, test_name), "Duplicated test name: " + test_name
        setattr(_TestTorchMixin, test_name, make_neg_dim_test(name, tensor_arg, arg_constr, types, extra_dim))

add_neg_dim_tests()


class TestTorch(TestCase, _TestTorchMixin):
    pass

if __name__ == '__main__':
    run_tests()<|MERGE_RESOLUTION|>--- conflicted
+++ resolved
@@ -2806,15 +2806,6 @@
         rqr = qr.dequantize()
         self.assertTrue(np.allclose(r.numpy(), rqr.numpy(), atol=2 / scale))
 
-<<<<<<< HEAD
-    def test_qtensor_dequantize_linear(self):
-        t = torch.arange(-10, 10, dtype=torch.int8)
-        scale = 3
-        zero_point = 2
-        qt = torch.dequantize_linear(t, scale, zero_point, torch.float)
-
-=======
->>>>>>> 85fad059
 
     @unittest.skipIf(torch.cuda.device_count() < 2, 'fewer than 2 GPUs detected')
     def test_device_guard(self):
