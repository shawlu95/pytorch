--- conflicted
+++ resolved
@@ -2662,21 +2662,16 @@
         self.assertEqual(qr.q_scale(), scale)
         self.assertEqual(qr.q_zero_point(), zero_point)
         self.assertTrue(qr.is_quantized)
-<<<<<<< HEAD
-        # numpy
-        for num in qr.numpy():
-            self.assertEqual(num, 3)
-        for num in qr[2:].numpy():
-            self.assertEqual(num, 3)
-        # int_repr
-        for num in qr.int_repr():
+        self.assertFalse(r.is_quantized)
+        # slicing and int_repr
+        int_repr = qr.int_repr()
+        print(type(int_repr))
+        print(int_repr)
+        for num in int_repr:
             self.assertEqual(num, 3)
         for num in qr[2:].int_repr():
             self.assertEqual(num, 3)
         # dequantize
-=======
-        self.assertFalse(r.is_quantized)
->>>>>>> 16e3a872
         rqr = qr.dequantize()
         for i in range(num_elements):
             self.assertEqual(r[i], rqr[i])
@@ -2686,7 +2681,10 @@
         qr = r.quantize_linear(scale, zero_point)
         self.assertEqual(qr.item(), 1)
         self.assertEqual(qr[0].item(), 1)
-        self.assertEqual(qr.numpy()[0], 3)
+        # assignment
+        # This calls _th_fill_
+        # qr[0] = 8 # float asignment
+        # self.assertEqual(qr.item(), 8)
 
 
     @unittest.skipIf(torch.cuda.device_count() < 2, 'fewer than 2 GPUs detected')
