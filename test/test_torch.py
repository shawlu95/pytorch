import sys
import io
import os
import math
import random
import copy
import shutil
import torch
import torch.cuda
import torch.backends.cuda
import tempfile
import unittest
import warnings
import pickle
import gzip
import types
import textwrap
import re
from torch._utils_internal import get_file_path_2
from torch.utils.dlpack import from_dlpack, to_dlpack
from torch._utils import _rebuild_tensor
from torch._six import inf, nan, string_classes, istuple
from itertools import product, combinations, combinations_with_replacement
from functools import reduce
from torch import multiprocessing as mp
from common_methods_invocations import tri_tests_args, run_additional_tri_tests, \
    _compare_trilu_indices
from common_utils import TestCase, iter_indices, TEST_NUMPY, TEST_SCIPY, TEST_MKL, \
    TEST_LIBROSA, run_tests, download_file, skipIfNoLapack, suppress_warnings, \
    IS_WINDOWS, PY3, NO_MULTIPROCESSING_SPAWN, skipIfRocm, do_test_dtypes, do_test_empty_full, \
    IS_SANDCASTLE, load_tests, brute_pdist, brute_cdist, slowTest
from multiprocessing.reduction import ForkingPickler

# load_tests from common_utils is used to automatically filter tests for
# sharding on sandcastle. This line silences flake warnings
load_tests = load_tests

if TEST_NUMPY:
    import numpy as np

if TEST_SCIPY:
    from scipy import signal

if TEST_LIBROSA:
    import librosa

SIZE = 100

can_retrieve_source = True
with warnings.catch_warnings(record=True) as warns:
    with tempfile.NamedTemporaryFile() as checkpoint:
        x = torch.save(torch.nn.Module(), checkpoint)
        for warn in warns:
            if "Couldn't retrieve source code" in warn.message.args[0]:
                can_retrieve_source = False
                break


class FilelikeMock(object):
    def __init__(self, data, has_fileno=True, has_readinto=False):
        if has_readinto:
            self.readinto = self.readinto_opt
        if has_fileno:
            # Python 2's StringIO.StringIO has no fileno attribute.
            # This is used to test that.
            self.fileno = self.fileno_opt

        self.calls = set()
        self.bytesio = io.BytesIO(data)

        def trace(fn, name):
            def result(*args, **kwargs):
                self.calls.add(name)
                return fn(*args, **kwargs)
            return result

        for attr in ['read', 'readline', 'seek', 'tell', 'write', 'flush']:
            traced_fn = trace(getattr(self.bytesio, attr), attr)
            setattr(self, attr, traced_fn)

    def fileno_opt(self):
        raise io.UnsupportedOperation('Not a real file')

    def readinto_opt(self, view):
        self.calls.add('readinto')
        return self.bytesio.readinto(view)

    def was_called(self, name):
        return name in self.calls


class BytesIOContext(io.BytesIO):
    def __enter__(self):
        return self

    def __exit__(self, *args):
        pass


# This is intentionally prefixed by an underscore. Otherwise pytest will try to
# run its methods as test cases.
class _TestTorchMixin(object):
    def _make_tensors(self, shape, val_range=(-100, 100), use_floating=True, use_integral=True):
        float_types = [torch.double,
                       torch.float]
        int_types = [torch.int64,
                     torch.int32,
                     torch.int16]

        def make_contiguous(shape, dtype):
            if dtype in float_types:
                val = torch.randn(shape, dtype=dtype)
                val = val * ((val_range[1] - val_range[0]) / (math.pi * 2.0))
                val = val + ((val_range[1] - val_range[0]) / 2.0)
                val = torch.clamp(val, min=val_range[0], max=val_range[1])
                return val
            result = torch.zeros(shape, dtype=dtype)
            result.apply_(lambda x: random.randint(val_range[0], val_range[1]))
            return result

        def make_non_contiguous(shape, dtype):
            contig = make_contiguous(shape, dtype)
            non_contig = torch.empty(shape + (2, 2), dtype=dtype)[..., 0]
            non_contig = non_contig.select(-1, -1)
            non_contig.copy_(contig)
            self.assertFalse(non_contig.is_contiguous())
            return non_contig

        def make_contiguous_slice(size, dtype):
            contig = make_contiguous((1, size), dtype)
            non_contig = contig[:1, 1:size - 1]
            self.assertTrue(non_contig.is_contiguous())
            return contig

        types = []
        if use_floating:
            types += float_types
        if use_integral:
            types += int_types
        tensors = {"cont": [], "noncont": [], "slice": []}
        for dtype in types:
            tensors["cont"].append(make_contiguous(shape, dtype))
            tensors["noncont"].append(make_non_contiguous(shape, dtype))
            tensors["slice"].append(make_contiguous_slice(sum(list(shape)), dtype))

        return tensors

    def test_dir(self):
        dir(torch)

    def test_type_conversion_via_dtype_name(self):
        x = torch.tensor([1])
        self.assertEqual(x.byte().dtype, torch.uint8)
        self.assertEqual(x.bool().dtype, torch.bool)
        self.assertEqual(x.char().dtype, torch.int8)
        self.assertEqual(x.double().dtype, torch.float64)
        self.assertEqual(x.float().dtype, torch.float32)
        self.assertEqual(x.half().dtype, torch.float16)
        self.assertEqual(x.int().dtype, torch.int32)

    def test_doc(self):
        checked_types = (types.MethodType, types.FunctionType,
                         types.BuiltinFunctionType, types.BuiltinMethodType)

        def test_namespace(ns, *skips):
            if isinstance(ns, object):
                ns_name = ns.__class__.__name__
            else:
                ns_name = ns.__name__
            skip_regexes = []
            for r in skips:
                if isinstance(r, string_classes):
                    skip_regexes.append(re.compile('^{}$'.format(re.escape(r))))
                else:
                    skip_regexes.append(r)
            for name in dir(ns):
                if name.startswith('_'):
                    continue
                var = getattr(ns, name)
                if not isinstance(var, checked_types):
                    continue
                doc = var.__doc__
                has_doc = doc is not None and len(doc.strip()) > 0
                full_name = ns_name + '.' + name
                if any(r.match(name) for r in skip_regexes):
                    self.assertFalse(has_doc,
                                     'New docs have been added for {}, please remove '
                                     'it from the skipped list in TestTorch.test_doc'.format(full_name))
                else:
                    self.assertTrue(has_doc, '{} is missing documentation'.format(full_name))

        # FIXME: fix all the skipped ones below!
        test_namespace(torch.randn(1),
                       'as_strided',
                       'as_strided_',
                       re.compile('^clamp_(min|max)_?$'),
                       'coalesce',
                       'is_coalesced',
                       'is_distributed',
                       'is_complex',
                       'is_nonzero',
                       'is_same_size',
                       'isclose',
                       'lgamma',
                       'lgamma_',
                       'log_softmax',
                       'map2_',
                       'new',
                       'polygamma',
                       'polygamma_',
                       'record_stream',
                       'reinforce',
                       'relu',
                       'relu_',
                       'prelu',
                       'resize',
                       'resize_as',
                       'smm',
                       'softmax',
                       'split_with_sizes',
                       'sspaddmm',
                       'to_dense',
                       'sparse_resize_',
                       'sparse_resize_and_clear_',
                       )
        test_namespace(torch.nn)
        test_namespace(torch.nn.functional, 'assert_int_or_pair', 'bilinear', 'feature_alpha_dropout')
        # TODO: add torch.* tests when we have proper namespacing on ATen functions
        # test_namespace(torch)

    def test_dot(self):
        types = {
            'torch.DoubleTensor': 1e-8,
            'torch.FloatTensor': 1e-4,
        }
        for tname, _prec in types.items():
            v1 = torch.randn(100).type(tname)
            v2 = torch.randn(100).type(tname)
            res1 = torch.dot(v1, v2)
            res2 = 0
            for i, j in zip(v1, v2):
                res2 += i * j
            self.assertEqual(res1, res2)
            out = torch.randn(()).type(tname)
            torch.dot(v1, v2, out=out)
            self.assertEqual(res1, out)

        # Test 0-strided
        for tname, _prec in types.items():
            v1 = torch.randn(1).type(tname).expand(100)
            v2 = torch.randn(100).type(tname)
            res1 = torch.dot(v1, v2)
            res2 = 0
            for i, j in zip(v1, v2):
                res2 += i * j
            self.assertEqual(res1, res2)
            out = torch.randn(()).type(tname)
            torch.dot(v1, v2, out=out)
            self.assertEqual(res1, out)

    def test_ger(self):
        types = {
            'torch.DoubleTensor': 1e-8,
            'torch.FloatTensor': 1e-4,
        }
        for tname, _prec in types.items():
            v1 = torch.randn(100).type(tname)
            v2 = torch.randn(100).type(tname)
            res1 = torch.ger(v1, v2)
            res2 = torch.zeros(100, 100).type(tname)
            for i in range(100):
                for j in range(100):
                    res2[i, j] = v1[i] * v2[j]
            self.assertEqual(res1, res2)

        # Test 0-strided
        for tname, _prec in types.items():
            v1 = torch.randn(1).type(tname).expand(100)
            v2 = torch.randn(100).type(tname)
            res1 = torch.ger(v1, v2)
            res2 = torch.zeros(100, 100).type(tname)
            for i in range(100):
                for j in range(100):
                    res2[i, j] = v1[i] * v2[j]
            self.assertEqual(res1, res2)

    def test_addr(self):
        types = {
            'torch.DoubleTensor': 1e-8,
            'torch.FloatTensor': 1e-4,
        }

        def run_test(m, v1, v2, m_transform=lambda x: x):
            m = m_transform(m.clone())
            ref = m.clone()
            torch.addr(m, v1, v2, out=m)
            for i in range(m.size(0)):
                for j in range(m.size(1)):
                    ref[i, j] += v1[i] * v2[j]
            self.assertEqual(m, ref)

        for tname, _prec in types.items():
            for h, w in [(100, 110), (1, 20), (200, 2)]:
                m = torch.randn(h, w).type(tname)
                v1 = torch.randn(h).type(tname)
                v2 = torch.randn(w).type(tname)
                run_test(m, v1, v2)
                # test transpose
                run_test(m, v2, v1, lambda x: x.transpose(0, 1))
                # test 0 strided
                v1 = torch.randn(1).type(tname).expand(h)
                run_test(m, v1, v2)
                run_test(m, v2, v1, lambda x: x.transpose(0, 1))

    def test_addmv(self):
        types = {
            'torch.DoubleTensor': 1e-8,
            'torch.FloatTensor': 1e-4,
        }
        for tname, _prec in types.items():
            t = torch.randn(10).type(tname)
            m = torch.randn(10, 100).type(tname)
            v = torch.randn(100).type(tname)
            res1 = torch.addmv(t, m, v)
            res2 = torch.zeros(10).type(tname)
            res2 += t
            for i in range(10):
                for j in range(100):
                    res2[i] += m[i, j] * v[j]
            self.assertEqual(res1, res2)

        # Test 0-strided
        for tname, _prec in types.items():
            t = torch.randn(1).type(tname).expand(10)
            m = torch.randn(10, 1).type(tname).expand(10, 100)
            v = torch.randn(100).type(tname)
            res1 = torch.addmv(t, m, v)
            res2 = torch.zeros(10).type(tname)
            res2 += t
            for i in range(10):
                for j in range(100):
                    res2[i] += m[i, j] * v[j]
            self.assertEqual(res1, res2)

    def test_addmm(self):
        types = {
            'torch.DoubleTensor': 1e-8,
            'torch.FloatTensor': 1e-4,
        }
        for tname, _prec in types.items():
            M = torch.randn(10, 25).type(tname)
            m1 = torch.randn(10, 50).type(tname)
            m2 = torch.randn(50, 25).type(tname)
            res1 = torch.addmm(M, m1, m2)
            res2 = torch.zeros(10, 25).type(tname)
            res2 += M
            for i in range(10):
                for j in range(25):
                    for k in range(50):
                        res2[i, j] += m1[i, k] * m2[k, j]
            self.assertEqual(res1, res2)

        # Test 0-strided
        for tname, _prec in types.items():
            M = torch.randn(10, 1).type(tname).expand(10, 25)
            m1 = torch.randn(10, 1).type(tname).expand(10, 50)
            m2 = torch.randn(50, 25).type(tname)
            res1 = torch.addmm(M, m1, m2)
            res2 = torch.zeros(10, 25).type(tname)
            res2 += M
            for i in range(10):
                for j in range(25):
                    for k in range(50):
                        res2[i, j] += m1[i, k] * m2[k, j]
            self.assertEqual(res1, res2)

    def test_logical_any(self):
        for device in torch.testing.get_all_device_types():
            x = torch.zeros([2, 3, 400], dtype=torch.uint8, device=device)

            self.assertEqual(
                torch.tensor(0, dtype=torch.uint8, device=device),
                x.any())

            self.assertEqual(
                torch.zeros([1, 3, 400], dtype=torch.uint8, device=device),
                x.any(0, keepdim=True))

            self.assertEqual(
                torch.zeros([2, 1, 400], dtype=torch.uint8, device=device),
                x.any(1, keepdim=True))

            self.assertEqual(
                torch.zeros([2, 3, 1], dtype=torch.uint8, device=device),
                x.any(2, keepdim=True))

            # set the last element to 0
            x[-1][-1][-1] = 1

            self.assertEqual(
                torch.tensor(1, dtype=torch.uint8, device=device),
                x.any())

            y = torch.zeros([1, 3, 400], dtype=torch.uint8, device=device)
            y[-1][-1][-1] = 1
            self.assertEqual(y, x.any(0, keepdim=True))

            y = torch.zeros([2, 1, 400], dtype=torch.uint8, device=device)
            y[-1][-1][-1] = 1
            self.assertEqual(y, x.any(1, keepdim=True))

            y = torch.zeros([2, 3, 1], dtype=torch.uint8, device=device)
            y[-1][-1][-1] = 1
            self.assertEqual(y, x.any(2, keepdim=True))

    def test_logical_all(self):
        for device in torch.testing.get_all_device_types():
            x = torch.ones([2, 3, 400], dtype=torch.uint8, device=device)

            self.assertEqual(
                torch.tensor(1, dtype=torch.uint8, device=device),
                x.all())

            self.assertEqual(
                torch.ones([1, 3, 400], dtype=torch.uint8, device=device),
                x.all(0, keepdim=True))

            self.assertEqual(
                torch.ones([2, 1, 400], dtype=torch.uint8, device=device),
                x.all(1, keepdim=True))

            self.assertEqual(
                torch.ones([2, 3, 1], dtype=torch.uint8, device=device),
                x.all(2, keepdim=True))

            # set the last element to 0
            x[-1][-1][-1] = 0

            self.assertEqual(
                torch.tensor(0, dtype=torch.uint8, device=device),
                x.all())

            y = torch.ones([1, 3, 400], dtype=torch.uint8, device=device)
            y[-1][-1][-1] = 0
            self.assertEqual(y, x.all(0, keepdim=True))

            y = torch.ones([2, 1, 400], dtype=torch.uint8, device=device)
            y[-1][-1][-1] = 0
            self.assertEqual(y, x.all(1, keepdim=True))

            y = torch.ones([2, 3, 1], dtype=torch.uint8, device=device)
            y[-1][-1][-1] = 0
            self.assertEqual(y, x.all(2, keepdim=True))

    def test_allclose(self):
        x = torch.tensor([1.0, 2.0, 3.0])
        y = torch.tensor([1.01, 2.01, 3.01])
        self.assertTrue(torch.allclose(x, y, rtol=0, atol=0.02))
        self.assertTrue(torch.allclose(x, y, rtol=0.01, atol=0.0))
        self.assertFalse(torch.allclose(x, y))
        self.assertTrue(torch.allclose(torch.tensor([0.0]), torch.tensor([1e-8])))
        x = torch.tensor([2.0, 3.0, nan])
        y = torch.tensor([2.01, 3.01, nan])
        self.assertFalse(torch.allclose(x, y, rtol=1e-2))
        self.assertTrue(torch.allclose(x, y, rtol=1e-2, equal_nan=True))
        self.assertFalse(torch.allclose(x, y, rtol=1e-3, equal_nan=True))
        inf_t = torch.tensor([inf])
        self.assertTrue(torch.allclose(inf_t, inf_t))
        self.assertTrue(torch.allclose(-inf_t, -inf_t))
        self.assertFalse(torch.allclose(inf_t, -inf_t))
        self.assertFalse(torch.allclose(inf_t, torch.tensor([1e20])))
        self.assertFalse(torch.allclose(-inf_t, torch.tensor([-1e20])))

    def test_linear_algebra_scalar_raises(self):
        m = torch.randn(5, 5)
        v = torch.randn(5)
        s = torch.tensor(7)
        self.assertRaises(RuntimeError, lambda: torch.mv(m, s))
        self.assertRaises(RuntimeError, lambda: torch.addmv(v, m, s))
        self.assertRaises(RuntimeError, lambda: torch.ger(v, s))
        self.assertRaises(RuntimeError, lambda: torch.ger(s, v))
        self.assertRaises(RuntimeError, lambda: torch.addr(m, v, s))
        self.assertRaises(RuntimeError, lambda: torch.addr(m, s, v))

    def _test_math(self, torchfn, mathfn, input=None, test_expand=False):
        if input is None:
            input = []
            input.append(list(range(-5, 5)))
            input.append([0 for x in range(-5, 5)])
            input.append([x + 1e-6 for x in range(-5, 5)])
            # Some vectorized implementations don't support large ranges
            input.append([x + 1e10 for x in range(-5, 5)])
            input.append([x - 1e10 for x in range(-5, 5)])
            input.append(torch.randn(10).tolist())
            input.append((torch.randn(10) + 1e6).tolist())
            input.append([math.pi * (x / 2) for x in range(-5, 5)])

        def compare_reference(input, dtype):
            input = torch.tensor(input, dtype=dtype)
            res1 = torchfn(input.clone())
            res2 = input.clone().apply_(mathfn)
            torch.testing.assert_allclose(res1, res2)

        # compare against the reference math function
        compare_reference(input, torch.double)
        compare_reference(input, torch.float)

        def check_non_contiguous(shape, dtype):
            contig = torch.randn(shape, dtype=dtype)
            non_contig = torch.empty(shape + (2,), dtype=dtype)[..., 0]
            non_contig.copy_(contig)
            self.assertFalse(non_contig.is_contiguous())
            self.assertEqual(torchfn(contig), torchfn(non_contig), 'non-contiguous')

        # compare application against contiguous vs. non-contiguous
        check_non_contiguous((5, 7), torch.double)
        check_non_contiguous((1024,), torch.double)
        check_non_contiguous((5, 7), torch.float)
        check_non_contiguous((1024,), torch.float)

        def check_non_contiguous_index(dtype):
            contig = torch.randn((2, 2, 1, 2), dtype=dtype)
            non_contig = contig[:, 1, ...]
            contig = non_contig.clone()
            self.assertFalse(non_contig.is_contiguous())
            self.assertEqual(torchfn(contig), torchfn(non_contig), 'non-contiguous index')

        check_non_contiguous_index(torch.float)
        check_non_contiguous_index(torch.double)

        def check_non_contiguous_expand(shape, dtype):
            contig = torch.randn(shape, dtype=dtype)
            non_contig = contig.clone().expand(3, -1, -1)
            self.assertFalse(non_contig.is_contiguous())
            contig = torchfn(contig)
            non_contig = torchfn(non_contig)
            for i in range(3):
                self.assertEqual(contig, non_contig[i], 'non-contiguous expand[' + str(i) + ']')

        # Expand is not defined for in-place operations
        if test_expand:
            # The size 1 case is special as it leads to 0 stride and needs to persists
            check_non_contiguous_expand((1, 3), torch.double)
            check_non_contiguous_expand((1, 7), torch.double)
            check_non_contiguous_expand((5, 7), torch.float)

        # If size(dim) == 1, stride(dim) is not defined.
        # The code needs to be able to handle this
        def check_contiguous_size1(dtype):
            contig = torch.randn((5, 100), dtype=dtype)
            contig = contig[:1, :50]
            contig2 = torch.empty(contig.size(), dtype=dtype)
            contig2.copy_(contig)
            self.assertTrue(contig.is_contiguous())
            self.assertTrue(contig2.is_contiguous())
            self.assertEqual(torchfn(contig), torchfn(contig2), 'contiguous size1')

        check_contiguous_size1(torch.double)
        check_contiguous_size1(torch.float)

        def check_contiguous_size1_largedim(dtype):
            contig = torch.randn((5, 2, 3, 1, 4, 5, 3, 2, 1, 2, 3, 4), dtype=dtype)
            contig = contig[:1, :, :, :, :, :, :, :, :, :, :, :]
            contig2 = torch.empty(contig.size(), dtype=dtype)
            contig2.copy_(contig)
            self.assertTrue(contig.is_contiguous())
            self.assertTrue(contig2.is_contiguous())
            self.assertEqual(torchfn(contig), torchfn(contig2), 'contiguous size1')

        check_contiguous_size1_largedim(torch.double)
        check_contiguous_size1_largedim(torch.float)

        def check_large(dtype):
            input = torch.randn(1024, 512, dtype=dtype)
            actual = torchfn(input)
            expected = torch.stack([torchfn(slice) for slice in input])
            self.assertEqual(actual, expected, 'large')

        # compare large tensor vs. repeated small applications to expose
        # possible parallelism bugs.
        check_large(torch.double)
        check_large(torch.float)

    def __test_math_by_name(self, function_name, mathfn, selffn):
        mathfn = getattr(math, mathfn)
        if selffn:
            def torchfn(x):
                return getattr(x, function_name)()
        else:
            torchfn = getattr(torch, function_name)
        self._test_math(torchfn, mathfn, test_expand=(not selffn))

    def _test_math_by_name(self, function_name, test_self=True):
        if test_self:
            self.__test_math_by_name(function_name + "_", function_name, True)
        self.__test_math_by_name(function_name, function_name, False)

    def test_sin(self):
        self._test_math_by_name('sin')

    def test_sinh(self):
        def sinh(x):
            try:
                return math.sinh(x)
            except OverflowError:
                return inf if x > 0 else -inf
        self._test_math(torch.sinh, sinh)

    def test_lgamma(self):
        def lgamma(x):
            if x <= 0 and x == int(x):
                return inf
            return math.lgamma(x)
        self._test_math(torch.lgamma, lgamma)

    @unittest.skipIf(not TEST_SCIPY, "Scipy not found")
    def test_mvlgamma(self):
        from scipy.special import multigammaln
        for d in range(1, 5):
            input = torch.empty(10).uniform_(d, 10)
            res_torch = torch.mvlgamma(input, d)
            res_scipy = multigammaln(input.numpy(), d)
            self.assertEqual(res_torch.numpy(), res_scipy)

    def test_mvlgamma_argcheck(self):
        def run_test(d):
            input = torch.linspace((d - 2) / 2, 10, 10)
            torch.mvlgamma(input, d)

        with self.assertRaisesRegex(RuntimeError, "Condition for computing multivariate log-gamma not met"):
            run_test(3)

    def _digamma_input(self, test_poles=True):
        input = []
        input.append((torch.randn(10).abs() + 1e-4).tolist())
        input.append((torch.randn(10).abs() + 1e6).tolist())
        zeros = torch.linspace(-9.5, -0.5, 10)
        input.append(zeros.tolist())
        input.append((zeros - 0.49).tolist())
        input.append((zeros + 0.49).tolist())
        input.append((zeros + (torch.rand(10) * 0.99) - 0.5).tolist())

        if test_poles:
            input.append([-0.999999994, -1.999999994, -2.0000000111,
                          -100.99999994, -1931.99999994, 0.000000111,
                          -0.000000111, 0, -2, -329])
        return input

    @unittest.skipIf(not TEST_SCIPY, "Scipy not found")
    def test_digamma(self):
        from scipy.special import digamma

        # scipy 1.1.0 changed when it returns +/-inf vs. NaN
        def torch_digamma_without_inf(inp):
            res = torch.digamma(inp)
            res[(res == -inf) | (res == inf)] = nan
            return res

        def scipy_digamma_without_inf(inp):
            res = digamma(inp)
            if np.isscalar(res):
                return res if np.isfinite(res) else nan
            res[np.isinf(res)] = nan
            return res

        self._test_math(torch_digamma_without_inf, scipy_digamma_without_inf, self._digamma_input())

    @unittest.skipIf(not TEST_SCIPY, "Scipy not found")
    def test_polygamma(self):
        from scipy.special import polygamma
        for n in [0, 1]:
            self._test_math(lambda x: torch.polygamma(n, x),
                            lambda x: polygamma(n, x).item(),
                            self._digamma_input(test_poles=False))

    def test_asin(self):
        self._test_math(torch.asin, lambda x: math.asin(x) if abs(x) <= 1 else nan)

    def test_cos(self):
        self._test_math_by_name('cos')

    def test_cosh(self):
        def cosh(x):
            try:
                return math.cosh(x)
            except OverflowError:
                # Return inf on overflow.
                # See http://en.cppreference.com/w/cpp/numeric/math/cosh
                return inf
        self._test_math(torch.cosh, cosh)

    def test_acos(self):
        self._test_math(torch.acos, lambda x: math.acos(x) if abs(x) <= 1 else nan)

    def test_tan(self):
        self._test_math_by_name('tan')

    def test_tanh(self):
        self._test_math_by_name('tanh')

    def test_atan(self):
        self._test_math_by_name('atan')

    def test_log(self):
        def log(x):
            if x == 0:
                return -inf
            elif x < 0:
                return nan
            return math.log(x)
        self._test_math(torch.log, log)

    def test_log10(self):
        def log10(x):
            if x == 0:
                return -inf
            elif x < 0:
                return nan
            return math.log10(x)
        self._test_math(torch.log10, log10)

    def test_log1p(self):
        def log1p(x):
            if x == -1:
                return -inf
            elif x < -1:
                return nan
            return math.log1p(x)
        self._test_math(torch.log1p, log1p)

    def test_log2(self):
        def log2(x):
            if x == 0:
                return -inf
            elif x < 0:
                return nan
            try:
                return math.log2(x)
            except AttributeError:
                return math.log(x, 2)
        self._test_math(torch.log2, log2)

    def test_sqrt(self):
        self._test_math(torch.sqrt, lambda x: math.sqrt(x) if x >= 0 else nan)

    def test_erf(self):
        self._test_math_by_name('erf')

    def test_erfc(self):
        self._test_math_by_name('erfc')

    def test_erfinv(self):
        def checkType(tensor):
            inputValues = torch.randn(4, 4, out=tensor()).clamp(-2., 2.)
            self.assertEqual(tensor(inputValues).erf().erfinv(), tensor(inputValues))
            # test inf
            self.assertTrue(torch.equal(tensor([-1, 1]).erfinv(), tensor([-inf, inf])))
            # test nan
            self.assertEqual(tensor([-2, 2]).erfinv(), tensor([nan, nan]))

        checkType(torch.FloatTensor)
        checkType(torch.DoubleTensor)

    def test_exp(self):
        def exp(x):
            try:
                return math.exp(x)
            except OverflowError:
                return inf
        self._test_math(torch.exp, exp)

    @slowTest
    def test_exp_slow(self):
        # Test for https://github.com/pytorch/pytorch/issues/17271
        # This is pretty slow on my Macbook but it only takes a few
        # seconds on a beefy Xeon server
        a = torch.exp(torch.ones(2 ** 31, dtype=torch.float32))
        b = torch.exp(torch.ones(1, dtype=torch.float32))
        self.assertEqual(a, b.expand(2 ** 31))

    def test_expm1(self):
        def expm1(x):
            try:
                return math.expm1(x)
            except OverflowError:
                return inf
        self._test_math(torch.expm1, expm1)

    def test_floor(self):
        self._test_math_by_name('floor')

    def test_ceil(self):
        self._test_math_by_name('ceil')

    @unittest.skipIf(not torch.cuda.is_available(), 'no CUDA')
    def test_ceil_out_cpu_cuda(self):
        a = torch.randn(1)
        b = torch.randn(1, device="cuda")
        self.assertRaises(RuntimeError, lambda: torch.ceil(a, out=b))

    def test_rsqrt(self):
        def rsqrt(x):
            if x == 0:
                return inf
            elif x < 0:
                return nan
            return 1.0 / math.sqrt(x)

        self._test_math(torch.rsqrt, rsqrt)

    def test_sigmoid(self):
        # TODO: why not simulate math.sigmoid like with rsqrt?
        inputValues = [-1000, -1, 0, 0.5, 1, 2, 1000]
        expectedOutput = [0.0000, 0.2689, 0.5, 0.6225, 0.7311, 0.8808, 1.000]
        precision_4dps = 0.0002

        def checkType(tensor):
            self.assertEqual(tensor(inputValues).sigmoid(), tensor(expectedOutput), precision_4dps)

        checkType(torch.FloatTensor)
        checkType(torch.DoubleTensor)

    def test_frac(self):
        self._test_math(torch.frac, lambda x: math.fmod(x, 1))

    def test_trunc(self):
        self._test_math(torch.trunc, lambda x: x - math.fmod(x, 1))

    def test_round(self):
        self._test_math(torch.round, round)

    def test_has_storage(self):
        self.assertIsNotNone(torch.Tensor().storage())
        self.assertIsNotNone(torch.Tensor(0).storage())
        self.assertIsNotNone(torch.Tensor([]).storage())
        self.assertIsNotNone(torch.Tensor().clone().storage())
        self.assertIsNotNone(torch.Tensor([0, 0, 0]).nonzero().storage())
        self.assertIsNotNone(torch.Tensor().new().storage())

    @unittest.skipIf(not TEST_NUMPY, "Numpy not found")
    def test_has_storage_numpy(self):
        for dtype in [np.float32, np.float64, np.int64,
                      np.int32, np.int16, np.uint8]:
            arr = np.array([1], dtype=dtype)
            self.assertIsNotNone(torch.FloatTensor(arr).storage())
            self.assertIsNotNone(torch.DoubleTensor(arr).storage())
            self.assertIsNotNone(torch.IntTensor(arr).storage())
            self.assertIsNotNone(torch.LongTensor(arr).storage())
            self.assertIsNotNone(torch.ByteTensor(arr).storage())
            if torch.cuda.is_available():
                self.assertIsNotNone(torch.cuda.FloatTensor(arr).storage())
                self.assertIsNotNone(torch.cuda.DoubleTensor(arr).storage())
                self.assertIsNotNone(torch.cuda.IntTensor(arr).storage())
                self.assertIsNotNone(torch.cuda.LongTensor(arr).storage())
                self.assertIsNotNone(torch.cuda.ByteTensor(arr).storage())

    def _testSelection(self, torchfn, mathfn):
        # contiguous
        m1 = torch.randn(100, 100)
        res1 = torchfn(m1)
        res2 = m1[0, 0]
        for i, j in iter_indices(m1):
            res2 = mathfn(res2, m1[i, j])
        self.assertEqual(res1, res2)

        # non-contiguous
        m1 = torch.randn(10, 10, 10)
        m2 = m1[:, 4]
        res1 = torchfn(m2)
        res2 = m2[0, 0]
        for i, j in iter_indices(m2):
            res2 = mathfn(res2, m2[i][j])
        self.assertEqual(res1, res2)

        # with indices
        m1 = torch.randn(100, 100)
        res1val, res1ind = torchfn(m1, 1, False)
        res2val = m1[:, 0:1].clone().squeeze()
        res2ind = res1ind.clone().fill_(0)
        for i, j in iter_indices(m1):
            if mathfn(res2val[i], m1[i, j]) != res2val[i]:
                res2val[i] = m1[i, j]
                res2ind[i] = j

        maxerr = 0
        for i in range(res1val.size(0)):
            maxerr = max(maxerr, abs(res1val[i] - res2val[i]))
            self.assertEqual(res1ind[i], res2ind[i])
        self.assertLessEqual(abs(maxerr), 1e-5)

        # NaNs
        for index in (0, 4, 99):
            m1 = torch.randn(100)
            m1[index] = nan
            res1val, res1ind = torch.max(m1, 0)
            self.assertTrue(math.isnan(res1val))
            self.assertEqual(res1ind, index)
            res1val = torchfn(m1)
            self.assertTrue(math.isnan(res1val))

    def test_max(self):
        self._testSelection(torch.max, max)

    def test_log_normal(self):
        for device in torch.testing.get_all_device_types():
            a = torch.tensor([10], dtype=torch.float, device=device).log_normal_()
            self.assertEqual(a.dtype, torch.float)
            self.assertEqual(a.size(), torch.Size([1]))

    def test_geometric(self):
        for device in torch.testing.get_all_device_types():
            a = torch.tensor([10], dtype=torch.float, device=device).geometric_(0.5)
            self.assertEqual(a.dtype, torch.float)
            self.assertEqual(a.size(), torch.Size([1]))

    @staticmethod
    def _test_max_with_inf(self, dtypes=(torch.float, torch.double), device='cpu'):
        for dtype in dtypes:
            a = torch.tensor([[-inf, -inf, inf, 3], [inf, inf, -inf, -1]], dtype=dtype, device=device)
            self.assertTrue(torch.all(torch.max(a, dim=1)[0] == inf).item())
            self.assertTrue(torch.max(a).item() == inf)

    def test_max_with_inf(self):
        self._test_max_with_inf(self)

    def test_min(self):
        self._testSelection(torch.min, min)

    @staticmethod
    def _test_min_with_inf(self, dtypes=(torch.float, torch.double), device='cpu'):
        for dtype in dtypes:
            a = torch.tensor([[-inf, -inf, inf, 3], [inf, inf, -inf, -1]], dtype=dtype, device=device)
            self.assertTrue(torch.all(torch.min(a, dim=1)[0] == (-inf)).item())
            self.assertTrue(torch.min(a).item() == -inf)

    def test_min_with_inf(self):
        self._test_min_with_inf(self)

    @staticmethod
    def _test_norm(self, device):
        # full reduction
        x = torch.randn(25, device=device)
        xn = x.cpu().numpy()
        for p in [0, 1, 2, 3, 4, inf, -inf]:
            res = x.norm(p).item()
            expected = np.linalg.norm(xn, p)
            self.assertEqual(res, expected, "full reduction failed for {}-norm".format(p))

        # one dimension
        x = torch.randn(25, 25, device=device)
        xn = x.cpu().numpy()
        for p in [0, 1, 2, 3, 4, inf, -inf]:
            res = x.norm(p, 1).cpu().numpy()
            expected = np.linalg.norm(xn, p, 1)
            self.assertEqual(res.shape, expected.shape)
            self.assertTrue(np.allclose(res, expected), "dim reduction failed for {}-norm".format(p))

        # matrix norm
        for p in ['fro', 'nuc']:
            res = x.norm(p).cpu().numpy()
            expected = np.linalg.norm(xn, p)
            self.assertEqual(res.shape, expected.shape)
            self.assertTrue(np.allclose(res, expected), "dim reduction failed for {}-norm".format(p))

        # larger tensor sanity check
        self.assertEqual(2 * torch.norm(torch.ones(10000)), torch.norm(torch.ones(40000)))

    @unittest.skipIf(not TEST_NUMPY, "Numpy not found")
    @skipIfNoLapack
    def test_norm(self):
        self._test_norm(self, device='cpu')

    @staticmethod
    def _test_dist(self, device):
        def run_test(x, y):
            for p in [0, 1, 2, 3, 4, inf, -inf]:
                dist_xy = torch.dist(x, y, p)
                dist_xy_norm = torch.norm(x - y, p)
                self.assertEqual(dist_xy, dist_xy_norm)

        run_test(torch.randn(5, device=device), torch.randn(5, device=device))

        x = torch.zeros(3, device=device)
        y = torch.zeros(3, device=device)
        y[1] = 1.
        run_test(x, y)

    def test_dist(self):
        self._test_dist(self, device='cpu')

    def test_dim_reduction_uint8_overflow(self):
        example = [[-1, 2, 1], [5, 3, 6]]
        x = torch.tensor(example, dtype=torch.uint8)
        self.assertEqual(x.sum(dtype=torch.uint8).item(), 16)
        self.assertEqual(x.sum(0, dtype=torch.uint8), torch.FloatTensor([4, 5, 7]))
        self.assertEqual(x.sum(1, dtype=torch.uint8), torch.FloatTensor([2, 14]))
        y = torch.tensor(example, dtype=torch.uint8)
        torch.sum(x, 0, out=y)
        self.assertEqual(x.sum(0, dtype=torch.uint8), y)

    @staticmethod
    def _test_dim_reduction(self, cast):
        example = [[-1, 2, 1], [5, 3, 6]]

        types = [torch.double,
                 torch.float,
                 torch.int64,
                 torch.int32,
                 torch.int16]

        # This won't test for 256bit instructions, since we usually
        # only work on 1 cacheline (1024bit) at a time and these
        # examples aren't big enough to trigger that.
        for dtype in types:
            x = cast(torch.tensor(example, dtype=dtype))
            self.assertEqual(x.sum().item(), 16)
            self.assertEqual(x.sum(0), torch.FloatTensor([4, 5, 7]))
            self.assertEqual(x.sum(1), torch.FloatTensor([2, 14]))
            y = cast(torch.tensor(example, dtype=dtype))
            torch.sum(x, 0, out=y)
            self.assertEqual(x.sum(0), y)

        # Mean not supported for Int types
        for dtype in types[:2]:
            x = cast(torch.tensor(example, dtype=dtype))
            self.assertEqual(x.mean().item(), 16.0 / 6)
            self.assertEqual(x.mean(0), torch.FloatTensor([2.0, 2.5, 7.0 / 2]))
            self.assertEqual(x.mean(1), torch.FloatTensor([2.0 / 3, 14.0 / 3]))
            self.assertEqual(x.mean(), x.mean((0, 1)))

        for dtype in types:
            x = cast(torch.tensor(example, dtype=dtype))
            self.assertEqual(x.prod().item(), -180)
            self.assertEqual(x.prod(0), torch.FloatTensor([-5, 6, 6]))
            self.assertEqual(x.prod(1), torch.FloatTensor([-2, 90]))

        for dtype in types:
            x = cast(torch.tensor(example, dtype=dtype))
            self.assertEqual(x.max().item(), 6)
            self.assertEqual(x.max(0), (torch.FloatTensor([5, 3, 6]), torch.FloatTensor([1, 1, 1])))
            self.assertEqual(x.max(1), (torch.FloatTensor([2, 6]), torch.FloatTensor([1, 2])))

        for dtype in types:
            x = cast(torch.tensor(example, dtype=dtype))
            self.assertEqual(x.min().item(), -1)
            self.assertEqual(x.min(0), (torch.FloatTensor([-1, 2, 1]), torch.FloatTensor([0, 0, 0])))
            self.assertEqual(x.min(1), (torch.FloatTensor([-1, 3]), torch.FloatTensor([0, 1])))

        for dtype in types:
            x = cast(torch.tensor(example, dtype=dtype))
            self.assertEqual(x.argmax().item(), 5)
            self.assertEqual(x.argmax(dim=None).item(), 5)
            self.assertEqual(x.argmax(dim=0), torch.FloatTensor([1, 1, 1]))
            self.assertEqual(x.argmax(dim=1), torch.FloatTensor([1, 2]))
            self.assertEqual(x.argmax(dim=0, keepdim=True), torch.FloatTensor([[1, 1, 1]]))
            # test that non-contiguous tensors work
            self.assertEqual(x[:, :2].argmax().item(), 2)

        for dtype in types:
            x = cast(torch.tensor(example, dtype=dtype))
            self.assertEqual(x.argmin().item(), 0)
            self.assertEqual(x.argmin(dim=None).item(), 0)
            self.assertEqual(x.argmin(dim=0), torch.FloatTensor([0, 0, 0]))
            self.assertEqual(x.argmin(dim=1), torch.FloatTensor([0, 1]))
            self.assertEqual(x.argmin(dim=1, keepdim=True), torch.FloatTensor([[0], [1]]))
            # test that non-contiguous tensors work
            self.assertEqual(x[:, :2].argmin().item(), 0)

        dim_red_fns = [
            "mean", "median", "mode", "norm", "prod",
            "std", "sum", "var", "max", "min"]

        def normfn_attr(t, dim, keepdim=False, out=None):
            attr = torch.norm
            return attr(t, 2, dim, keepdim, out=out)

        for fn_name in dim_red_fns:
            fn_attr = getattr(torch, fn_name) if fn_name != "norm" else normfn_attr

            def fn(x, dim, keepdim=False, out=None):
                ans = fn_attr(x, dim, keepdim=keepdim, out=out)
                return ans if not istuple(ans) else ans[0]

            def fn_tuple(x, dim, keepdim=False, out=None):
                return fn_attr(x, dim, keepdim=keepdim, out=out)

            def test_multidim(x, dim):
                self.assertEqual(fn(x, dim).unsqueeze(dim), fn(x, dim, keepdim=True))
                self.assertEqual(x.ndimension() - 1, fn(x, dim).ndimension())
                self.assertEqual(x.ndimension(), fn(x, dim, keepdim=True).ndimension())

            # general case
            x = cast(torch.randn(3, 4, 5))
            dim = random.randint(0, 2)
            test_multidim(x, dim)

            # check 1-d behavior
            x = cast(torch.randn(1))
            dim = 0
            self.assertEqual(fn(x, dim).shape, ())
            self.assertEqual(fn(x, dim, keepdim=True).shape, (1,))

            # check reducing of a singleton dimension
            dims = [3, 4, 5]
            singleton_dim = random.randint(0, 2)
            dims[singleton_dim] = 1
            x = cast(torch.randn(dims))
            test_multidim(x, singleton_dim)

            # check reducing with output kwargs
            if fn_name in ['median', 'mode', 'max', 'min']:
                y = cast(torch.randn(5, 3))
                values = cast(torch.randn(5, 3))
                indices = cast(torch.zeros(5, 3).long() - 1)
                fn_tuple(y, 1, keepdim=False, out=(values[:, 1], indices[:, 1]))
                values_expected, indices_expected = fn_tuple(y, 1, keepdim=False)
                self.assertEqual(values[:, 1], values_expected,
                                 '{} values with out= kwarg'.format(fn_name))
                self.assertEqual(indices[:, 1], indices_expected,
                                 '{} indices with out= kwarg'.format(fn_name))
                continue

            x = cast(torch.randn(5, 3))
            y = cast(torch.randn(5, 3))
            fn(y, 1, keepdim=False, out=x[:, 1])
            expected = fn(y, 1, keepdim=False)
            self.assertEqual(x[:, 1], expected, '{} with out= kwarg'.format(fn_name))

    def test_dim_reduction(self):
        self._test_dim_reduction(self, lambda t: t)

    def test_reduction_empty(self):
        fns_to_test = [
            # name, function, identity
            ('max', torch.max, None),
            ('kthvalue', lambda *args, **kwargs: torch.kthvalue(*args, k=1, **kwargs), None),
            ('argmax', torch.argmax, None),
            ('min', torch.min, None),
            ('argmin', torch.argmin, None),
            ('mode', torch.mode, None),
            ('median', torch.median, None),

            ('prod', torch.prod, 1),
            ('sum', torch.sum, 0),
            ('norm', torch.norm, 0),
            ('mean', torch.mean, nan),
            ('var', torch.var, nan),
            ('std', torch.std, nan),
            ('logsumexp', torch.logsumexp, -inf),
        ]

        shape = (2, 0, 4)
        for device in torch.testing.get_all_device_types():
            x = torch.randn(shape, device=device)

            for item in fns_to_test:
                name, fn, identity = item
                if identity is None:
                    ident_err = 'does not have an identity'
                    self.assertRaisesRegex(RuntimeError, ident_err, lambda: fn(x, dim=2))
                    self.assertRaisesRegex(RuntimeError, ident_err, lambda: fn(x, dim=2, keepdim=True))
                    self.assertRaisesRegex(RuntimeError, ident_err, lambda: fn(x, dim=1))
                    self.assertRaisesRegex(RuntimeError, ident_err, lambda: fn(x, dim=1, keepdim=True))
                else:
                    self.assertEqual(torch.empty((2, 0), device=device), fn(x, dim=2))
                    self.assertEqual(torch.empty((2, 0, 1), device=device), fn(x, dim=2, keepdim=True))
                    # assertEqual doesn't work with inf, -inf, nan and two tensors.
                    check = (torch.testing.assert_allclose if math.isnan(identity) or math.isinf(identity) else
                             self.assertEqual)
                    check(torch.full((2, 4), identity, device=device), fn(x, dim=1))
                    check(torch.full((2, 1, 4), identity, device=device), fn(x, dim=1, keepdim=True))
                    try:
                        check(torch.full((), identity, device=device), fn(x))
                    except TypeError as err:
                        # ignore if there is no allreduce.
                        self.assertTrue('required positional arguments: "dim"' in str(err))

            # any
            xb = x.to(torch.uint8)
            yb = x.to(torch.uint8)
            self.assertEqual((2, 0), xb.any(2).shape)
            self.assertEqual((2, 0, 1), xb.any(2, keepdim=True).shape)
            self.assertEqual(torch.zeros((2, 4), device=device), xb.any(1))
            self.assertEqual(torch.zeros((2, 1, 4), device=device), xb.any(1, keepdim=True))
            self.assertEqual(torch.zeros((), device=device), xb.any())

            # all
            self.assertEqual((2, 0), xb.all(2).shape)
            self.assertEqual((2, 0, 1), xb.all(2, keepdim=True).shape)
            self.assertEqual(torch.ones((2, 4), device=device), xb.all(1))
            self.assertEqual(torch.ones((2, 1, 4), device=device), xb.all(1, keepdim=True))
            self.assertEqual(torch.ones((), device=device), xb.all())

    def test_pairwise_distance_empty(self):
        for device in torch.testing.get_all_device_types():
            shape = (2, 0)
            x = torch.randn(shape, device=device)
            y = torch.randn(shape, device=device)

            self.assertEqual(torch.zeros(2, device=device), torch.pairwise_distance(x, y))
            self.assertEqual(torch.zeros((2, 1), device=device), torch.pairwise_distance(x, y, keepdim=True))

            shape = (0, 2)
            x = torch.randn(shape, device=device)
            y = torch.randn(shape, device=device)
            self.assertEqual(torch.zeros(0, device=device), torch.pairwise_distance(x, y))
            self.assertEqual(torch.zeros((0, 1), device=device), torch.pairwise_distance(x, y, keepdim=True))

    def test_pdist_empty(self):
        for device in torch.testing.get_all_device_types():
            shape = (0, 2)
            x = torch.randn(shape, device=device)
            self.assertEqual(torch.empty(0, device=device), torch.pdist(x))

            shape = (1, 2)
            x = torch.randn(shape, device=device)
            self.assertEqual(torch.empty(0, device=device), torch.pdist(x))

            shape = (3, 0)
            x = torch.randn(shape, device=device)
            self.assertEqual(torch.zeros(3, device=device), torch.pdist(x))

    def test_pdist_norm(self):
        def test_pdist_single(shape, device, p, dtype, trans):
            x = torch.randn(shape, dtype=dtype, device=device)
            if trans:
                x.transpose_(-2, -1)
            actual = torch.pdist(x, p=p)
            expected = brute_pdist(x, p=p)
            self.assertEqual(expected.shape, actual.shape)
            self.assertTrue(torch.allclose(expected, actual))

        for device in torch.testing.get_all_device_types():
            for shape in [(4, 5), (3, 2), (2, 1)]:
                for p in [0, 1, 2, 3, 1.5, 2.5, float('inf')]:
                    for trans in [False, True]:
                        for dtype in [torch.float32, torch.float64]:
                            test_pdist_single(shape, device, p, dtype, trans)

            # do a simplified comparison with big inputs, see:
            # https://github.com/pytorch/pytorch/issues/15511
            for dtype in [torch.float32, torch.float64]:
                test_pdist_single((1000, 2), device, 2, dtype, False)

    def test_cdist_empty(self):
        for device in torch.testing.get_all_device_types():
            x = torch.randn((0, 5), device=device)
            y = torch.randn((4, 5), device=device)
            self.assertEqual(torch.empty(0, 4, device=device), torch.cdist(x, y))

            x = torch.randn((2, 5), device=device)
            y = torch.randn((0, 5), device=device)
            self.assertEqual(torch.empty(2, 0, device=device), torch.cdist(x, y))

            x = torch.randn((2, 0), device=device)
            y = torch.randn((3, 0), device=device)
            self.assertEqual(torch.zeros(2, 3, device=device), torch.cdist(x, y))

            x = torch.randn((2, 0), device=device)
            y = torch.randn((0, 0), device=device)
            self.assertEqual(torch.empty(2, 0, device=device), torch.cdist(x, y))

    def test_cdist_norm(self):
        for device in torch.testing.get_all_device_types():
            for r1 in [3, 4, 5, 6]:
                for m in [2, 3, 4, 10]:
                    for r2 in [4, 6, 7, 8]:
                        for p in [0, 1, 2, 3, 1.5, 2.5, float('inf')]:
                            x = torch.randn(r1, m, device=device)
                            y = torch.randn(r2, m, device=device)
                            actual = torch.cdist(x, y, p=p)
                            expected = brute_cdist(x, y, p=p)
                            self.assertTrue(torch.allclose(expected, actual))

    def test_cdist_large(self):
        for device in torch.testing.get_all_device_types():
            x = torch.randn(1000, 10, device=device)
            y = torch.randn(1000, 10, device=device)
            actual = torch.cdist(x, y, p=2)
            expected = brute_cdist(x, y, p=2)
            self.assertTrue(torch.allclose(expected, actual))

    def test_cdist_non_contiguous(self):
        for device in torch.testing.get_all_device_types():
            x = torch.randn(5, 7, device=device).t()
            y = torch.randn(5, 3, device=device).t()
            actual = torch.cdist(x, y, p=2)
            expected = brute_cdist(x, y, p=2)
            self.assertFalse(x.is_contiguous())
            self.assertFalse(y.is_contiguous())
            self.assertTrue(torch.allclose(expected, actual))

            x = torch.randn(7, 5, device=device)
            y = torch.randn(5, 3, device=device).t()
            actual = torch.cdist(x, y, p=2)
            expected = brute_cdist(x, y, p=2)
            self.assertTrue(x.is_contiguous())
            self.assertFalse(y.is_contiguous())
            self.assertTrue(torch.allclose(expected, actual))

            x = torch.randn(5, 7, device=device).t()
            y = torch.randn(3, 5, device=device)
            actual = torch.cdist(x, y, p=2)
            expected = brute_cdist(x, y, p=2)
            self.assertFalse(x.is_contiguous())
            self.assertTrue(y.is_contiguous())
            self.assertTrue(torch.allclose(expected, actual))

    @unittest.skipIf(not TEST_SCIPY, "Scipy not found")
    def test_logsumexp(self):
        from scipy.special import logsumexp
        a = torch.randn(5, 4)
        a[0, 0] = inf
        a[1, :] = -inf
        actual = a.logsumexp(1)
        expected = logsumexp(a.numpy(), 1)
        self.assertEqual(expected.shape, actual.shape)
        self.assertTrue(np.allclose(expected, actual.numpy()))
        # check that out is actually inplace
        b = torch.zeros(5, 2)
        c = b[:, 0]
        torch.logsumexp(a, 1, out=c)
        self.assertTrue(np.allclose(expected, b[:, 0].numpy()))

    @unittest.skipIf(not TEST_NUMPY, "Numpy not found")
    def test_cpu_parallel(self):
        # To use parallel branches we'll need to compare on tensors
        # that are relatively large. Even if this is run on a single
        # core machine these tests will still give you signal on
        # the correctness

        def _run_test(size):
            for dim in range(len(size) + 1):
                nv = np.round(np.random.rand(*size))  # 0s and 1s
                tv = torch.from_numpy(nv)
                # Parallelisim is only used if numel is
                # larger than grainsize defined in Parallel.h
                self.assertTrue(tv.numel() > 32768)
                if dim == len(size):
                    nvs = nv.sum()
                    tvs = tv.sum()
                else:
                    nvs = nv.sum(dim)
                    tvs = tv.sum(dim)
                diff = np.abs(nvs - tvs.numpy()).sum()
                self.assertEqual(diff, 0)

        _run_test([2, 3, 3, 3, 3, 2, 2, 3, 2, 3, 2, 3, 3])
        _run_test([4, 4, 4, 4, 4, 4, 4, 4, 4, 4])
        _run_test([1, 32 * 8 * 32 * 8])
        _run_test([1, 32770])

    def _testCSelection(self, torchfn, mathfn):
        # Two tensors
        size = (100, 100)
        a = torch.rand(*size)
        b = torch.rand(*size)
        c = torchfn(a, b)
        expected_c = torch.zeros(*size)
        expected_c.map2_(a, b, lambda _, a, b: mathfn(a, b))
        self.assertEqual(expected_c, c, 0)

    def test_max_elementwise(self):
        self._testCSelection(torch.max, max)

    def test_min_elementwise(self):
        self._testCSelection(torch.min, min)

    @staticmethod
    def _test_lerp(self, cast):
        start_end_shapes = [(), (5,), (5, 5), (5, 5, 5)]
        for shapes in product(start_end_shapes, start_end_shapes):
            start = cast(torch.randn(shapes[0]))
            end = cast(torch.randn(shapes[1]))

            # Tensor weights
            for weight in [cast(torch.randn(shapes[0])), random.random()]:
                actual = torch.lerp(start, end, weight)
                actual_method = start.lerp(end, weight)
                self.assertEqual(actual, actual_method)
                actual_out = cast(torch.Tensor())
                torch.lerp(start, end, weight, out=actual_out)
                self.assertEqual(actual, actual_out)
                expected = start + weight * (end - start)
                self.assertEqual(expected, actual)

    def test_lerp(self):
        self._test_lerp(self, lambda t: t)

    def test_all_any(self):
        def test(size):
            x = torch.ones(*size).byte()
            self.assertTrue(x.all())
            self.assertTrue(x.any())

            x[3] = 0
            self.assertFalse(x.all())
            self.assertTrue(x.any())

            x.zero_()
            self.assertFalse(x.all())
            self.assertFalse(x.any())

            x.fill_(2)
            self.assertTrue(x.all())
            self.assertTrue(x.any())

        test((10,))
        test((5, 5))

    def test_all_any_empty(self):
        x = torch.ByteTensor()
        self.assertTrue(x.all())
        self.assertFalse(x.any())

    def test_all_any_with_dim(self):
        def test(x):
            r1 = x.prod(dim=0, keepdim=False).byte()
            r2 = x.all(dim=0, keepdim=False)
            self.assertEqual(r1.shape, r2.shape)
            self.assertTrue((r1 == r2).all())

            r3 = x.sum(dim=1, keepdim=True).clamp(0, 1).byte()
            r4 = x.any(dim=1, keepdim=True)
            self.assertEqual(r3.shape, r4.shape)
            self.assertTrue((r3 == r4).all())

        test(torch.ByteTensor([[0, 0, 0],
                               [0, 0, 1],
                               [0, 1, 1],
                               [1, 1, 1]]))

    @unittest.skipIf(not torch.cuda.is_available(), 'no CUDA')
    def test_all_any_empty_cuda(self):
        x = torch.cuda.ByteTensor()
        self.assertTrue(x.all())
        self.assertFalse(x.any())

    def test_mv(self):
        m1 = torch.randn(100, 100)
        v1 = torch.randn(100)

        res1 = torch.mv(m1, v1)
        res2 = res1.clone().zero_()
        for i, j in iter_indices(m1):
            res2[i] += m1[i][j] * v1[j]

        self.assertEqual(res1, res2)

    def test_numpy_args(self):
        x1 = torch.randn(10)
        x2 = torch.randn(10)
        res1 = torch.add(input=x1, other=x2)
        res2 = torch.add(x1=x1, x2=x2)
        self.assertEqual(res1, res2)

        x1 = torch.randn(10, 10, 10)
        res1 = x1.sum(dim=(0, 2), keepdim=True)
        res2 = x1.sum(axis=(0, 2), keepdims=True)
        self.assertEqual(res1, res2)

    def test_add(self):
        # [res] torch.add([res,] tensor1, tensor2)
        m1 = torch.randn(100, 100)
        v1 = torch.randn(100)

        # contiguous
        res1 = torch.add(m1[4], v1)
        res2 = res1.clone().zero_()
        for i in range(m1.size(1)):
            res2[i] = m1[4, i] + v1[i]
        self.assertEqual(res1, res2)

        m1 = torch.randn(100, 100)
        v1 = torch.randn(100)

        # non-contiguous
        res1 = torch.add(m1[:, 4], v1)
        res2 = res1.clone().zero_()
        for i in range(m1.size(0)):
            res2[i] = m1[i, 4] + v1[i]
        self.assertEqual(res1, res2)

        # [res] torch.add([res,] tensor, value)
        m1 = torch.randn(10, 10)

        # contiguous
        res1 = m1.clone()
        res1[3].add_(2)
        res2 = m1.clone()
        for i in range(m1.size(1)):
            res2[3, i] = res2[3, i] + 2
        self.assertEqual(res1, res2)

        # non-contiguous
        m1 = torch.randn(10, 10)
        res1 = m1.clone()
        res1[:, 3].add_(2)
        res2 = m1.clone()
        for i in range(m1.size(0)):
            res2[i, 3] = res2[i, 3] + 2
        self.assertEqual(res1, res2)

        # inter-type
        m1 = torch.randn(10, 10)
        self.assertEqual(m1 + 3, m1 + torch.tensor(3))
        self.assertEqual(3 + m1, torch.tensor(3) + m1)
        one = torch.tensor(1, dtype=torch.uint8)
        self.assertEqual(torch.add(one, 1), 2)
        self.assertEqual(torch.add(one, 1).dtype, torch.uint8)

        # contiguous + non-contiguous
        m1 = torch.randn(10, 10)
        m2 = torch.randn(10, 10).t()
        res = m1 + m2
        self.assertTrue(res.is_contiguous())
        self.assertEqual(res, m1 + m2.contiguous())

        # 1d + empty
        m1 = torch.tensor([1.0], dtype=torch.float)
        m2 = torch.tensor([], dtype=torch.float)
        self.assertEqual(m1 + m2, [])

        # [res] torch.add([res,] tensor1, value, tensor2)

    def test_csub(self):
        # with a tensor
        a = torch.randn(100, 90)
        b = a.clone().normal_()

        res_add = torch.add(a, -1, b)
        res_csub = a.clone()
        res_csub.sub_(b)
        self.assertEqual(res_add, res_csub)

        # with a scalar
        a = torch.randn(100, 100)

        scalar = 123.5
        res_add = torch.add(a, -scalar)
        res_csub = a.clone()
        res_csub.sub_(scalar)
        self.assertEqual(res_add, res_csub)

    @staticmethod
    def _test_neg(self, cast):
        float_types = [torch.DoubleTensor, torch.FloatTensor, torch.LongTensor]
        int_types = [torch.IntTensor, torch.ShortTensor, torch.ByteTensor,
                     torch.CharTensor]

        for t in float_types + int_types:
            if t in float_types:
                a = cast(torch.randn(100, 90).type(t))
            else:
                a = cast(torch.randint(-128, 128, (100, 90), dtype=t.dtype))
            zeros = cast(torch.Tensor().type(t)).resize_as_(a).zero_()

            if t == torch.ByteTensor:
                res_add = torch.add(zeros, a, alpha=255)
            else:
                res_add = torch.add(zeros, a, alpha=-1)
            res_neg = a.clone()
            res_neg.neg_()
            self.assertEqual(res_neg, res_add)

            # test out of place as well
            res_neg_out_place = a.clone().neg()
            self.assertEqual(res_neg_out_place, res_add)

            # test via __neg__ operator
            res_neg_op = -a.clone()
            self.assertEqual(res_neg_op, res_add)

    def test_neg(self):
        self._test_neg(self, lambda t: t)

    def test_threshold(self):
        for dtype in torch.testing.get_all_math_dtypes('cpu'):
            if dtype != torch.uint8 and dtype != torch.float16:
                # 100 is wide enough to use AVX2 instructions for all types
                x = torch.randn(100).sign().to(dtype=dtype)
                y = torch.threshold(x, 0, 0)
                self.assertTrue(y.le(0).any())

    def test_reciprocal(self):
        for dtype in [torch.float, torch.double]:
            a = torch.randn(100, 89, dtype=dtype)
            res_div = 1 / a
            res_reciprocal = a.clone()
            res_reciprocal.reciprocal_()
            self.assertEqual(res_reciprocal, res_div)

    def test_mul(self):
        m1 = torch.randn(10, 10)
        res1 = m1.clone()
        res1[:, 3].mul_(2)
        res2 = m1.clone()
        for i in range(res1.size(0)):
            res2[i, 3] = res2[i, 3] * 2
        self.assertEqual(res1, res2)

    def test_div(self):
        m1 = torch.randn(10, 10)
        res1 = m1.clone()
        res1[:, 3].div_(2)
        res2 = m1.clone()
        for i in range(m1.size(0)):
            res2[i, 3] = res2[i, 3] / 2
        self.assertEqual(res1, res2)

    def test_floordiv(self):
        for dtype in torch.testing.get_all_math_dtypes('cpu'):
            if dtype is torch.float16:
                continue
            x = torch.randn(100).mul(10).to(dtype)
            y = x // 3
            self.assertEqual(y.dtype, x.dtype)
            z = torch.tensor([math.trunc(v.item() / 3.) for v in x], dtype=y.dtype)
            self.assertEqual(y, z)

    def test_rdiv(self):
        for dtype in torch.testing.get_all_math_dtypes('cpu'):
            if dtype is torch.float16:
                continue
            x = torch.rand(100).add(1).mul(4).to(dtype)
            y = 30 / x
            if dtype.is_floating_point:
                z = torch.tensor([30 / v.item() for v in x], dtype=dtype)
            else:
                z = torch.tensor([math.trunc(30. / v.item()) for v in x], dtype=dtype)
            self.assertEqual(y, z)

    def test_fmod(self):
        m1 = torch.Tensor(10, 10).uniform_(-10., 10.)
        res1 = m1.clone()
        q = 2.1
        res1[:, 3].fmod_(q)
        res2 = m1.clone()
        for i in range(m1.size(1)):
            res2[i, 3] = math.fmod(res2[i, 3], q)
        self.assertEqual(res1, res2)

    def test_remainder(self):
        # Check the Floating point case, both tensor and scalar overloads
        for use_item in [True, False]:
            m1 = torch.Tensor(10, 10).uniform_(-10., 10.)
            res1 = m1.clone()
            res2 = m1.clone()
            qs = torch.arange(-5.1, 4.1)
            # Check the case where the divisor is a simple float
            for col_idx, q in enumerate(qs):
                # Reference
                for i in range(m1.size(0)):
                    res2[i, col_idx] = res2[i, col_idx] % q
                # To test
                res1[:, col_idx].remainder_(q if not use_item else q.item())
            self.assertEqual(res1, res2)
            # Check the case where the divisor is a tensor
            res1 = m1.clone()
            res1.remainder_(qs.unsqueeze(0).expand_as(res1))
            self.assertEqual(res1, res2)

        # Check the LongTensor case, both tensor and scalar overloads
        for use_item in [True, False]:
            long_m1 = torch.LongTensor(10, 10).random_(-10, 10)
            long_res1 = long_m1.clone()
            long_res2 = long_m1.clone()
            long_qs = torch.arange(-5, 5)
            long_qs[5] = 5  # Can't handle the divisor=0 case
            for col_idx, long_q in enumerate(long_qs):
                # Reference
                for i in range(long_m1.size(0)):
                    long_res2[i, col_idx] = long_res2[i, col_idx] % long_q
                # To test
                long_res1[:, col_idx].remainder_(long_q if not use_item else long_q.item())
            self.assertEqual(long_res1, long_res2)
            # Divisor is a tensor case
            long_res1 = long_m1.clone()
            long_res1.remainder_(long_qs.unsqueeze(0).expand_as(long_res1))

    @staticmethod
    def _test_remainder_overflow(self, dtype, device):
        # Check Integer Overflows
        x = torch.tensor(23500, dtype=dtype, device=device)
        q = 392486996410368
        self.assertEqual(x % q, x)
        self.assertEqual(-x % q, q - x)
        self.assertEqual(x % -q, x - q)
        self.assertEqual(-x % -q, -x)

    def test_remainder_overflow(self):
        self._test_remainder_overflow(self, dtype=torch.int64, device='cpu')

    def test_mm(self):
        def _test_mm(n, m, p, dtype, genf):
            # helper function
            def matrixmultiply(mat1, mat2):
                n = mat1.size(0)
                m = mat1.size(1)
                p = mat2.size(1)
                res = torch.zeros(n, p, dtype=dtype)
                for i, j in iter_indices(res):
                    res[i, j] = sum(mat1[i, k] * mat2[k, j] for k in range(m))
                return res

            # contiguous case
            mat1 = genf(n, m)
            mat2 = genf(m, p)
            res = torch.mm(mat1, mat2)

            res2 = matrixmultiply(mat1, mat2)
            self.assertEqual(res, res2)

            # non contiguous case 1
            mat1 = genf(n, m)
            mat2 = genf(p, m).t()
            res = torch.mm(mat1, mat2)

            res2 = matrixmultiply(mat1, mat2)
            self.assertEqual(res, res2)

            # non contiguous case 2
            mat1 = genf(m, n).t()
            mat2 = genf(m, p)
            res = torch.mm(mat1, mat2)

            res2 = matrixmultiply(mat1, mat2)
            self.assertEqual(res, res2)

            # non contiguous case 3
            mat1 = genf(m, n).t()
            mat2 = genf(p, m).t()
            res = torch.mm(mat1, mat2)

            res2 = matrixmultiply(mat1, mat2)
            self.assertEqual(res, res2)

            # test with zero stride
            mat1 = genf(n, m)
            mat2 = genf(m, 1).expand(m, p)
            res = torch.mm(mat1, mat2)

            res2 = matrixmultiply(mat1, mat2)
            self.assertEqual(res, res2)

            # explicitly exercise the _out variant in torch.mm().
            # contiguous case
            mat1 = genf(n, m)
            mat2 = genf(m, p)
            res = genf(n, p)
            torch.mm(mat1, mat2, out=res)

            res2 = matrixmultiply(mat1, mat2)
            self.assertEqual(res, res2)

            # explicitly exercise the _out variant in torch.mm().
            # non contiguous case 3
            mat1 = genf(m, n).t()
            mat2 = genf(p, m).t()
            res = genf(n, p)
            torch.mm(mat1, mat2, out=res)

            res2 = matrixmultiply(mat1, mat2)
            self.assertEqual(res, res2)

        for (n, m, p) in [(20, 10, 5), (15, 5, 10), (5, 18, 10)]:
            _test_mm(n, m, p, torch.float32, lambda x, y: torch.randn(x, y, dtype=torch.float32))
            _test_mm(n, m, p, torch.float64, lambda x, y: torch.randn(x, y, dtype=torch.float64))
            _test_mm(n, m, p, torch.int32, lambda x, y: torch.randint(0, 100, (x, y), dtype=torch.int32))
            _test_mm(n, m, p, torch.int64, lambda x, y: torch.randint(0, 100, (x, y), dtype=torch.int64))

    @staticmethod
    def _test_lu(self, cast):
        from common_utils import random_fullrank_matrix_distinct_singular_value as fullrank

        def run_test(matrix_size, batches, cast):
            a = cast(fullrank(matrix_size, *batches))
            a_LU_info, pivots_info, info_ = a.lu(get_infos=True)
            self.assertEqual(a_LU_info.size(), torch.Size(batches + (matrix_size, matrix_size)))
            self.assertEqual(pivots_info.size(), torch.Size(batches + (matrix_size,)))
            self.assertEqual(info_.size(), torch.Size(batches))
            self.assertEqual(info_.abs().sum(), 0)
            a_LU, pivots = a.lu()
            self.assertEqual(a_LU, a_LU_info)
            self.assertEqual(pivots_info, pivots)
            if a.is_cuda:
                a_LU_info_nopiv, nopiv, info_nopiv = a.lu(pivot=False, get_infos=True)
                self.assertEqual(nopiv, cast(torch.zeros(a.shape[:-1], dtype=torch.int32)))
                self.assertEqual(info_, info_nopiv)
            P, L, U = torch.lu_unpack(a_LU, pivots)
            self.assertEqual(P.matmul(L.matmul(U)), a)

        for ms, batch in product([3, 5, 7], [(), (2,), (3,), (3, 5)]):
            run_test(ms, batch, cast)

        # Info should be positive for rank deficient matrices
        a = cast(torch.ones(5, 3, 3))
        self.assertGreater(a.lu(get_infos=True)[2][0], 0)

        # Error checking, no pivoting variant on CPU
        with self.assertRaisesRegex(RuntimeError,
                                    'lu without pivoting is not implemented on the CPU'):
            torch.lu(torch.empty(1, 2, 2), pivot=False)

    @skipIfNoLapack
    def test_lu(self):
        self._test_lu(self, lambda t: t)

    @staticmethod
    def _test_lu_solve(self, cast):
        a = torch.FloatTensor((((1.3722, -0.9020),
                                (1.8849, 1.9169)),
                               ((0.7187, -1.1695),
                                (-0.0139, 1.3572)),
                               ((-1.6181, 0.7148),
                                (1.3728, 0.1319))))
        b = torch.FloatTensor(((4.02, 6.19),
                               (-1.56, 4.00),
                               (9.81, -4.09)))
        a, b = cast(a), cast(b)
        LU_data, pivots, info = a.lu(get_infos=True)
        self.assertEqual(info.abs().sum(), 0)
        x = torch.lu_solve(b, LU_data, pivots)
        b_ = torch.bmm(a, x.unsqueeze(2)).squeeze()
        self.assertEqual(b_, b)

    @skipIfNoLapack
    def test_lu_solve(self):
        self._test_lu_solve(self, lambda t: t)

    @staticmethod
    def _test_lu_unpack(self, cast):
        def run_test(shape, cast):
            a = cast(torch.randn(*shape))
            a_lu, p = torch.lu(a)
            p_ref, l_ref, u_ref = torch.lu_unpack(a_lu, p)
            self.assertEqual(p_ref.matmul(l_ref.matmul(u_ref)), a)

        run_test((3, 3), cast)
        run_test((5, 3, 3), cast)
        run_test((7, 3, 5, 5), cast)
        run_test((7, 5, 3, 3, 3), cast)

    @skipIfNoLapack
    def test_lu_unpack(self):
        self._test_lu_unpack(self, lambda t: t)

    def test_bmm(self):
        num_batches = 10
        M, N, O = 23, 8, 12
        b1 = torch.randn(num_batches, M, N)
        b2 = torch.randn(num_batches, N, O)
        res = torch.bmm(b1, b2)
        for i in range(num_batches):
            r = torch.mm(b1[i], b2[i])
            self.assertEqual(r, res[i])
        if torch.cuda.is_available():
            # check that mixed arguments are rejected
            self.assertRaises(RuntimeError, lambda: torch.bmm(b1, b2.cuda()))
            self.assertRaises(RuntimeError, lambda: torch.bmm(b1.cuda(), b2))

    def test_addbmm(self):
        # num_batches = 10
        # M, N, O = 12, 8, 5
        num_batches = 2
        M, N, O = 2, 3, 4
        b1 = torch.randn(num_batches, M, N)
        b2 = torch.randn(num_batches, N, O)
        res = torch.bmm(b1, b2)
        res2 = torch.Tensor().resize_as_(res[0]).zero_()

        res2.addbmm_(b1, b2)
        self.assertEqual(res2, res.sum(0, False))

        res2.addbmm_(1, b1, b2)
        self.assertEqual(res2, res.sum(0, False) * 2)

        res2.addbmm_(1., .5, b1, b2)
        self.assertEqual(res2, res.sum(0, False) * 2.5)

        res3 = torch.addbmm(1, res2, 0, b1, b2)
        self.assertEqual(res3, res2)

        res4 = torch.addbmm(1, res2, .5, b1, b2)
        self.assertEqual(res4, res.sum(0, False) * 3)

        res5 = torch.addbmm(0, res2, 1, b1, b2)
        self.assertEqual(res5, res.sum(0, False))

        res6 = torch.addbmm(.1, res2, .5, b1, b2)
        self.assertEqual(res6, res2 * .1 + (res.sum(0) * .5))

    def test_baddbmm(self):
        num_batches = 10
        M, N, O = 12, 8, 5
        b1 = torch.randn(num_batches, M, N)
        b2 = torch.randn(num_batches, N, O)
        res = torch.bmm(b1, b2)
        res2 = torch.Tensor().resize_as_(res).zero_()

        res2.baddbmm_(b1, b2)
        self.assertEqual(res2, res)

        res2.baddbmm_(1, b1, b2)
        self.assertEqual(res2, res * 2)

        res2.baddbmm_(1, .5, b1, b2)
        self.assertEqual(res2, res * 2.5)

        res3 = torch.baddbmm(1, res2, 0, b1, b2)
        self.assertEqual(res3, res2)

        res4 = torch.baddbmm(1, res2, .5, b1, b2)
        self.assertEqual(res4, res * 3)

        res5 = torch.baddbmm(0, res2, 1, b1, b2)
        self.assertEqual(res5, res)

        res6 = torch.baddbmm(.1, res2, .5, b1, b2)
        self.assertEqual(res6, res2 * .1 + res * .5)

    @staticmethod
    def _test_clamp(self, device='cpu'):
        m1 = torch.rand(100, device=device).mul(5).add(-2.5)  # uniform in [-2.5, 2.5]
        # just in case we're extremely lucky.
        min_val = -1
        max_val = 1
        m1[1] = min_val
        m1[2] = max_val

        res1 = m1.clone()
        res1.clamp_(min_val, max_val)
        res2 = m1.clone()
        for i in iter_indices(res2):
            res2[i] = max(min_val, min(max_val, res2[i]))
        self.assertEqual(res1, res2)

        out = m1.clone()
        torch.clamp(m1, min=min_val, max=max_val, out=out)
        self.assertEqual(out, res1)

        res1 = torch.clamp(m1, min=min_val)
        res2 = m1.clone()
        for i in iter_indices(res2):
            res2[i] = max(min_val, res2[i])
        self.assertEqual(res1, res2)

        torch.clamp(m1, min=min_val, out=out)
        self.assertEqual(out, res1)

        res1 = torch.clamp(m1, max=max_val)
        res2 = m1.clone()
        for i in iter_indices(res2):
            res2[i] = min(max_val, res2[i])
        self.assertEqual(res1, res2)

        torch.clamp(m1, max=max_val, out=out)
        self.assertEqual(out, res1)

        # if the tensor contains nan case
        test_tens = torch.tensor([nan], device=device)

        res1 = test_tens.clone()
        res1.clamp_(min_val, max_val)
        res2 = test_tens.clone()
        for i in iter_indices(res2):
            res2[i] = max(min(res2[i], max_val), min_val)
        self.assertEqual(torch.isnan(res1), torch.isnan(res2))

        out = test_tens.clone()
        torch.clamp(test_tens, min=min_val, max=max_val, out=out)
        self.assertEqual(torch.isnan(out), torch.isnan(res1))

        res1 = torch.clamp(test_tens, min=min_val)
        res2 = test_tens.clone()
        for i in iter_indices(res2):
            res2[i] = max(res2[i], min_val)
        self.assertEqual(torch.isnan(res1), torch.isnan(res2))

        torch.clamp(test_tens, min=min_val, out=out)
        self.assertEqual(torch.isnan(out), torch.isnan(res1))

        res1 = torch.clamp(test_tens, max=max_val)
        res2 = test_tens.clone()
        for i in iter_indices(res2):
            res2[i] = min(res2[i], max_val)
        self.assertEqual(torch.isnan(res1), torch.isnan(res2))

        torch.clamp(test_tens, max=max_val, out=out)
        self.assertEqual(torch.isnan(out), torch.isnan(res1))

        error_msg = 'At least one of \'min\' or \'max\' must not be None'
        with self.assertRaisesRegex(RuntimeError, error_msg):
            m1.clamp()
        with self.assertRaisesRegex(RuntimeError, error_msg):
            m1.clamp_()

    def test_clamp(self):
        self._test_clamp(self)

    def test_pow(self):
        # [res] torch.pow([res,] x)

        # pow has dedicated implementation for different exponents
        for exponent in [-2, -1, -0.5, 0.5, 1, 2, 3, 4]:
            # base - tensor, exponent - number
            # contiguous
            m1 = torch.rand(100, 100) + 0.5
            res1 = torch.pow(m1[4], exponent)
            res2 = res1.clone().zero_()
            for i in range(res2.size(0)):
                res2[i] = math.pow(m1[4][i], exponent)
            self.assertEqual(res1, res2)

            # non-contiguous
            m1 = torch.rand(100, 100) + 0.5
            res1 = torch.pow(m1[:, 4], exponent)
            res2 = res1.clone().zero_()
            for i in range(res2.size(0)):
                res2[i] = math.pow(m1[i, 4], exponent)
            self.assertEqual(res1, res2)

        # base - number, exponent - tensor
        # contiguous
        m1 = torch.randn(100, 100)
        res1 = torch.pow(3, m1[4])
        res2 = res1.clone().zero_()
        for i in range(res2.size(0)):
            res2[i] = math.pow(3, m1[4, i])
        self.assertEqual(res1, res2)

        # non-contiguous
        m1 = torch.randn(100, 100)
        res1 = torch.pow(3, m1[:, 4])
        res2 = res1.clone().zero_()
        for i in range(res2.size(0)):
            res2[i] = math.pow(3, m1[i][4])
        self.assertEqual(res1, res2)

    @staticmethod
    def _test_rpow(self, cast):
        m = cast(torch.randn(10, 10))
        self.assertEqual(torch.pow(2, m), 2**m)

        # test with scalar
        m = cast(torch.randn(1).squeeze())
        assert m.dim() == 0, "m is intentionally a scalar"
        self.assertEqual(torch.pow(2, m), 2**m)

    def test_rpow(self):
        self._test_rpow(self, lambda x: x)

    @staticmethod
    def _test_int_pow(self, cast):
        if not TEST_NUMPY:
            return

        def check_against_np(tensor, exp):
            tensor_np = tensor.cpu().numpy()
            exp_np = exp if isinstance(exp, int) else exp.cpu().numpy()
            expected = torch.LongTensor(tensor_np ** exp_np).type_as(tensor)
            self.assertEqual(torch.pow(tensor, exp), expected)
            self.assertEqual(tensor.pow(exp), torch.pow(tensor, exp))

        typecasts = [
            lambda x: x.long(),
            lambda x: x.short(),
            lambda x: x.byte(),
        ]

        if not IS_WINDOWS:
            typecasts.append(lambda x: x.int())

        shape = (11, 5)
        tensor = cast(torch.LongTensor(shape).random_(-10, 10))
        exps = [0, 1, 2, 5, cast(torch.LongTensor(shape).random_(0, 20))]

        for typecast in typecasts:
            for exp in exps:
                t = typecast(tensor)
                e = exp if isinstance(exp, int) else typecast(exp)
                check_against_np(t, e)

    def test_int_pow(self):
        self._test_int_pow(self, lambda x: x)

    def _test_cop(self, torchfn, mathfn):
        def reference_implementation(res2):
            for i, j in iter_indices(sm1):
                idx1d = i * sm1.size(0) + j
                res2[i, j] = mathfn(sm1[i, j], sm2[idx1d])
            return res2

        # contiguous
        m1 = torch.randn(10, 10, 10)
        m2 = torch.randn(10, 10 * 10)
        sm1 = m1[4]
        sm2 = m2[4]

        res1 = torchfn(sm1, sm2.view(10, 10))
        res2 = reference_implementation(res1.clone())
        self.assertEqual(res1, res2)

        # non-contiguous
        m1 = torch.randn(10, 10, 10)
        m2 = torch.randn(10 * 10, 10 * 10)
        sm1 = m1[:, 4]
        sm2 = m2[:, 4]
        # view as sm1.size()
        sm2.set_(sm2.storage(), sm2.storage_offset(), sm1.size(), (sm2.stride()[0] * 10, sm2.stride()[0]))
        res1 = torchfn(sm1, sm2)
        # reference_implementation assumes 1-d sm2
        sm2.set_(sm2.storage(), sm2.storage_offset(), m2[:, 4].size(), m2[:, 4].stride())
        res2 = reference_implementation(res1.clone())
        self.assertEqual(res1, res2)

    def test_cdiv(self):
        self._test_cop(torch.div, lambda x, y: x / y)

    def test_cfmod(self):
        self._test_cop(torch.fmod, math.fmod)

    def test_cremainder(self):
        self._test_cop(torch.remainder, lambda x, y: x % y)

    def test_cmul(self):
        self._test_cop(torch.mul, lambda x, y: x * y)

    def test_cpow(self):
        self._test_cop(torch.pow, lambda x, y: nan if x < 0 else math.pow(x, y))

    @unittest.skipIf(not TEST_NUMPY, 'Numpy not found')
    def test_einsum(self):
        # test cases taken from https://gist.github.com/rockt/15ee013889d65342088e9260a377dc8f
        x = torch.randn(5)
        y = torch.randn(7)
        A = torch.randn(3, 5)
        B = torch.randn(2, 5)
        C = torch.randn(2, 3, 5)
        D = torch.randn(2, 5, 7)
        E = torch.randn(7, 9)
        F = torch.randn(2, 3, 5, 7)
        G = torch.randn(7, 11, 13)
        H = torch.randn(4, 4)
        I = torch.randn(3, 4, 4)
        l = torch.randn(5, 10)
        r = torch.randn(5, 20)
        w = torch.randn(30, 10, 20)
        test_list = [
            # -- Vector
            ("i->", x),                 # sum
            ("i,i->", x, x),            # dot
            ("i,i->i", x, x),           # vector element-wise mul
            ("i,j->ij", x, y),          # outer
            # -- Matrix
            ("ij->ji", A),              # transpose
            ("ij->j", A),               # row sum
            ("ij->i", A),               # col sum
            ("ij,ij->ij", A, A),        # matrix element-wise mul
            ("ij,j->i", A, x),          # matrix vector multiplication
            ("ij,kj->ik", A, B),        # matmul
            ("ij,ab->ijab", A, E),      # matrix outer product
            # -- Tensor
            ("aij,ajk->aik", C, D),     # batch matmul
            ("ijk,jk->i", C, A),        # tensor matrix contraction
            ("aij,jk->aik", D, E),      # tensor matrix contraction
            ("abcd,dfg->abcfg", F, G),  # tensor tensor contraction
            ("ijk,jk->ik", C, A),       # tensor matrix contraction with double indices
            ("ijk,jk->ij", C, A),       # tensor matrix contraction with double indices
            ("ijk,ik->j", C, B),        # non contiguous
            ("ijk,ik->jk", C, B),       # non contiguous with double indices
            # -- Diagonal
            ("ii", H),                 # trace
            ("ii->i", H),              # diagonal
            # -- Ellipsis
            ("i...->...", H),
            ("ki,...k->i...", A.t(), B),
            ("k...,jk", A.t(), B),
            ("...ii->...i", I),       # batch diagonal
            # -- Other
            ("bn,anm,bm->ba", l, w, r),  # as torch.bilinear
            ("... ii->...i  ", I),       # batch diagonal with spaces
        ]
        for test in test_list:
            actual = torch.einsum(test[0], test[1:])
            expected = np.einsum(test[0], *[t.numpy() for t in test[1:]])
            self.assertEqual(expected.shape, actual.shape, test[0])
            self.assertTrue(np.allclose(expected, actual.numpy()), test[0])
            # test vararg
            actual2 = torch.einsum(test[0], *test[1:])
            self.assertEqual(expected.shape, actual2.shape, test[0])
            self.assertTrue(np.allclose(expected, actual2.numpy()), test[0])

            def do_einsum(*args):
                return torch.einsum(test[0], args)
            # FIXME: following test cases fail gradcheck
            if test[0] not in {"i,i->", "i,i->i", "ij,ij->ij"}:
                gradcheck_inps = tuple(t.detach().requires_grad_() for t in test[1:])
                self.assertTrue(torch.autograd.gradcheck(do_einsum, gradcheck_inps))
            self.assertTrue(A._version == 0)  # check that we do not use inplace ops

    def test_sum_all(self):
        def check_sum_all(tensor):
            pylist = tensor.reshape(-1).tolist()
            self.assertEqual(tensor.sum(), sum(pylist))

        check_sum_all(torch.tensor([1, 2, 3, 4, 5]))
        check_sum_all(torch.randn(200000))
        check_sum_all(torch.randn(2000, 2)[:, 0])

    def _assert_matches_numpy(self, t, n):
        self.assertEqual(n.shape, t.shape)
        if t.dtype == torch.float:
            self.assertTrue(np.allclose(n, t.numpy(), rtol=1e-03, atol=1e-05,
                            equal_nan=True))
        else:
            self.assertTrue(np.allclose(n, t.numpy(), equal_nan=True))

    def _test_dim_ops(self, pytorch_op, numpy_op,
                      use_floating=True, use_integral=True):
        def do_one(tensors_dict, dim):
            for category, tensors in tensors_dict.items():
                if category == "slice":
                    dim = 0
                for tensor in tensors:
                    # we have no control over NumPy warnings...
                    with warnings.catch_warnings():
                        warnings.simplefilter("ignore")
                        expected = numpy_op(tensor.numpy(), dim)
                    actual = pytorch_op(tensor, dim)
                    self._assert_matches_numpy(actual, expected)
                    if torch.cuda.is_available():
                        self._assert_matches_numpy(pytorch_op(tensor.cuda(),
                                                              dim).cpu(),
                                                   expected)
        do_one(self._make_tensors((5, 400000), use_floating=use_floating,
               use_integral=use_integral), 1)
        do_one(self._make_tensors((3, 5, 7), use_floating=use_floating,
               use_integral=use_integral), 0)
        do_one(self._make_tensors((3, 5, 7), use_floating=use_floating,
               use_integral=use_integral), 1)
        do_one(self._make_tensors((3, 5, 7), use_floating=use_floating,
               use_integral=use_integral), 2)
        do_one(self._make_tensors((100000, ), use_floating=use_floating,
               use_integral=use_integral), -1)
        do_one(self._make_tensors((50, 50, 50), use_floating=use_floating,
               use_integral=use_integral), 0)
        do_one(self._make_tensors((50, 50, 50), use_floating=use_floating,
               use_integral=use_integral), 1)
        do_one(self._make_tensors((50, 50, 50), use_floating=use_floating,
               use_integral=use_integral), 2)
        do_one(self._make_tensors((50, 50, 50), use_floating=use_floating,
               use_integral=use_integral), (1, 2))
        do_one(self._make_tensors((50, 50, 50), use_floating=use_floating,
               use_integral=use_integral), (1, -1))
        do_one(self._make_tensors((50, 50, 50), use_floating=use_floating,
               use_integral=use_integral), (0, 2))
        do_one(self._make_tensors((50, 50, 50), use_floating=use_floating,
               use_integral=use_integral), (0, 2, 1))

    @unittest.skipIf(not TEST_NUMPY, 'Numpy not found')
    def test_sum_dim(self):
        self._test_dim_ops(
            lambda t, d: t.sum(d),
            lambda n, d: n.sum(d))

    @unittest.skipIf(not TEST_NUMPY, 'Numpy not found')
    def test_mean_dim(self):
        self._test_dim_ops(
            lambda t, d: t.mean(d),
            lambda n, d: n.mean(d),
            use_integral=False)

    @unittest.skipIf(not TEST_NUMPY, 'Numpy not found')
    def test_std_dim(self):
        for unbiased in [False, True]:
            self._test_dim_ops(
                lambda t, d: t.std(d, unbiased=unbiased),
                lambda n, d: n.std(d, ddof=1 if unbiased else 0),
                use_integral=False)

    @unittest.skipIf(not TEST_NUMPY, 'Numpy not found')
    def test_var_dim(self):
        for unbiased in [False, True]:
            self._test_dim_ops(
                lambda t, d: t.var(d, unbiased=unbiased),
                lambda n, d: n.var(d, ddof=1 if unbiased else 0),
                use_integral=False)

    @unittest.skipIf(not TEST_NUMPY, 'Numpy not found')
    @unittest.skipIf(not TEST_SCIPY, 'Scipy not found')
    def test_logsumexp_dim(self):
        from scipy.special import logsumexp
        self._test_dim_ops(
            lambda t, d: t.logsumexp(d),
            lambda n, d: logsumexp(n, d),
            use_integral=False)

    def test_sum_out(self):
        x = torch.rand(100, 100)
        res1 = torch.sum(x, 1)
        res2 = torch.Tensor()
        torch.sum(x, 1, out=res2)
        self.assertEqual(res1, res2)
        x = torch.rand(100, 100, 100)
        res1 = x.sum(2).sum(1)
        res2 = torch.Tensor()
        torch.sum(x, (2, 1), out=res2)
        self.assertEqual(res1, res2)

    # TODO: these tests only check if it's possible to pass a return value
    # it'd be good to expand them
    def test_prod(self):
        x = torch.rand(100, 100)
        res1 = torch.prod(x, 1)
        res2 = torch.Tensor()
        torch.prod(x, 1, out=res2)
        self.assertEqual(res1, res2)

    def test_cumsum(self):
        x = torch.rand(100, 100)
        res1 = torch.cumsum(x, 1)
        res2 = torch.Tensor()
        torch.cumsum(x, 1, out=res2)
        self.assertEqual(res1, res2)

    def test_cumprod(self):
        x = torch.rand(100, 100)
        res1 = torch.cumprod(x, 1)
        res2 = torch.Tensor()
        torch.cumprod(x, 1, out=res2)
        self.assertEqual(res1, res2)

    def _test_reduce_integer_upcast(self, fn, has_out=True):
        shape = (3, 4, 5)
        reduced_shape = fn(torch.ones(shape)).shape

        def _test_out(dtype, other_dtype):
            out = torch.ones(reduced_shape, dtype=dtype)
            result = fn(x, out=out)
            self.assertIs(out.dtype, result.dtype)
            self.assertEqual(fn(x.type(dtype)), result)
            result = fn(x, out=out, dtype=dtype)
            self.assertIs(out.dtype, result.dtype)
            self.assertEqual(fn(x.type(dtype)), result)
            # 'out' is favored over dtype, check error
            self.assertRaises(RuntimeError, lambda: fn(x, out=out, dtype=other_dtype))

        for dtype in [dtype for dtype in torch.testing.get_all_math_dtypes('cpu') if dtype != torch.float16]:
            x = torch.ones(shape, dtype=dtype)
            expected_dtype = dtype if dtype.is_floating_point else torch.int64
            self.assertIs(expected_dtype, fn(x).dtype)
            self.assertEqual(fn(x.type(expected_dtype)), fn(x))

            if dtype.is_floating_point:
                other_dtype = torch.float32 if dtype == torch.float64 else torch.float64
            else:
                other_dtype = torch.int32 if dtype != torch.int32 else torch.int16
            self.assertIs(other_dtype, fn(x, dtype=other_dtype).dtype)
            self.assertEqual(fn(x.type(other_dtype)), fn(x, dtype=other_dtype))

            # test mixed int/float
            mixed_dtype = torch.int32 if dtype.is_floating_point else torch.float32
            self.assertIs(mixed_dtype, fn(x, dtype=mixed_dtype).dtype)
            self.assertEqual(fn(x.type(mixed_dtype)), fn(x, dtype=mixed_dtype))

            if has_out:
                _test_out(dtype, other_dtype)
                _test_out(dtype, mixed_dtype)

    def test_sum_integer_upcast(self):
        self._test_reduce_integer_upcast(lambda x, **kwargs: torch.sum(x, **kwargs), False)
        self._test_reduce_integer_upcast(lambda x, **kwargs: torch.sum(x, 0, **kwargs))

    def test_prod_integer_upcast(self):
        self._test_reduce_integer_upcast(lambda x, **kwargs: torch.prod(x, **kwargs), False)
        self._test_reduce_integer_upcast(lambda x, **kwargs: torch.prod(x, 0, **kwargs))

    def test_cumsum_integer_upcast(self):
        self._test_reduce_integer_upcast(lambda x, **kwargs: torch.cumsum(x, 0, **kwargs))

    def test_cumprod_integer_upcast(self):
        self._test_reduce_integer_upcast(lambda x, **kwargs: torch.cumprod(x, 0, **kwargs))

    def test_cross(self):
        x = torch.rand(100, 3, 100)
        y = torch.rand(100, 3, 100)
        res1 = torch.cross(x, y)
        res2 = torch.Tensor()
        torch.cross(x, y, out=res2)
        self.assertEqual(res1, res2)

    def test_cross_with_and_without_dim(self):
        x = torch.rand(100, 3)
        y = torch.rand(100, 3)
        res1 = torch.cross(x, y, dim=1)
        res2 = torch.cross(x, y, dim=-1)
        res3 = torch.cross(x, y)
        self.assertEqual(res1, res2)
        self.assertEqual(res1, res3)

    def test_cross_validation(self):
        self.assertRaisesRegex(
            RuntimeError, "inconsistent tensors dimensions",
            lambda: torch.cross(torch.rand(100, 3), torch.rand(100, 3, 10)))
        self.assertRaisesRegex(
            RuntimeError, "inconsistent tensors sizes",
            lambda: torch.cross(torch.rand(5, 3), torch.rand(3, 5)))
        self.assertRaisesRegex(
            RuntimeError, "no dimension of size 3 in input",
            lambda: torch.cross(torch.rand(5, 4), torch.rand(5, 4)))
        self.assertRaisesRegex(
            RuntimeError, "dimension 0 does not have size 3",
            lambda: torch.cross(torch.rand(5, 4, 3), torch.rand(5, 4, 3), dim=0))
        self.assertRaisesRegex(
            RuntimeError, "dimension -1 does not have size 3",
            lambda: torch.cross(torch.rand(5, 3, 4), torch.rand(5, 3, 4), dim=-1))
        self.assertRaisesRegex(
            IndexError, "Dimension out of range",
            lambda: torch.cross(torch.rand(5, 3, 4), torch.rand(5, 3, 4), dim=-5))

    def test_zeros(self):
        res1 = torch.zeros(100, 100)
        res2 = torch.Tensor()
        torch.zeros(100, 100, out=res2)
        self.assertEqual(res1, res2)

        boolTensor = torch.zeros(2, 2, dtype=torch.bool)
        expected = torch.tensor([[False, False], [False, False]], dtype=torch.bool)
        self.assertEqual(boolTensor, expected)

        halfTensor = torch.zeros(1, 1, dtype=torch.half)
        expected = torch.tensor([[0.]], dtype=torch.float16)
        self.assertEqual(halfTensor, expected)

    def test_std_mean(self):
        for device in torch.testing.get_all_device_types():
            x = torch.rand(100, 50, 20, device=device)
            for dim in range(x.dim()):
                for unbiased in [False, True]:
                    for keepdim in [False, True]:
                        std1, mean1 = torch.std_mean(x, dim=dim, unbiased=unbiased, keepdim=keepdim)
                        std2 = x.std(dim=dim, unbiased=unbiased, keepdim=keepdim)
                        mean2 = x.mean(dim=dim, keepdim=keepdim)
                        self.assertEqual(std1, std2)
                        self.assertEqual(mean1, mean2)

    def test_std_mean_all_dims(self):
        for device in torch.testing.get_all_device_types():
            x = torch.rand(100, 50, 20, device=device)
            for unbiased in [False, True]:
                std1, mean1 = torch.std_mean(x, unbiased=unbiased)
                std2 = x.std(unbiased=unbiased)
                mean2 = x.mean()
                self.assertEqual(std1, std2)
                self.assertEqual(mean1, mean2)

    def test_var_mean(self):
        for device in torch.testing.get_all_device_types():
            x = torch.rand(100, 300, 50, device=device)
            for dim in range(x.dim()):
                for unbiased in [False, True]:
                    for keepdim in [False, True]:
                        var1, mean1 = torch.var_mean(x, dim=dim, unbiased=unbiased, keepdim=keepdim)
                        var2 = x.var(dim=dim, unbiased=unbiased, keepdim=keepdim)
                        mean2 = x.mean(dim=dim, keepdim=keepdim)
                        self.assertEqual(var1, var2)
                        self.assertEqual(mean1, mean2)

    def test_var_mean_all_dims(self):
        for device in torch.testing.get_all_device_types():
            x = torch.rand(100, 50, 20, device=device)
            for unbiased in [False, True]:
                var1, mean1 = torch.var_mean(x, unbiased=unbiased)
                var2 = x.var(unbiased=unbiased)
                mean2 = x.mean()
                self.assertEqual(var1, var2)
                self.assertEqual(mean1, mean2)

    def test_zeros_like(self):
        expected = torch.zeros(100, 100)

        res1 = torch.zeros_like(expected)
        self.assertEqual(res1, expected)

    @unittest.skipIf(not torch.cuda.is_available(), 'no CUDA')
    def test_zeros_like_cuda(self):
        expected = torch.zeros(100, 100).cuda()

        res1 = torch.zeros_like(expected)
        self.assertEqual(res1, expected)

    @unittest.skipIf(torch.cuda.device_count() < 2, 'only one GPU detected')
    def test_zeros_like_multiple_device(self):
        expected = torch.zeros(100, 100).cuda()
        x = torch.cuda.FloatTensor(100, 100, device=1)
        output = torch.zeros_like(x)
        self.assertEqual(output, expected)

    def test_zeros_out(self):
        shape = (3, 4)
        out = torch.zeros(shape)
        torch.zeros(shape, out=out)

        # change the dtype, layout, device
        self.assertRaises(RuntimeError, lambda: torch.zeros(shape, dtype=torch.int64, out=out))
        self.assertRaises(RuntimeError, lambda: torch.zeros(shape, layout=torch.sparse_coo, out=out))
        if torch.cuda.is_available():
            self.assertRaises(RuntimeError, lambda: torch.zeros(shape, device='cuda', out=out))

        # leave them the same
        self.assertEqual(torch.zeros(shape), torch.zeros(shape, dtype=out.dtype, out=out))
        self.assertEqual(torch.zeros(shape), torch.zeros(shape, layout=torch.strided, out=out))
        self.assertEqual(torch.zeros(shape), torch.zeros(shape, device='cpu', out=out))

    def test_histc(self):
        for device in torch.testing.get_all_device_types():
            # negative nbins throws
            with self.assertRaisesRegex(RuntimeError, 'bins must be > 0'):
                torch.histc(torch.tensor([1], dtype=torch.float, device=device), bins=-1)

            # without nbins
            actual = torch.histc(
                torch.tensor([2, 5], dtype=torch.float, device=device))
            expected = torch.zeros(100, dtype=torch.float, device=device)
            expected.data[0] = 1
            expected.data[99] = 1
            self.assertEqual(expected, actual)
            # tensor with the same element
            actual = torch.histc(torch.ones(5, dtype=torch.float, device=device), bins=5)
            self.assertEqual(
                torch.tensor([0, 0, 5, 0, 0], dtype=torch.float, device=device),
                actual)
            # no element falls between [min, max]
            actual = torch.histc(
                torch.ones(5, dtype=torch.float, device=device), bins=5, min=2, max=3)
            self.assertEqual(
                torch.tensor([0, 0, 0, 0, 0], dtype=torch.float, device=device),
                actual)
            # element falls below min + integral bin size and
            actual = torch.histc(
                torch.tensor([2, 4, 2, 2, 5, 4], dtype=torch.float, device=device),
                bins=5, min=1, max=5)
            self.assertEqual(
                torch.tensor([0, 3, 0, 2, 1], dtype=torch.float, device=device),
                actual)
            # non-integral bin size
            actual = torch.histc(
                torch.tensor([1, 2, 1], dtype=torch.float, device=device),
                bins=4, min=0, max=3)
            self.assertEqual(
                torch.tensor([0, 2, 1, 0], dtype=torch.float, device=device),
                actual)
            # double input
            actual = torch.histc(
                torch.tensor([1, 2, 1], dtype=torch.double, device=device), bins=4, min=0, max=3)
            self.assertEqual(
                torch.tensor([0, 2, 1, 0], dtype=torch.double, device=device),
                actual)
            self.assertEqual(actual.dtype, torch.double)
            # mixed input
            actual = torch.histc(
                torch.tensor([1., 2, 1], dtype=torch.float, device=device),
                bins=4, min=0, max=3)
            self.assertEqual(
                torch.tensor([0, 2, 1, 0], dtype=torch.float, device=device),
                actual)
            self.assertEqual(actual.dtype, torch.float)

        # test against numpy.histogram()
        def test_against_np(tensor, bins=100, min=0, max=0):
            if min == 0 and max == 0:
                min = tensor.min().item()
                max = tensor.max().item()
            nparr = tensor.cpu().numpy()
            actual = torch.histc(tensor, bins=bins, min=min, max=max)
            expected = torch.from_numpy(np.histogram(nparr, bins=bins, range=(min, max))[0])
            self.assertEqual(actual.cpu(), expected)

        if TEST_NUMPY:
            test_against_np(torch.tensor([1., 2, 1], device=device))
            test_against_np(torch.randn(5000, device=device))

            # Test bins arg
            test_against_np(torch.randn(301, device=device), bins=10)

            # Test truncated range
            test_against_np(torch.randn(201, device=device), min=0.1, max=1)

            noncontig = torch.randn(100, 3, device=device)[:, 2]
            test_against_np(noncontig)

            multidim = torch.randn(3, 5, 7, 2, device=device)
            test_against_np(multidim)

            expanded = torch.randn(1, 5, 1, 2, device=device).expand(3, 5, 7, 2)
            test_against_np(expanded)

    def test_ones(self):
        res1 = torch.ones(100, 100)
        res2 = torch.Tensor()
        torch.ones(100, 100, out=res2)
        self.assertEqual(res1, res2)

        # test boolean tensor
        res1 = torch.ones(1, 2, dtype=torch.bool)
        expected = torch.tensor([[True, True]], dtype=torch.bool)
        self.assertEqual(res1, expected)

    def test_ones_like(self):
        expected = torch.ones(100, 100)

        res1 = torch.ones_like(expected)
        self.assertEqual(res1, expected)

        # test boolean tensor
        expected = torch.tensor([True, True], dtype=torch.bool)
        res1 = torch.ones_like(expected)
        self.assertEqual(res1, expected)

    @unittest.skipIf(not torch.cuda.is_available(), 'no CUDA')
    def test_ones_like_cuda(self):
        expected = torch.ones(100, 100).cuda()

        res1 = torch.ones_like(expected)
        self.assertEqual(res1, expected)

    @unittest.skipIf(torch.cuda.device_count() < 2, 'only one GPU detected')
    def test_ones_like_multiple_device(self):
        expected = torch.ones(100, 100).cuda()
        x = torch.cuda.FloatTensor(100, 100, device=1)
        output = torch.ones_like(x)
        self.assertEqual(output, expected)

    def test_dtypes(self):
        all_dtypes = torch.testing.get_all_dtypes()
        do_test_dtypes(self, all_dtypes, torch.strided, torch.device('cpu'))
        if torch.cuda.is_available():
            do_test_dtypes(self, all_dtypes, torch.strided, torch.device('cuda:0'))

    def test_copy_dtypes(self):
        all_dtypes = torch.testing.get_all_dtypes()
        for dtype in all_dtypes:
            copied_dtype = copy.deepcopy(dtype)
            self.assertIs(dtype, copied_dtype)

    def test_device(self):
        cpu = torch.device('cpu')
        self.assertEqual('cpu', str(cpu))
        self.assertEqual('cpu', cpu.type)
        self.assertEqual(None, cpu.index)

        cpu0 = torch.device('cpu:0')
        self.assertEqual('cpu:0', str(cpu0))
        self.assertEqual('cpu', cpu0.type)
        self.assertEqual(0, cpu0.index)

        cpu0 = torch.device('cpu', 0)
        self.assertEqual('cpu:0', str(cpu0))
        self.assertEqual('cpu', cpu0.type)
        self.assertEqual(0, cpu0.index)

        cuda = torch.device('cuda')
        self.assertEqual('cuda', str(cuda))
        self.assertEqual('cuda', cuda.type)
        self.assertEqual(None, cuda.index)

        cuda1 = torch.device('cuda:1')
        self.assertEqual('cuda:1', str(cuda1))
        self.assertEqual('cuda', cuda1.type)
        self.assertEqual(1, cuda1.index)

        cuda1 = torch.device('cuda', 1)
        self.assertEqual('cuda:1', str(cuda1))
        self.assertEqual('cuda', cuda1.type)
        self.assertEqual(1, cuda1.index)

        self.assertRaises(RuntimeError, lambda: torch.device('cpu:-1'))
        self.assertRaises(RuntimeError, lambda: torch.device('cpu:1'))
        self.assertRaises(RuntimeError, lambda: torch.device('cpu', -1))
        self.assertRaises(RuntimeError, lambda: torch.device('cpu', 1))
        self.assertRaises(RuntimeError, lambda: torch.device('cuda:-1'))
        self.assertRaises(RuntimeError, lambda: torch.device('cuda', -1))
        self.assertRaises(RuntimeError, lambda: torch.device(-1))

        self.assertRaises(RuntimeError, lambda: torch.device('other'))
        self.assertRaises(RuntimeError, lambda: torch.device('other:0'))

        device_set = {'cpu', 'cpu:0', 'cuda', 'cuda:0', 'cuda:1', 'cuda:10', 'cuda:100'}
        device_hash_set = set()
        for device in list(device_set):
            device_hash_set.add(hash(torch.device(device)))
        self.assertEqual(len(device_set), len(device_hash_set))

    def test_tensor_device(self):
        def assertEqual(device_str, fn):
            self.assertEqual(torch.device(device_str), fn().device)
            self.assertEqual(device_str, str(fn().device))

        assertEqual('cpu', lambda: torch.tensor(5))
        assertEqual('cpu', lambda: torch.ones((2, 3), dtype=torch.float32, device='cpu'))
        # NOTE: 'cpu' is the canonical representation of 'cpu:0', but 'cuda:X' is the canonical
        # representation of cuda devices.
        assertEqual('cpu', lambda: torch.ones((2, 3), dtype=torch.float32, device='cpu:0'))
        assertEqual('cpu', lambda: torch.tensor(torch.ones((2, 3), dtype=torch.float32), device='cpu:0'))
        if TEST_NUMPY:
            assertEqual('cpu', lambda: torch.tensor(np.random.randn(2, 3), device='cpu'))

        if torch.cuda.is_available():
            assertEqual('cuda:0', lambda: torch.tensor(5).cuda(0))
            assertEqual('cuda:0', lambda: torch.tensor(5).cuda('cuda:0'))
            self.assertRaises(RuntimeError, lambda: torch.tensor(5).cuda('cpu'))
            self.assertRaises(RuntimeError, lambda: torch.tensor(5).cuda('cpu:0'))
            assertEqual('cuda:0', lambda: torch.tensor(5, dtype=torch.int64, device=0))
            assertEqual('cuda:0', lambda: torch.tensor(5, dtype=torch.int64, device='cuda:0'))
            assertEqual('cuda:' + str(torch.cuda.current_device()),
                        lambda: torch.tensor(5, dtype=torch.int64, device='cuda'))
            assertEqual('cuda:0', lambda: torch.tensor(torch.ones((2, 3), dtype=torch.float32), device='cuda:0'))
            if TEST_NUMPY:
                assertEqual('cuda:0', lambda: torch.tensor(np.random.randn(2, 3), device='cuda:0'))

            if torch.cuda.device_count() > 1:
                assertEqual('cuda:1', lambda: torch.tensor(5).cuda(1))
                assertEqual('cuda:1', lambda: torch.tensor(5).cuda('cuda:1'))
                assertEqual('cuda:1', lambda: torch.tensor(5, dtype=torch.int64, device=1))
                assertEqual('cuda:1', lambda: torch.tensor(5, dtype=torch.int64, device='cuda:1'))
                assertEqual('cuda:1', lambda: torch.tensor(torch.ones((2, 3), dtype=torch.float32), device='cuda:1'))
                if TEST_NUMPY:
                    assertEqual('cuda:1', lambda: torch.tensor(np.random.randn(2, 3), device='cuda:1'))

    def test_qtensor(self):
        num_elements = 10
        r = torch.ones(num_elements, dtype=torch.float)
        scale = 1.0
        zero_point = 2
<<<<<<< HEAD
        qr = r.quantize_linear(scale, zero_point, torch.qint8)
=======
        qr = r.quantize_linear(scale, zero_point, torch.quint8)
>>>>>>> d73caca2
        self.assertEqual(qr.q_scale(), scale)
        self.assertEqual(qr.q_zero_point(), zero_point)
        self.assertTrue(qr.is_quantized)
        self.assertFalse(r.is_quantized)
        # slicing and int_repr
        int_repr = qr.int_repr()
        for num in int_repr:
            self.assertEqual(num, 3)
        for num in qr[2:].int_repr():
            self.assertEqual(num, 3)
        # dequantize
        rqr = qr.dequantize()
        for i in range(num_elements):
            self.assertEqual(r[i], rqr[i])
        # Scalar Tensor
        # item
        r = torch.ones(1, dtype=torch.float)
<<<<<<< HEAD
        qr = r.quantize_linear(scale, zero_point, torch.qint8)
=======
        qr = r.quantize_linear(scale, zero_point, torch.quint8)
>>>>>>> d73caca2
        self.assertEqual(qr.item(), 1)
        self.assertEqual(qr[0].item(), 1)
        # assignment
        self.assertTrue(qr[0].is_quantized)
        qr[0] = 11.3  # float asignment
        self.assertEqual(qr.item(), 11)
        x = torch.ones(1, dtype=torch.float) * 15.3
        # Copying from a float Tensor
        qr[:] = x
        self.assertEqual(qr.item(), 15)
        # we can also print a qtensor
        self.assertEqual(str(qr),
                         "tensor([15.], size=(1,), dtype=torch.quint8, " +
                         "scale=1.0, zero_point=2)")
        empty_r = torch.ones((0, 1), dtype=torch.float)
<<<<<<< HEAD
        empty_qr = empty_r.quantize_linear(scale, zero_point, torch.qint8)
=======
        empty_qr = empty_r.quantize_linear(scale, zero_point, torch.quint8)
>>>>>>> d73caca2
        self.assertEqual(str(empty_qr),
                         "tensor([], size=(0, 1), dtype=torch.quint8, " +
                         "scale=1.0, zero_point=2)")

    def test_qtensor_quant_dequant(self):
        r = np.random.rand(3, 2) * 2 - 4
        r = torch.from_numpy(r).float()
        scale = 2
        zero_point = 2
<<<<<<< HEAD
        qr = r.quantize_linear(scale, zero_point, torch.qint8)
=======
        qr = r.quantize_linear(scale, zero_point, torch.quint8)
>>>>>>> d73caca2
        rqr = qr.dequantize()
        self.assertTrue(np.allclose(r.numpy(), rqr.numpy(), atol=2 / scale))

    def test_qtensor_creation(self):
        scale = 0.5
        zero_point = 10
        val = 100
        numel = 10
        q = torch._empty_affine_quantized(numel, dtype=torch.quint8, scale=scale, zero_point=zero_point)
        # TODO: check dequantized values?

    def test_qtensor_dtypes(self):
        r = np.random.rand(3, 2) * 2 - 4
        r = torch.from_numpy(r).float()
        scale = 2
        zero_point = 2
        qr = r.quantize_linear(scale, zero_point, torch.qint8)
        rqr = qr.dequantize()
        self.assertTrue(np.allclose(r.numpy(), rqr.numpy(), atol=2 / scale))
        qr = r.quantize_linear(scale, zero_point, torch.quint8)
        rqr = qr.dequantize()
        self.assertTrue(np.allclose(r.numpy(), rqr.numpy(), atol=2 / scale))
        qr = r.quantize_linear(scale, zero_point, torch.qint32)
        rqr = qr.dequantize()
        self.assertTrue(np.allclose(r.numpy(), rqr.numpy(), atol=2 / scale))

<<<<<<< HEAD
    def test_qtensor_dequantize_linear(self):
        t = torch.arange(-10, 10, dtype=torch.int8)
        scale = 3
        zero_point = 2
        qt = torch.dequantize_linear(t, scale, zero_point, torch.float)

=======
>>>>>>> d73caca2

    @unittest.skipIf(torch.cuda.device_count() < 2, 'fewer than 2 GPUs detected')
    def test_device_guard(self):
        # verify that all operators with `device_guard: False` behave properly with multiple devices.
        # TODO: if we had operator introspection we could figure out this set of operators automatically...
        current_device = torch.cuda.current_device()
        device = torch.device('cuda:1') if current_device == 0 else torch.device('cuda:0')
        x = torch.randn((1, 2, 3), device=device)
        y = torch.zeros((1, 3, 2), device=device)
        scalar = torch.tensor(5, device=device)

        # property ops
        torch.cudnn_is_acceptable(x)
        x.is_distributed()
        x.is_floating_point()
        x.is_complex()
        x.is_same_size(y)
        x.is_signed()
        x.size(0)
        x.stride(0)
        x.numel()
        x.is_set_to(y)
        x.data_ptr()
        scalar.is_nonzero()

        # sparse property ops
        y[0][1] = 5
        y_sparse = y.to_sparse()
        y_sparse.sparse_dim()
        y_sparse._dimI()
        y_sparse.dense_dim()
        y_sparse._dimV()
        y_sparse._nnz()
        y_sparse.is_coalesced()
        y_sparse._indices()
        y_sparse._values()
        y_sparse.indices()
        y_sparse.values()

        # in-place ops
        def inplace():
            return torch.randn((1, 2, 3), device=device)
        inplace().as_strided_(y.size(), y.stride())
        inplace().resize_(y.size())
        inplace().squeeze_()
        inplace().squeeze_(0)
        inplace().unsqueeze_(2)
        inplace().transpose_(1, 2)
        inplace().squeeze_().t_()
        inplace().set_(x.storage())
        inplace().set_(x.storage(), x.storage_offset(), x.size(), x.stride())
        inplace().set_(x)
        inplace().set_()
        y_sparse._coalesced_(True)

        # shape modification
        x.as_strided(y.size(), y.stride())
        x.expand((5, 2, 3))
        x.expand_as(x)
        x.sum_to_size((1,))
        torch.broadcast_tensors(x , x)
        x.reshape((1, 3, 2))
        x.reshape_as(y)
        x.squeeze()
        x.squeeze(0)
        x.squeeze().t()
        x.transpose(1, 2)
        x.unsqueeze(2)
        x.view((1, 3, 2))
        x.view_as(y)

        # chunk, split, etc.
        x.chunk(2, dim=1)
        x.split(1, dim=2)
        x.split_with_sizes([1, 2], dim=2)
        x.unfold(dimension=2, size=1, step=1)

        x.narrow(1, 1, 1)
        x.select(1, 1)
        torch.isnan(x)

        torch.empty((1, 3, 2), out=y)
        torch.empty_like(x)
        torch.empty_like(x, dtype=torch.int64)

        # to
        x.to(x)
        x.to(y)
        x.to(x, copy=True)

    def test_to(self):
        def test_copy_behavior(t, non_blocking=False):
            self.assertIs(t, t.to(t, non_blocking=non_blocking))
            self.assertIs(t, t.to(t.dtype, non_blocking=non_blocking))
            self.assertIs(t, t.to(torch.empty_like(t), non_blocking=non_blocking))
            self.assertIsNot(t, t.to(t, non_blocking=non_blocking, copy=True))
            self.assertIsNot(t, t.to(t.dtype, non_blocking=non_blocking, copy=True))
            self.assertIsNot(t, t.to(torch.empty_like(t), non_blocking=non_blocking, copy=True))

            devices = [t.device]
            if t.device.type == 'cuda':
                if t.device.index == -1:
                    devices.append('cuda:{}'.format(torch.cuda.current_device()))
                elif t.device.index == torch.cuda.current_device():
                    devices.append('cuda')
            for device in devices:
                self.assertIs(t, t.to(device, non_blocking=non_blocking))
                self.assertIs(t, t.to(device, t.dtype, non_blocking=non_blocking))
                self.assertIsNot(t, t.to(device, non_blocking=non_blocking, copy=True))
                self.assertIsNot(t, t.to(device, t.dtype, non_blocking=non_blocking, copy=True))

        a = torch.tensor(5)
        test_copy_behavior(a)
        self.assertEqual(a.device, a.to('cpu').device)
        self.assertEqual(a.device, a.to('cpu', dtype=torch.float32).device)
        self.assertIs(torch.float32, a.to('cpu', dtype=torch.float32).dtype)
        self.assertEqual(a.device, a.to(torch.float32).device)
        self.assertIs(torch.float32, a.to(dtype=torch.float32).dtype)
        self.assertEqual(a.data_ptr(), a.to('cpu').data_ptr())
        self.assertEqual(a.data_ptr(), a.to(dtype=a.dtype, device=a.device, copy=False).data_ptr())
        self.assertEqual(a.data_ptr(), a.to('cpu', copy=False).data_ptr())
        self.assertNotEqual(a.data_ptr(), a.to('cpu', copy=True).data_ptr())

        if torch.cuda.is_available():
            for non_blocking in [True, False]:
                for cuda in ['cuda', 'cuda:0' if torch.cuda.device_count() == 1 else 'cuda:1']:
                    b = torch.tensor(5., device=cuda)
                    test_copy_behavior(b, non_blocking)
                    self.assertEqual(b.device, b.to(cuda, non_blocking=non_blocking).device)
                    self.assertEqual(a.device, b.to('cpu', non_blocking=non_blocking).device)
                    self.assertEqual(b.device, a.to(cuda, non_blocking=non_blocking).device)
                    self.assertIs(torch.int32, b.to('cpu', dtype=torch.int32, non_blocking=non_blocking).dtype)
                    self.assertEqual(a.device, b.to('cpu', dtype=torch.int32, non_blocking=non_blocking).device)
                    self.assertIs(torch.int32, b.to(dtype=torch.int32).dtype)
                    self.assertEqual(b.device, b.to(dtype=torch.int32).device)

    def test_to_with_tensor(self):
        a = torch.tensor(5)
        self.assertEqual(a.device, a.to(a).device)

        if torch.cuda.is_available():
            for non_blocking in [True, False]:
                for cuda in ['cuda', 'cuda:0' if torch.cuda.device_count() == 1 else 'cuda:1']:
                    b = torch.tensor(5., device=cuda)
                    self.assertEqual(b.device, b.to(b, non_blocking=non_blocking).device)
                    self.assertEqual(a.device, b.to(a, non_blocking=non_blocking).device)
                    self.assertEqual(b.device, a.to(b, non_blocking=non_blocking).device)

    def test_empty_full(self):
        do_test_empty_full(self, torch.testing.get_all_math_dtypes('cpu'), torch.strided, torch.device('cpu'))
        if torch.cuda.device_count() > 0:
            do_test_empty_full(self, torch.testing.get_all_math_dtypes('cpu'), torch.strided, None)
            do_test_empty_full(self, torch.testing.get_all_math_dtypes('cpu'), torch.strided, torch.device('cuda:0'))

    def test_dtype_out_match(self):
        d = torch.autograd.Variable(torch.DoubleTensor(2, 3))
        self.assertRaises(RuntimeError, lambda: torch.zeros((2, 3), out=d, dtype=torch.float32))

    def test_constructor_dtypes(self):
        default_type = torch.Tensor().type()
        self.assertIs(torch.Tensor().dtype, torch.get_default_dtype())

        self.assertIs(torch.uint8, torch.ByteTensor.dtype)
        self.assertIs(torch.float32, torch.FloatTensor.dtype)
        self.assertIs(torch.float64, torch.DoubleTensor.dtype)

        torch.set_default_tensor_type('torch.FloatTensor')
        self.assertIs(torch.float32, torch.get_default_dtype())
        self.assertIs(torch.FloatStorage, torch.Storage)

        torch.set_default_dtype(torch.float64)
        self.assertIs(torch.float64, torch.get_default_dtype())
        self.assertIs(torch.DoubleStorage, torch.Storage)

        torch.set_default_tensor_type(torch.FloatTensor)
        self.assertIs(torch.float32, torch.get_default_dtype())
        self.assertIs(torch.FloatStorage, torch.Storage)

        if torch.cuda.is_available():
            torch.set_default_tensor_type(torch.cuda.FloatTensor)
            self.assertIs(torch.float32, torch.get_default_dtype())
            self.assertIs(torch.float32, torch.cuda.FloatTensor.dtype)
            self.assertIs(torch.cuda.FloatStorage, torch.Storage)

            torch.set_default_dtype(torch.float64)
            self.assertIs(torch.float64, torch.get_default_dtype())
            self.assertIs(torch.cuda.DoubleStorage, torch.Storage)

        # don't support integral or sparse default types.
        self.assertRaises(TypeError, lambda: torch.set_default_tensor_type('torch.IntTensor'))
        self.assertRaises(TypeError, lambda: torch.set_default_dtype(torch.int64))

        # don't allow passing dtype to set_default_tensor_type
        self.assertRaises(TypeError, lambda: torch.set_default_tensor_type(torch.float32))

        torch.set_default_tensor_type(default_type)

    def test_constructor_device_legacy(self):
        self.assertRaises(RuntimeError, lambda: torch.FloatTensor(device='cuda'))
        self.assertRaises(RuntimeError, lambda: torch.FloatTensor(torch.Size([2, 3, 4]), device='cuda'))
        self.assertRaises(RuntimeError, lambda: torch.FloatTensor((2.0, 3.0), device='cuda'))

        self.assertRaises(RuntimeError, lambda: torch.Tensor(device='cuda'))
        self.assertRaises(RuntimeError, lambda: torch.Tensor(torch.Size([2, 3, 4]), device='cuda'))
        self.assertRaises(RuntimeError, lambda: torch.Tensor((2.0, 3.0), device='cuda'))

        x = torch.randn((3,), device='cpu')
        self.assertRaises(RuntimeError, lambda: x.new(device='cuda'))
        self.assertRaises(RuntimeError, lambda: x.new(torch.Size([2, 3, 4]), device='cuda'))
        self.assertRaises(RuntimeError, lambda: x.new((2.0, 3.0), device='cuda'))

        if torch.cuda.is_available():
            self.assertRaises(RuntimeError, lambda: torch.cuda.FloatTensor(device='cpu'))
            self.assertRaises(RuntimeError, lambda: torch.cuda.FloatTensor(torch.Size([2, 3, 4]), device='cpu'))
            self.assertRaises(RuntimeError, lambda: torch.cuda.FloatTensor((2.0, 3.0), device='cpu'))

            default_type = torch.Tensor().type()
            torch.set_default_tensor_type(torch.cuda.FloatTensor)
            self.assertRaises(RuntimeError, lambda: torch.Tensor(device='cpu'))
            self.assertRaises(RuntimeError, lambda: torch.Tensor(torch.Size([2, 3, 4]), device='cpu'))
            self.assertRaises(RuntimeError, lambda: torch.Tensor((2.0, 3.0), device='cpu'))
            torch.set_default_tensor_type(torch.cuda.FloatTensor)
            torch.set_default_tensor_type(default_type)

            x = torch.randn((3,), device='cuda')
            self.assertRaises(RuntimeError, lambda: x.new(device='cpu'))
            self.assertRaises(RuntimeError, lambda: x.new(torch.Size([2, 3, 4]), device='cpu'))
            self.assertRaises(RuntimeError, lambda: x.new((2.0, 3.0), device='cpu'))

    def test_type(self):
        x = torch.randn(3, 3).double()
        self.assertEqual(x.type('torch.FloatTensor').dtype, torch.float32)
        self.assertEqual(x.type(torch.FloatTensor).dtype, torch.float32)
        self.assertEqual(x.int().type(torch.Tensor).dtype, torch.get_default_dtype())
        self.assertEqual(x.type(torch.int32).dtype, torch.int32)

    def test_tensor_factory(self):
        expected = torch.Tensor([1, 1])
        # test data
        res1 = torch.tensor([1, 1])
        self.assertEqual(res1, expected)

        res1 = torch.tensor([1, 1], dtype=torch.int)
        self.assertEqual(res1, expected)
        self.assertIs(torch.int, res1.dtype)

        # test copy
        res2 = torch.tensor(expected)
        self.assertEqual(res2, expected)
        res2[1] = 2
        self.assertEqual(expected, torch.ones_like(expected))

        res2 = torch.tensor(expected, dtype=torch.int)
        self.assertEqual(res1, expected)
        self.assertIs(torch.int, res1.dtype)

        # test copy with numpy
        if TEST_NUMPY:
            for dtype in [np.float64, np.int64, np.int8, np.uint8]:
                a = np.array([5.]).astype(dtype)
                res1 = torch.tensor(a)
                self.assertEqual(5., res1[0].item())
                a[0] = 7.
                self.assertEqual(5., res1[0].item())

        # test boolean tensor
        a = torch.tensor([True, True, False, True, True], dtype=torch.bool)
        b = torch.tensor([-1, -1.1, 0, 1, 1.1], dtype=torch.bool)
        self.assertEqual(a, b)

    def test_tensor_factory_copy_var(self):

        def check_copy(copy, is_leaf, requires_grad, data_ptr=None):
            if data_ptr is None:
                data_ptr = copy.data_ptr
            self.assertEqual(copy.data, source.data)
            self.assertTrue(copy.is_leaf == is_leaf)
            self.assertTrue(copy.requires_grad == requires_grad)
            self.assertTrue(copy.data_ptr == data_ptr)

        source = torch.randn(5, 5, dtype=torch.double, requires_grad=True)
        # test torch.tensor()
        check_copy(torch.tensor(source), True, False)
        check_copy(torch.tensor(source, requires_grad=False), True, False)
        check_copy(torch.tensor(source, requires_grad=True), True, True)

        # test tensor.new_tensor()
        copy = torch.randn(1)
        check_copy(copy.new_tensor(source), True, False)
        check_copy(copy.new_tensor(source, requires_grad=False), True, False)
        check_copy(copy.new_tensor(source, requires_grad=True), True, True)

        # test torch.as_tensor()
        check_copy(torch.as_tensor(source), source.is_leaf, source.requires_grad, source.data_ptr)  # not copy
        check_copy(torch.as_tensor(source, dtype=torch.float), False, True)  # copy and keep the graph

    def test_tensor_factory_type_inference(self):
        def test_inference(default_dtype):
            saved_dtype = torch.get_default_dtype()
            torch.set_default_dtype(default_dtype)
            self.assertIs(default_dtype, torch.tensor(()).dtype)
            self.assertIs(default_dtype, torch.tensor(5.).dtype)
            self.assertIs(torch.int64, torch.tensor(5).dtype)
            self.assertIs(torch.uint8, torch.tensor(True).dtype)
            self.assertIs(torch.int32, torch.tensor(5, dtype=torch.int32).dtype)
            self.assertIs(default_dtype, torch.tensor(((7, 5), (9, 5.))).dtype)
            self.assertIs(default_dtype, torch.tensor(((5., 5), (3, 5))).dtype)
            self.assertIs(torch.int64, torch.tensor(((5, 3), (3, 5))).dtype)

            if TEST_NUMPY:
                self.assertIs(torch.float64, torch.tensor(np.array(())).dtype)
                self.assertIs(torch.float64, torch.tensor(np.array(5.)).dtype)
                if np.array(5).dtype == np.int64:  # np long, which can be 4 bytes (e.g. on windows)
                    self.assertIs(torch.int64, torch.tensor(np.array(5)).dtype)
                else:
                    self.assertIs(torch.int32, torch.tensor(np.array(5)).dtype)
                self.assertIs(torch.uint8, torch.tensor(np.array(3, dtype=np.uint8)).dtype)
                self.assertIs(default_dtype, torch.tensor(((7, np.array(5)), (np.array(9), 5.))).dtype)
                self.assertIs(torch.float64, torch.tensor(((7, 5), (9, np.array(5.)))).dtype)
                self.assertIs(torch.int64, torch.tensor(((5, np.array(3)), (np.array(3), 5))).dtype)
            torch.set_default_dtype(saved_dtype)

        test_inference(torch.float64)
        test_inference(torch.float32)

    @unittest.skipIf(not torch.cuda.is_available(), 'no CUDA')
    def test_tensor_factory_cuda_type_inference(self):
        saved_type = torch.Tensor().type()
        torch.set_default_tensor_type(torch.cuda.DoubleTensor)
        torch.set_default_dtype(torch.float32)
        self.assertIs(torch.float32, torch.tensor(0.).dtype)
        self.assertEqual(torch.device('cuda:0'), torch.tensor(0.).device)
        torch.set_default_dtype(torch.float64)
        self.assertIs(torch.float64, torch.tensor(0.).dtype)
        self.assertEqual(torch.device('cuda:0'), torch.tensor(0.).device)
        torch.set_default_tensor_type(saved_type)

    @unittest.skipIf(not torch.cuda.is_available(), 'no CUDA')
    def test_tensor_factory_cuda_type(self):
        saved_type = torch.Tensor().type()
        torch.set_default_tensor_type(torch.cuda.FloatTensor)
        x = torch.zeros((5, 5))
        self.assertIs(torch.float32, x.dtype)
        self.assertTrue(x.is_cuda)
        torch.set_default_tensor_type(torch.cuda.DoubleTensor)
        x = torch.zeros((5, 5))
        self.assertIs(torch.float64, x.dtype)
        self.assertTrue(x.is_cuda)
        torch.set_default_tensor_type(saved_type)

    def test_bool_tensor_comparison_ops(self):
        a = torch.tensor([True, False, True, False, True, False], dtype=torch.bool)
        b = torch.tensor([True, False, True, True, True, True], dtype=torch.bool)
        for device in torch.testing.get_all_device_types():
            self.assertEqual(a == b, torch.tensor([1, 1, 1, 0, 1, 0], dtype=torch.uint8))
            self.assertEqual(a != b, torch.tensor([0, 0, 0, 1, 0, 1], dtype=torch.uint8))
            self.assertEqual(a < b, torch.tensor([0, 0, 0, 1, 0, 1], dtype=torch.uint8))
            self.assertEqual(a > b, torch.tensor([0, 0, 0, 0, 0, 0], dtype=torch.uint8))
            self.assertEqual(a >= b, torch.tensor([1, 1, 1, 0, 1, 0], dtype=torch.uint8))
            self.assertEqual(a <= b, torch.tensor([1, 1, 1, 1, 1, 1], dtype=torch.uint8))
            self.assertEqual(a > False, torch.tensor([1, 0, 1, 0, 1, 0], dtype=torch.uint8))
            self.assertEqual(a == torch.tensor(True, dtype=torch.bool), torch.tensor([1, 0, 1, 0, 1, 0], dtype=torch.uint8))
            self.assertEqual(a == torch.tensor(0, dtype=torch.bool), torch.tensor([0, 1, 0, 1, 0, 1], dtype=torch.uint8))
            self.assertFalse(a.equal(b))

    def test_bool_tensor_value_change(self):
        for device in torch.testing.get_all_device_types():
            x = torch.tensor([True, False], dtype=torch.bool)
            x[0] = False
            x[1] = True
            self.assertEqual(x, torch.tensor([False, True], dtype=torch.bool))

    def test_unfold_all_devices_and_dtypes(self):
        for device in torch.testing.get_all_device_types():
            for dt in torch.testing.get_all_dtypes():
                if dt == torch.half and device == 'cpu':
                    # fix once random is implemented for Half on CPU
                    self.assertRaises(RuntimeError, lambda: torch.randint(5, (0, 1, 3, 0), dtype=dt, device=device))
                else:
                    x = torch.randint(5, (0, 1, 3, 0), dtype=dt, device=device)
                    self.assertEqual((0, 1, 1, 0, 3), x.unfold(2, 3, 2).shape)

    def test_copy_all_dtypes_and_devices(self):
        from copy import copy
        for device in torch.testing.get_all_device_types():
            for dt in torch.testing.get_all_dtypes():
                x = torch.tensor([1, 2, 3, 4], dtype=dt, device=device)
                x_clone = x.clone()

                y = copy(x)
                y.fill_(1)

                # copy is a shallow copy, only copies the tensor view,
                # not the data
                self.assertEqual(x, y)

    def test_resize_all_dtypes_and_devices(self):
        shape = (2, 2)
        for device in torch.testing.get_all_device_types():
            for dt in torch.testing.get_all_dtypes():
                x = torch.tensor([[1, 2], [3, 4], [5, 6]], dtype=dt, device=device)
                x.resize_(shape)
                self.assertEqual(shape, x.shape)

    def test_resize_as_all_dtypes_and_devices(self):
        for device in torch.testing.get_all_device_types():
            for dt in torch.testing.get_all_dtypes():
                x = torch.tensor([[1, 2], [3, 4], [5, 6]], dtype=dt, device=device)
                y = torch.tensor([[1, 2, 3], [4, 5, 6]], dtype=dt, device=device)
                x.resize_as_(y)
                self.assertEqual(y.shape, x.shape)

    def test_view_all_dtypes_and_devices(self):
        for device in torch.testing.get_all_device_types():
            for dt in torch.testing.get_all_dtypes():
                x = torch.tensor([[1, 2], [3, 4], [5, 6]], dtype=dt, device=device)
                self.assertEqual(x.view(6).shape, [6])

    def test_fill_all_dtypes_and_devices(self):
        for device in torch.testing.get_all_device_types():
            for dt in torch.testing.get_all_dtypes():
                x = torch.tensor((1, 1), dtype=dt, device=device)
                x.fill_(1)

                self.assertEqual(x, torch.tensor([1, 1], dtype=dt, device=device))
                self.assertEqual(dt, x.dtype)

    def test_clone_all_dtypes_and_devices(self):
        for device in torch.testing.get_all_device_types():
            for dt in torch.testing.get_all_dtypes():
                x = torch.tensor((1, 1), dtype=dt, device=device)
                y = x.clone()
                self.assertEqual(x, y)

    def test_cat_all_dtypes_and_devices(self):
        for device in torch.testing.get_all_device_types():
            for dt in torch.testing.get_all_dtypes():
                x = torch.tensor([[1, 2], [3, 4]], dtype=dt, device=device)
                expected1 = torch.tensor([[1, 2], [3, 4], [1, 2], [3, 4]], dtype=dt, device=device)
                self.assertEqual(torch.cat((x, x), 0), expected1)

                expected2 = torch.tensor([[1, 2, 1, 2], [3, 4, 3, 4]], dtype=dt, device=device)
                self.assertEqual(torch.cat((x, x), 1), expected2)

    def test_tensor_factories_empty(self):
        # ensure we can create empty tensors from each factory function
        shapes = [(5, 0, 1), (0,), (0, 0, 1, 0, 2, 0, 0)]

        for device in torch.testing.get_all_device_types():
            for shape in shapes:
                for dt in torch.testing.get_all_dtypes():
                    self.assertEqual(shape, torch.zeros(shape, device=device, dtype=dt).shape)
                    self.assertEqual(shape, torch.zeros_like(torch.zeros(shape, device=device, dtype=dt)).shape)
                    self.assertEqual(shape, torch.full(shape, 3, device=device, dtype=dt).shape)
                    self.assertEqual(shape, torch.full_like(torch.zeros(shape, device=device, dtype=dt), 3).shape)
                    self.assertEqual(shape, torch.ones(shape, device=device, dtype=dt).shape)
                    self.assertEqual(shape, torch.ones_like(torch.zeros(shape, device=device, dtype=dt)).shape)
                    self.assertEqual(shape, torch.empty(shape, device=device, dtype=dt).shape)
                    self.assertEqual(shape, torch.empty_like(torch.zeros(shape, device=device, dtype=dt)).shape)
                    self.assertEqual(shape, torch.empty_strided(shape, (0,) * len(shape), device=device, dtype=dt).shape)

                    if dt == torch.half and device == "cpu":
                        # update once random is implemented for half on CPU
                        self.assertRaises(RuntimeError, lambda: torch.randint(6, shape, device=device, dtype=dt).shape)
                    else:
                        self.assertEqual(shape, torch.randint(6, shape, device=device, dtype=dt).shape)
                        self.assertEqual(shape, torch.randint_like(torch.zeros(shape, device=device, dtype=dt), 6).shape)

                    if dt != torch.double and dt != torch.float and dt != torch.half:
                        self.assertRaises(RuntimeError, lambda: torch.rand(shape, device=device, dtype=dt).shape)

                    if dt == torch.double or dt == torch.float:
                        self.assertEqual(shape, torch.randn(shape, device=device, dtype=dt).shape)
                        self.assertEqual(shape, torch.randn_like(torch.zeros(shape, device=device, dtype=dt)).shape)

            self.assertEqual((0,), torch.arange(0, device=device).shape)
            self.assertEqual((0, 0), torch.eye(0, device=device).shape)
            self.assertEqual((0, 0), torch.eye(0, 0, device=device).shape)
            self.assertEqual((5, 0), torch.eye(5, 0, device=device).shape)
            self.assertEqual((0, 5), torch.eye(0, 5, device=device).shape)
            self.assertEqual((0,), torch.linspace(1, 1, 0, device=device).shape)
            self.assertEqual((0,), torch.logspace(1, 1, 0, device=device).shape)
            self.assertEqual((0,), torch.randperm(0, device=device).shape)
            self.assertEqual((0,), torch.bartlett_window(0, device=device).shape)
            self.assertEqual((0,), torch.bartlett_window(0, periodic=False, device=device).shape)
            self.assertEqual((0,), torch.hamming_window(0, device=device).shape)
            self.assertEqual((0,), torch.hann_window(0, device=device).shape)
            self.assertEqual((1, 1, 0), torch.tensor([[[]]], device=device).shape)
            self.assertEqual((1, 1, 0), torch.as_tensor([[[]]], device=device).shape)

    def test_new_tensor(self):
        expected = torch.autograd.Variable(torch.ByteTensor([1, 1]))
        # test data
        res1 = expected.new_tensor([1, 1])
        self.assertEqual(res1, expected)
        res1 = expected.new_tensor([1, 1], dtype=torch.int)
        self.assertEqual(res1, expected)
        self.assertIs(torch.int, res1.dtype)

        # test copy
        res2 = expected.new_tensor(expected)
        self.assertEqual(res2, expected)
        res2[1] = 2
        self.assertEqual(expected, torch.ones_like(expected))
        res2 = expected.new_tensor(expected, dtype=torch.int)
        self.assertEqual(res2, expected)
        self.assertIs(torch.int, res2.dtype)

        # test copy with numpy
        if TEST_NUMPY:
            a = np.array([5.])
            res1 = torch.tensor(a)
            res1 = res1.new_tensor(a)
            self.assertEqual(5., res1[0].item())
            a[0] = 7.
            self.assertEqual(5., res1[0].item())

        if torch.cuda.device_count() >= 2:
            expected = expected.cuda(1)
            res1 = expected.new_tensor([1, 1])
            self.assertEqual(res1.get_device(), expected.get_device())
            res1 = expected.new_tensor([1, 1], dtype=torch.int)
            self.assertIs(torch.int, res1.dtype)
            self.assertEqual(res1.get_device(), expected.get_device())

            res2 = expected.new_tensor(expected)
            self.assertEqual(res2.get_device(), expected.get_device())
            res2 = expected.new_tensor(expected, dtype=torch.int)
            self.assertIs(torch.int, res1.dtype)
            self.assertEqual(res2.get_device(), expected.get_device())
            res2 = expected.new_tensor(expected, dtype=torch.int, device=0)
            self.assertIs(torch.int, res1.dtype)
            self.assertEqual(res2.get_device(), 0)

            res1 = expected.new_tensor(1)
            self.assertEqual(res1.get_device(), expected.get_device())
            res1 = expected.new_tensor(1, dtype=torch.int)
            self.assertIs(torch.int, res1.dtype)
            self.assertEqual(res1.get_device(), expected.get_device())

    def test_as_tensor(self):
        # from python data
        x = [[0, 1], [2, 3]]
        self.assertEqual(torch.tensor(x), torch.as_tensor(x))
        self.assertEqual(torch.tensor(x, dtype=torch.float32), torch.as_tensor(x, dtype=torch.float32))

        # python data with heterogeneous types
        z = [0, 'torch']
        with self.assertRaisesRegex(TypeError, "invalid data type"):
            torch.tensor(z)
            torch.as_tensor(z)

        # python data with self-referential lists
        z = [0]
        z += [z]
        with self.assertRaisesRegex(TypeError, "self-referential lists are incompatible"):
            torch.tensor(z)
            torch.as_tensor(z)

        z = [[1, 2], z]
        with self.assertRaisesRegex(TypeError, "self-referential lists are incompatible"):
            torch.tensor(z)
            torch.as_tensor(z)

        # from tensor (doesn't copy unless type is different)
        y = torch.tensor(x)
        self.assertIs(y, torch.as_tensor(y))
        self.assertIsNot(y, torch.as_tensor(y, dtype=torch.float32))
        if torch.cuda.is_available():
            self.assertIsNot(y, torch.as_tensor(y, device='cuda'))
            y_cuda = y.to('cuda')
            self.assertIs(y_cuda, torch.as_tensor(y_cuda))
            self.assertIs(y_cuda, torch.as_tensor(y_cuda, device='cuda'))

        if TEST_NUMPY:
            # doesn't copy
            for dtype in [np.float64, np.int64, np.int8, np.uint8]:
                n = np.random.rand(5, 6).astype(dtype)
                n_astensor = torch.as_tensor(n)
                self.assertEqual(torch.tensor(n), n_astensor)
                n_astensor[0][0] = 25.7
                self.assertEqual(torch.tensor(n), n_astensor)

            # changing dtype causes copy
            n = np.random.rand(5, 6).astype(np.float32)
            n_astensor = torch.as_tensor(n, dtype=torch.float64)
            self.assertEqual(torch.tensor(n, dtype=torch.float64), n_astensor)
            n_astensor[0][1] = 250.8
            self.assertNotEqual(torch.tensor(n, dtype=torch.float64), n_astensor)

            # changing device causes copy
            if torch.cuda.is_available():
                n = np.random.randn(5, 6)
                n_astensor = torch.as_tensor(n, device='cuda')
                self.assertEqual(torch.tensor(n, device='cuda'), n_astensor)
                n_astensor[0][2] = 250.9
                self.assertNotEqual(torch.tensor(n, device='cuda'), n_astensor)

    def test_diag(self):
        x = torch.rand(100, 100)
        res1 = torch.diag(x)
        res2 = torch.Tensor()
        torch.diag(x, out=res2)
        self.assertEqual(res1, res2)

    @staticmethod
    def _test_diagonal(self, dtype, device):
        x = torch.randn((100, 100), dtype=dtype, device=device)
        result = torch.diagonal(x)
        expected = torch.diag(x)
        self.assertEqual(result, expected)

        x = torch.randn((100, 100), dtype=dtype, device=device)
        result = torch.diagonal(x, 17)
        expected = torch.diag(x, 17)
        self.assertEqual(result, expected)

    def test_diagonal(self):
        self._test_diagonal(self, dtype=torch.float32, device='cpu')

    @unittest.skipIf(not TEST_NUMPY, 'Numpy not found')
    def test_diagonal_multidim(self):
        x = torch.randn(10, 11, 12, 13)
        xn = x.numpy()
        for args in [(2, 2, 3),
                     (2,),
                     (-2, 1, 2),
                     (0, -2, -1)]:
            result = torch.diagonal(x, *args)
            expected = xn.diagonal(*args)
            self.assertEqual(expected.shape, result.shape)
            self.assertTrue(np.allclose(expected, result.numpy()))
        # test non-continguous
        xp = x.permute(1, 2, 3, 0)
        result = torch.diagonal(xp, 0, -2, -1)
        expected = xp.numpy().diagonal(0, -2, -1)
        self.assertEqual(expected.shape, result.shape)
        self.assertTrue(np.allclose(expected, result.numpy()))

    @staticmethod
    def _test_diag_embed(self, dtype, device):
        x = torch.arange(3 * 4, dtype=dtype, device=device).view(3, 4)
        result = torch.diag_embed(x)
        expected = torch.stack([torch.diag(r) for r in x], 0)
        self.assertEqual(result, expected)

        result = torch.diag_embed(x, offset=1, dim1=0, dim2=2)
        expected = torch.stack([torch.diag(r, 1) for r in x], 1)
        self.assertEqual(result, expected)

    def test_diag_embed(self):
        self._test_diag_embed(self, dtype=torch.float32, device='cpu')

    @staticmethod
    def _test_diagflat(self, dtype, device):
        # Basic sanity test
        x = torch.randn((100,), dtype=dtype, device=device)
        result = torch.diagflat(x)
        expected = torch.diag(x)
        self.assertEqual(result, expected)

        # Test offset
        x = torch.randn((100,), dtype=dtype, device=device)
        result = torch.diagflat(x, 17)
        expected = torch.diag(x, 17)
        self.assertEqual(result, expected)

        # Test where input has more than one dimension
        x = torch.randn((2, 3, 4), dtype=dtype, device=device)
        result = torch.diagflat(x)
        expected = torch.diag(x.contiguous().view(-1))
        self.assertEqual(result, expected)

        # Noncontig input
        x = torch.randn((2, 3, 4), dtype=dtype, device=device).transpose(2, 0)
        self.assertFalse(x.is_contiguous())
        result = torch.diagflat(x)
        expected = torch.diag(x.contiguous().view(-1))
        self.assertEqual(result, expected)

    def test_diagflat(self):
        self._test_diagflat(self, dtype=torch.float32, device='cpu')

    def test_eye(self):
        res1 = torch.eye(100, 100)
        res2 = torch.Tensor()
        torch.eye(100, 100, out=res2)
        self.assertEqual(res1, res2)

    def test_renorm(self):
        m1 = torch.randn(10, 5)
        res1 = torch.Tensor()

        def renorm(matrix, value, dim, max_norm):
            m1 = matrix.transpose(dim, 0).contiguous()
            # collapse non-dim dimensions.
            m2 = m1.clone().resize_(m1.size(0), int(math.floor(m1.nelement() / m1.size(0))))
            norms = m2.norm(value, 1, True)
            # clip
            new_norms = norms.clone()
            new_norms[torch.gt(norms, max_norm)] = max_norm
            new_norms.div_(norms.add_(1e-7))
            # renormalize
            m1.mul_(new_norms.expand_as(m1))
            return m1.transpose(dim, 0)

        # note that the axis fed to torch.renorm is different (2~=1)
        maxnorm = m1.norm(2, 1).mean()
        m2 = renorm(m1, 2, 1, maxnorm)
        m1.renorm_(2, 1, maxnorm)
        self.assertEqual(m1, m2, 1e-5)
        self.assertEqual(m1.norm(2, 0), m2.norm(2, 0), 1e-5)

        m1 = torch.randn(3, 4, 5)
        m2 = m1.transpose(1, 2).contiguous().clone().resize_(15, 4)
        maxnorm = m2.norm(2, 0).mean()
        m2 = renorm(m2, 2, 1, maxnorm)
        m1.renorm_(2, 1, maxnorm)
        m3 = m1.transpose(1, 2).contiguous().clone().resize_(15, 4)
        self.assertEqual(m3, m2)
        self.assertEqual(m3.norm(2, 0), m2.norm(2, 0))

    @staticmethod
    def _test_renorm_ps(self, device):
        # full reduction
        x = torch.randn(5, 5)
        xn = x.numpy()
        for p in [1, 2, 3, 4, inf]:
            res = x.renorm(p, 1, 1)
            expected = x / x.norm(p, 0, keepdim=True).clamp(min=1)
            self.assertEqual(res.numpy(), expected.numpy(), "renorm failed for {}-norm".format(p))

    def test_renorm_ps(self):
        self._test_renorm_ps(self, device='cpu')

    @unittest.skipIf(not torch.cuda.is_available(), 'no CUDA')
    def test_renorm_ps_cuda(self):
        self._test_renorm_ps(self, device='cuda')

    @staticmethod
    def _test_multinomial(self, type):
        def make_prob_dist(shape, is_contiguous):
            if is_contiguous:
                return type(*shape).uniform_()
            elif len(shape) == 1:
                return type(*(shape + [5])).uniform_()[:, 2]
            else:
                # num dim = 2
                new_shape = [2, shape[1], 7, 1, shape[0], 1, 10]
                prob_dist = type(*new_shape).uniform_()
                prob_dist = prob_dist.transpose(1, 4)
                prob_dist = prob_dist[1, :, 5, 0, :, 0, 4]
                assert not prob_dist.is_contiguous()  # sanity check
                return prob_dist

        for is_contiguous in (True, False):
            # with replacement
            n_row = 3
            for n_col in range(4, 5 + 1):
                prob_dist = make_prob_dist([n_row, n_col], is_contiguous)
                # indices that shouldn't be sampled (<0 means none)
                zero_prob_indices = torch.LongTensor(n_row).random_(-2, n_col).tolist()
                for i, j in enumerate(zero_prob_indices):
                    if j >= 0:
                        prob_dist[i, j] = 0
                n_sample = n_col * 3
                sample_indices = torch.multinomial(prob_dist, n_sample, True)
                self.assertEqual(prob_dist.dim(), 2)
                self.assertEqual(sample_indices.size(1), n_sample)
                for i in range(n_row):
                    zero_prob_idx = zero_prob_indices[i]
                    if zero_prob_idx < 0:
                        continue
                    for j in range(n_sample):
                        self.assertNotEqual(sample_indices[i, j], zero_prob_idx,
                                            "sampled an index with zero probability")

            # without replacement
            n_row = 3
            for n_col in range(2, 10 + 1, 2):
                prob_dist = make_prob_dist([n_row, n_col], is_contiguous)
                # indices that shouldn't be sampled (<0 means none)
                zero_prob_indices = torch.LongTensor(n_row).random_(-1, n_col).tolist()
                for i, j in enumerate(zero_prob_indices):
                    if j >= 0:
                        prob_dist[i, j] = 0
                n_sample = max(1, n_col - 2)
                sample_indices = torch.multinomial(prob_dist, n_sample, False)
                self.assertEqual(prob_dist.dim(), 2)
                self.assertEqual(sample_indices.size(1), n_sample)
                for i in range(n_row):
                    row_samples = {}
                    zero_prob_idx = zero_prob_indices[i]
                    for j in range(n_sample):
                        sample_idx = sample_indices[i, j]
                        if zero_prob_idx >= 0:
                            self.assertNotEqual(sample_idx, zero_prob_idx,
                                                "sampled an index with zero probability")
                        self.assertNotIn(sample_idx, row_samples, "sampled an index twice")
                        row_samples[sample_idx] = True

            # vector
            n_col = 4
            prob_dist = make_prob_dist([n_col], is_contiguous).fill_(1)
            zero_prob_idx = 1  # index that shouldn't be sampled
            prob_dist[zero_prob_idx] = 0
            n_sample = 20
            sample_indices = torch.multinomial(prob_dist, n_sample, True)
            for sample_index in sample_indices:
                self.assertNotEqual(sample_index, zero_prob_idx, "sampled an index with zero probability")
            s_dim = sample_indices.dim()
            self.assertEqual(sample_indices.dim(), 1, "wrong number of dimensions")
            self.assertEqual(prob_dist.dim(), 1, "wrong number of prob_dist dimensions")
            self.assertEqual(sample_indices.size(0), n_sample, "wrong number of samples")

    def test_multinomial(self):
        self._test_multinomial(self, torch.FloatTensor)

    @staticmethod
    def _test_multinomial_alias(self, cast):
        # Get probs vector to use in setup
        def get_probs(length, is_contiguous):
            probs = torch.softmax(torch.randn(length), 0)
            if not is_contiguous:
                probs = torch.softmax(torch.randn(length, 2), 0)[:, 1]
            assert not (is_contiguous ^ probs.is_contiguous()), "contiguity requirement not met"
            return cast(probs)

        for is_contiguous in [True, False]:
            probs = get_probs(4, is_contiguous)
            alias_table, prob_table = torch._multinomial_alias_setup(probs)
            for n_samples in [-1, 1, 10]:
                if n_samples > 0:
                    samples = torch._multinomial_alias_draw(prob_table, alias_table, n_samples)
                    self.assertEqual(prob_table.size(), torch.Size([4]), "size mismatch: probability table")
                    self.assertEqual(alias_table.size(), torch.Size([4]), "size mismatch: alias table")
                    self.assertEqual(samples.size(), torch.Size([n_samples]), "wrong number of samples")
                else:
                    with self.assertRaisesRegex(RuntimeError, "cannot sample <= 0 samples"):
                        torch._multinomial_alias_draw(prob_table, alias_table, n_samples)

            with self.assertRaisesRegex(RuntimeError, "expected 1-D"):
                probs = probs.view(2, 2)
                torch._multinomial_alias_setup(probs)

            with self.assertRaisesRegex(RuntimeError, "expected 1-D"):
                a_t, p_t = torch._multinomial_alias_setup(probs)
                torch._multinomial_alias_draw(p_t.view(2, 2), a_t.view(2, 2))

    def test_multinomial_alias(self):
        self._test_multinomial_alias(self, lambda t: t)

    def _spawn_method(self, method, arg):
        try:
            mp.set_start_method('spawn')
        except RuntimeError:
            pass
        with mp.Pool(1) as pool:
            self.assertTrue(pool.map(method, [arg]))

    @staticmethod
    def _test_multinomial_invalid_probs(probs):
        try:
            # n_sample = 1 is a special case, test n_sample=2 which is more general
            torch.multinomial(probs.to('cpu'), 2)
            return False  # Should not be reached
        except RuntimeError as e:
            return 'invalid multinomial distribution' in str(e)

    @unittest.skipIf(NO_MULTIPROCESSING_SPAWN, "Disabled for environments that \
                     don't support multiprocessing with spawn start method")
    @unittest.skipIf(IS_WINDOWS, 'FIXME: CUDA OOM error on Windows')
    @unittest.skipIf(not PY3,
                     "spawn start method is not supported in Python 2, \
                     but we need it for for testing failure case for CPU RNG on Windows")
    def test_multinomial_invalid_probs(self):
        test_method = _TestTorchMixin._test_multinomial_invalid_probs
        self._spawn_method(test_method, torch.Tensor([1, -1, 1]))
        self._spawn_method(test_method, torch.Tensor([1, inf, 1]))
        self._spawn_method(test_method, torch.Tensor([1, -inf, 1]))
        self._spawn_method(test_method, torch.Tensor([1, 1, nan]))
        self._spawn_method(test_method, torch.Tensor([0, 1, 0]))

    @suppress_warnings
    def test_range(self):
        res1 = torch.range(0, 1)
        res2 = torch.Tensor()
        torch.range(0, 1, out=res2)
        self.assertEqual(res1, res2, 0)

        # Check range for non-contiguous tensors.
        x = torch.zeros(2, 3)
        torch.range(0, 3, out=x.narrow(1, 1, 2))
        res2 = torch.Tensor(((0, 0, 1), (0, 2, 3)))
        self.assertEqual(x, res2, 1e-16)

        # Check negative
        res1 = torch.Tensor((1, 0))
        res2 = torch.Tensor()
        torch.range(1, 0, -1, out=res2)
        self.assertEqual(res1, res2, 0)

        # Equal bounds
        res1 = torch.ones(1)
        res2 = torch.Tensor()
        torch.range(1, 1, -1, out=res2)
        self.assertEqual(res1, res2, 0)
        torch.range(1, 1, 1, out=res2)
        self.assertEqual(res1, res2, 0)

        # FloatTensor
        res1 = torch.range(0.6, 0.9, 0.1, out=torch.FloatTensor())
        self.assertEqual(res1.size(0), 4)
        res1 = torch.range(1, 10, 0.3, out=torch.FloatTensor())
        self.assertEqual(res1.size(0), 31)

        # DoubleTensor
        res1 = torch.range(0.6, 0.9, 0.1, out=torch.DoubleTensor())
        self.assertEqual(res1.size(0), 4)
        res1 = torch.range(1, 10, 0.3, out=torch.DoubleTensor())
        self.assertEqual(res1.size(0), 31)

    def test_range_warning(self):
        with warnings.catch_warnings(record=True) as w:
            torch.range(0, 10)
            self.assertEqual(len(w), 1)

    def test_arange(self):
        res1 = torch.arange(0, 1)
        res2 = torch.Tensor()
        torch.arange(0, 1, out=res2)
        self.assertEqual(res1, res2, 0)

        # Check arange with only one argument
        res1 = torch.arange(10)
        res2 = torch.arange(0, 10)
        self.assertEqual(res1, res2, 0)

        # Check arange for non-contiguous tensors.
        x = torch.zeros(2, 3)
        torch.arange(0, 4, out=x.narrow(1, 1, 2))
        res2 = torch.Tensor(((0, 0, 1), (0, 2, 3)))
        self.assertEqual(x, res2, 1e-16)

        # Check negative
        res1 = torch.Tensor((1, 0))
        res2 = torch.Tensor()
        torch.arange(1, -1, -1, out=res2)
        self.assertEqual(res1, res2, 0)

        # Equal bounds
        res1 = torch.ones(1)
        res2 = torch.Tensor()
        torch.arange(1, 0, -1, out=res2)
        self.assertEqual(res1, res2, 0)
        torch.arange(1, 2, 1, out=res2)
        self.assertEqual(res1, res2, 0)

        # FloatTensor
        res1 = torch.arange(0.6, 0.89, 0.1, out=torch.FloatTensor())
        self.assertEqual(res1, [0.6, 0.7, 0.8])
        res1 = torch.arange(1, 10, 0.3, out=torch.FloatTensor())
        self.assertEqual(res1.size(0), 30)
        self.assertEqual(res1[0], 1)
        self.assertEqual(res1[29], 9.7)

        # DoubleTensor
        res1 = torch.arange(0.6, 0.89, 0.1, out=torch.DoubleTensor())
        self.assertEqual(res1, [0.6, 0.7, 0.8])
        res1 = torch.arange(1, 10, 0.3, out=torch.DoubleTensor())
        self.assertEqual(res1.size(0), 30)
        self.assertEqual(res1[0], 1)
        self.assertEqual(res1[29], 9.7)

        # Check that it's exclusive
        r = torch.arange(0, 5)
        self.assertEqual(r.min(), 0)
        self.assertEqual(r.max(), 4)
        self.assertEqual(r.numel(), 5)

        r = torch.arange(0, 5, 2)
        self.assertEqual(r.min(), 0)
        self.assertEqual(r.max(), 4)
        self.assertEqual(r.numel(), 3)

        r1 = torch.arange(0, 5 + 1e-6)
        r2 = torch.arange(0, 5)
        r3 = torch.arange(0, 5 - 1e-6)
        self.assertEqual(r1[:-1], r2, 0)
        self.assertEqual(r2, r3, 0)

        r1 = torch.arange(10, -1 + 1e-6, -1)
        r2 = torch.arange(10, -1, -1)
        r3 = torch.arange(10, -1 - 1e-6, -1)
        self.assertEqual(r1, r2, 0)
        self.assertEqual(r2, r3[:-1], 0)

        msg = "unsupported range"
        self.assertRaisesRegex(RuntimeError, msg, lambda: torch.arange(0, float('inf')))
        self.assertRaisesRegex(RuntimeError, msg, lambda: torch.arange(float('inf')))

        for device in torch.testing.get_all_device_types():
            self.assertRaisesRegex(RuntimeError, msg, lambda: torch.arange(-5, float('nan'), device=device))
            # check with step size
            self.assertRaisesRegex(RuntimeError, msg, lambda: torch.arange(0, float('-inf'), -1, device=device))
            self.assertRaisesRegex(RuntimeError, msg, lambda: torch.arange(0, float('inf'), device=device))
            self.assertRaisesRegex(RuntimeError, msg, lambda: torch.arange(float('-inf'), 10, device=device))
            self.assertRaisesRegex(RuntimeError, msg, lambda: torch.arange(float('nan'), 10, device=device))
            self.assertRaisesRegex(RuntimeError, msg, lambda: torch.arange(float('inf'), device=device))
            self.assertRaisesRegex(RuntimeError, msg, lambda: torch.arange(float('nan'), device=device))

            self.assertRaisesRegex(
                RuntimeError, "overflow",
                lambda: torch.arange(1.175494351e-38, 3.402823466e+38, device=device))

            # check that it holds a consistent output shape on precision-cornered step sizes
            d = torch.arange(-4.0, 4.0, 0.01, dtype=torch.float32, device=device)
            self.assertEqual(d.shape[0], 800)

    def test_arange_inference(self):
        saved_dtype = torch.get_default_dtype()
        torch.set_default_dtype(torch.float32)
        # end only
        self.assertIs(torch.float32, torch.arange(1.).dtype)
        self.assertIs(torch.float32, torch.arange(torch.tensor(1.)).dtype)
        self.assertIs(torch.float32, torch.arange(torch.tensor(1., dtype=torch.float64)).dtype)

        self.assertIs(torch.int64, torch.arange(1).dtype)
        self.assertIs(torch.int64, torch.arange(torch.tensor(1)).dtype)
        self.assertIs(torch.int64, torch.arange(torch.tensor(1, dtype=torch.int16)).dtype)

        # start, end, [step]
        self.assertIs(torch.float32, torch.arange(1., 3).dtype)
        self.assertIs(torch.float32, torch.arange(torch.tensor(1., dtype=torch.float64), 3).dtype)
        self.assertIs(torch.float32, torch.arange(1, 3.).dtype)
        self.assertIs(torch.float32, torch.arange(torch.tensor(1, dtype=torch.int16), torch.tensor(3.)).dtype)
        self.assertIs(torch.float32, torch.arange(1, 3, 1.).dtype)
        self.assertIs(torch.float32,
                      torch.arange(torch.tensor(1),
                                   torch.tensor(3, dtype=torch.int16),
                                   torch.tensor(1., dtype=torch.float64)).dtype)

        self.assertIs(torch.int64, torch.arange(1, 3).dtype)
        self.assertIs(torch.int64, torch.arange(torch.tensor(1), 3).dtype)
        self.assertIs(torch.int64, torch.arange(torch.tensor(1), torch.tensor(3, dtype=torch.int16)).dtype)
        self.assertIs(torch.int64, torch.arange(1, 3, 1).dtype)
        self.assertIs(torch.int64,
                      torch.arange(torch.tensor(1),
                                   torch.tensor(3),
                                   torch.tensor(1, dtype=torch.int16)).dtype)
        torch.set_default_dtype(saved_dtype)

    def test_randint_inference(self):
        size = (2, 1)
        for args in [(3,), (1, 3)]:  # (low,) and (low, high)
            self.assertIs(torch.int64, torch.randint(*args, size=size).dtype)
            self.assertIs(torch.int64, torch.randint(*args, size=size, layout=torch.strided).dtype)
            self.assertIs(torch.int64, torch.randint(*args, size=size, generator=torch.default_generator).dtype)
            self.assertIs(torch.float32, torch.randint(*args, size=size, dtype=torch.float32).dtype)
            out = torch.empty(size, dtype=torch.float32)
            self.assertIs(torch.float32, torch.randint(*args, size=size, out=out).dtype)
            self.assertIs(torch.float32, torch.randint(*args, size=size, out=out, dtype=torch.float32).dtype)
            out = torch.empty(size, dtype=torch.int64)
            self.assertIs(torch.int64, torch.randint(*args, size=size, out=out).dtype)
            self.assertIs(torch.int64, torch.randint(*args, size=size, out=out, dtype=torch.int64).dtype)

    @staticmethod
    def _select_broadcastable_dims(dims_full=None):
        # select full dimensionality
        if dims_full is None:
            dims_full = []
            ndims = random.randint(1, 4)
            dims_full = [random.randint(1, 8) for _ in range(ndims)]
        else:
            ndims = len(dims_full)

        # select actual dimensions for ops:
        # larger: full ndims, individual sizes may be reduced
        # smaller: possibly reduced ndims, sizes may be reduced
        smaller_ndims = random.randint(1, ndims)
        dims_small = []
        dims_large = []
        for i in range(ndims - 1, -1, -1):
            j = random.randint(1, 3)
            if j == 1:  # no reduced singleton dimension
                ds = dims_full[i]
                dl = dims_full[i]
            elif j == 2:  # larger may have reduced singleton dimension
                ds = dims_full[i]
                dl = 1 if len(dims_small) < smaller_ndims else dims_full[i]
            elif j == 3:  # smaller may have reduced singleton dimension
                ds = 1
                dl = dims_full[i]
            dims_large = [dl] + dims_large
            if len(dims_small) < smaller_ndims:
                dims_small = [ds] + dims_small
        return (dims_small, dims_large, dims_full)

    @staticmethod
    def _test_broadcast(self, cast):

        # all functions
        fns = {
            "dist", "atan2", "pow", "lerp", "add",
            "sub", "mul", "div", "fmod", "remainder",
            "eq", "ge", "gt", "le", "lt", "max", "min", "ne",
            "addcdiv", "addcmul", "masked_scatter", "masked_select", "masked_fill",
            "map", "map2", "copy"
        }
        # functions with three tensor arguments
        fns_3_args = {"addcdiv", "addcmul", "map2"}

        for fn in fns:
            (dims_small, dims_large, dims_full) = self._select_broadcastable_dims()
            full1d = cast(torch.randn(*dims_full).flatten().float())
            small = cast(torch.randn(*dims_small).float())
            large = cast(torch.randn(*dims_large).float())
            small_expanded = small.expand(*dims_full)
            large_expanded = large.expand(*dims_full)
            small2 = None
            small2_expanded = None
            if fn in fns_3_args:
                # create another smaller tensor
                (dims_small2, _, _) = self._select_broadcastable_dims(dims_full)
                small2 = cast(torch.randn(*dims_small2).float())
                small2_expanded = small2.expand(*dims_full)

            if small.is_cuda and fn in ['map', 'map2']:
                # map and map2 are not implementd on CUDA tensors
                continue

            if hasattr(large_expanded, fn):
                # run through tensor versions of functions
                # and verify fully expanded inputs give same results
                expanded = {large: large_expanded, small: small_expanded, small2: small2_expanded}

                def tensorfn(myfn, t1, t2):
                    if fn == "lerp":
                        return myfn(t1, 0.5)
                    elif fn == "masked_select":
                        return myfn(t1 < 0)
                    elif fn == "masked_scatter":
                        return myfn(t1 < 0.5, full1d)
                    elif fn == "masked_fill":
                        return myfn(t1 < 0.5, 1.0)
                    elif fn in fns_3_args:
                        return myfn(1, t1, t2)
                    else:
                        return myfn(t1)

                # test various orders
                for first, second, third in [(large, small, small2), (small, large, small2),
                                             (small2, small, large), (small2, large, small)]:
                    if first is None:
                        break  # ignore last iter when small2 is None
                    method_expanded = getattr(expanded[first], fn)
                    method = getattr(first, fn)
                    r1 = tensorfn(method_expanded, expanded[second], expanded[third])
                    r2 = tensorfn(method, second, third)
                    self.assertEqual(r1, r2)

            # now for torch. versions of functions
            if hasattr(torch, fn):
                fntorch = getattr(torch, fn)
                expanded = {large: large_expanded, small: small_expanded, small2: small2_expanded}

                def torchfn(t1, t2, t3):
                    if fn == "lerp":
                        return fntorch(t1, t2, 0.5)
                    elif fn == "masked_select":
                        return fntorch(t1, t2 < 0)
                    elif fn == "masked_scatter":
                        return fntorch(t1, t2 < 0.5, full1d)
                    elif fn == "masked_fill":
                        return fntorch(t1, t2 < 0.5, 1.0)
                    elif fn in fns_3_args:
                        return fntorch(t1, 1.0, t2, t3)
                    else:
                        return fntorch(t1, t2)

                # test various orders
                for first, second, third in [(large, small, small2), (small, large, small2),
                                             (small2, small, large), (small2, large, small)]:
                    if first is None:
                        break  # ignore last iter when small2 is None
                    r1 = torchfn(expanded[first], expanded[second], expanded[third])
                    r2 = torchfn(first, second, third)
                    self.assertEqual(r1, r2)

            # now for in place functions
            # in-place tensor is not broadcastable; test only guaranteed
            # to work by broadcasting other argument(s)
            if not hasattr(large_expanded, fn + "_"):
                continue

            # need to clone largeExpanded so we can reuse, since functions are in-place
            large_expanded_clone = large_expanded.clone()

            def tensorfn_inplace(t0, t1, t2=None):
                t0_fn = getattr(t0, fn + "_")
                if fn == "lerp":
                    return t0_fn(t1, 0.5)
                elif fn == "masked_scatter":
                    return t0_fn(t1 < 0.5, full1d)
                elif fn == "masked_fill":
                    return t0_fn(t1 < 0.5, 1.0)
                elif fn == "map":
                    return t0_fn(t1, lambda x, y: x + y)
                elif fn == "map2":
                    return t0_fn(t1, t2, lambda x, y, z: x + y + z)
                elif fn in fns_3_args:
                    return t0_fn(1.0, t1, t2)
                else:
                    return t0_fn(t1)
            # in-place pointwise operations don't actually work if the in-place
            # tensor is 0-strided (numpy has the same issue)
            if (0 not in large_expanded.stride() and 0 not in large_expanded_clone.stride()):
                r1 = tensorfn_inplace(large_expanded, small_expanded, small2_expanded)
                r2 = tensorfn_inplace(large_expanded_clone, small, small2)
                self.assertEqual(r1, r2)

            def broadcastable(t0, t1, t2=None):
                try:
                    t1.expand_as(t0)
                    if t2 is not None:
                        t2.expand_as(t0)
                except RuntimeError:
                    return False
                return True

            def _test_in_place_broadcastable(t0, t1, t2=None):
                if not broadcastable(t0, t1, t2):
                    same_size = t0.numel() == t1.numel() and (t0.numel() == t2.numel() if t2 is not None else True)
                    if not same_size:
                        self.assertRaises(RuntimeError, lambda: tensorfn_inplace(t0, t1, t2))
                else:
                    tensorfn_inplace(t0, t1, t2)

            if fn not in fns_3_args:
                _test_in_place_broadcastable(small, large_expanded)
                _test_in_place_broadcastable(small, large)
            else:
                _test_in_place_broadcastable(small2, small_expanded, large_expanded)
                _test_in_place_broadcastable(small2, small, large)

    def test_broadcast(self):
        self._test_broadcast(self, lambda t: t)

    def test_broadcast_empty(self):
        # empty + empty
        self.assertRaises(RuntimeError, lambda: torch.randn(5, 0) + torch.randn(0, 5))
        self.assertEqual(torch.randn(5, 0), torch.randn(0) + torch.randn(5, 0))
        self.assertEqual(torch.randn(5, 0, 0), torch.randn(0) + torch.randn(5, 0, 1))

        # scalar + empty
        self.assertEqual(torch.randn(5, 0, 6), torch.randn(()) + torch.randn(5, 0, 6))

        # non-empty, empty
        self.assertEqual(torch.randn(0), torch.randn(0) + torch.randn(1))
        self.assertEqual(torch.randn(0, 7, 0, 6, 5, 0, 7),
                         torch.randn(0, 7, 0, 6, 5, 0, 1) + torch.randn(1, 1, 5, 1, 7))
        self.assertRaises(RuntimeError, lambda: torch.randn(7, 0) + torch.randn(2, 1))

    def test_broadcast_tensors(self):
        x0 = torch.randn(2, 1, 3)
        x1 = torch.randn(3)
        x2 = torch.randn(3, 1)
        expected_size = (2, 3, 3)

        y0, y1, y2 = torch.broadcast_tensors(x0, x1, x2)
        self.assertTrue(y0.size() == expected_size)
        self.assertTrue(y1.size() == expected_size)
        self.assertTrue(y2.size() == expected_size)

    @staticmethod
    def _test_contiguous(self, cast):
        x = cast(torch.randn(1, 16, 5, 5))
        self.assertTrue(x.is_contiguous())
        stride = list(x.stride())
        stride[0] = 20
        # change the stride in dimension 0. the tensor is still contiguous because size[0] is 1
        x.set_(x.storage(), 0, x.size(), stride)
        self.assertTrue(x.is_contiguous())

    def test_contiguous(self):
        return self._test_contiguous(self, lambda t: t)

    def test_empty_tensor_props(self):
        sizes = [(0,), (0, 3), (5, 0), (5, 0, 3, 0, 2), (0, 3, 0, 2), (0, 5, 0, 2, 0)]
        for size in sizes:
            for device in torch.testing.get_all_device_types():
                x = torch.empty(tuple(size), device=device)
                self.assertEqual(size, x.shape)
                self.assertTrue(x.is_contiguous())
                size_ones_instead_of_zeros = (x if x != 0 else 1 for x in size)
                y = torch.empty(tuple(size_ones_instead_of_zeros), device=device)
                self.assertEqual(x.stride(), y.stride())

    def test_scalars_as_floats(self):
        "zero-dim variables that don't require grad should bind to scalar arguments"
        x = torch.tensor(2.)
        y = torch.tensor(3.)
        # 3 + (3 * 3) * 2
        self.assertEqual(y.addcmul(y, y, value=x), 21)

        x = torch.tensor(2., requires_grad=True)
        self.assertRaises(Exception, lambda: y.addcmul(y, y, value=x))

    @staticmethod
    def _test_broadcast_fused_matmul(self, cast):
        fns = ["baddbmm", "addbmm", "addmm", "addmv", "addr"]

        for fn in fns:
            batch_dim = random.randint(1, 8)
            n_dim = random.randint(1, 8)
            m_dim = random.randint(1, 8)
            p_dim = random.randint(1, 8)

            def dims_full_for_fn():
                if fn == "baddbmm":
                    return ([batch_dim, n_dim, p_dim], [batch_dim, n_dim, m_dim], [batch_dim, m_dim, p_dim])
                elif fn == "addbmm":
                    return ([n_dim, p_dim], [batch_dim, n_dim, m_dim], [batch_dim, m_dim, p_dim])
                elif fn == "addmm":
                    return ([n_dim, p_dim], [n_dim, m_dim], [m_dim, p_dim])
                elif fn == "addmv":
                    return ([n_dim], [n_dim, m_dim], [m_dim])
                elif fn == "addr":
                    return ([n_dim, m_dim], [n_dim], [m_dim])
                else:
                    raise AssertionError("unknown function")

            (t0_dims_full, t1_dims, t2_dims) = dims_full_for_fn()
            (t0_dims_small, _, _) = self._select_broadcastable_dims(t0_dims_full)

            t0_small = cast(torch.randn(*t0_dims_small).float())
            t1 = cast(torch.randn(*t1_dims).float())
            t2 = cast(torch.randn(*t2_dims).float())

            t0_full = cast(t0_small.expand(*t0_dims_full))

            fntorch = getattr(torch, fn)
            r0 = fntorch(t0_small, t1, t2)
            r1 = fntorch(t0_full, t1, t2)
            self.assertEqual(r0, r1)

    def test_broadcast_fused_matmul(self):
        self._test_broadcast_fused_matmul(self, lambda t: t)

    @staticmethod
    def _test_broadcast_batched_matmul(self, cast):
        n_dim = random.randint(1, 8)
        m_dim = random.randint(1, 8)
        p_dim = random.randint(1, 8)
        full_batch_dims = [random.randint(1, 3) for i in range(random.randint(1, 3))]
        (batch_dims_small, _, _) = self._select_broadcastable_dims(full_batch_dims)

        def verify_batched_matmul(full_lhs, one_dimensional):
            if not one_dimensional:
                lhs_dims = [n_dim, m_dim]
                rhs_dims = [m_dim, p_dim]
                result_dims = [n_dim, p_dim]
            else:
                lhs_dims = [n_dim, m_dim] if full_lhs else [m_dim]
                rhs_dims = [m_dim, p_dim] if not full_lhs else [m_dim]
                result_dims = [n_dim] if full_lhs else [p_dim]

            lhs_mat_dims = lhs_dims if len(lhs_dims) != 1 else [1, m_dim]
            rhs_mat_dims = rhs_dims if len(rhs_dims) != 1 else [m_dim, 1]
            full_mat_dims = lhs_mat_dims if full_lhs else rhs_mat_dims
            dim0_dims = rhs_dims if full_lhs else lhs_dims
            small_dims = batch_dims_small + (rhs_mat_dims if full_lhs else lhs_mat_dims)

            small = cast(torch.randn(*(small_dims)).float())
            dim0 = cast(torch.randn(*(dim0_dims)).float())
            full = cast(torch.randn(*(full_batch_dims + full_mat_dims)).float())
            if not one_dimensional:
                (lhsTensors, rhsTensors) = ((full,), (small, dim0)) if full_lhs else ((small, dim0), (full,))
            else:
                (lhsTensors, rhsTensors) = ((full,), (dim0,)) if full_lhs else ((dim0,), (full,))

            def maybe_squeeze_result(l, r, result):
                if len(lhs_dims) == 1 and l.dim() != 1:
                    return result.squeeze(-2)
                elif len(rhs_dims) == 1 and r.dim() != 1:
                    return result.squeeze(-1)
                else:
                    return result

            for lhs in lhsTensors:
                lhs_expanded = lhs.expand(*(torch.Size(full_batch_dims) + torch.Size(lhs_mat_dims)))
                lhs_expanded_matmul_fn = lhs_expanded.matmul
                for rhs in rhsTensors:
                    rhs_expanded = ((rhs if len(rhs_dims) != 1 else rhs.unsqueeze(-1)).
                                    expand(*(torch.Size(full_batch_dims) + torch.Size(rhs_mat_dims))))
                    truth = maybe_squeeze_result(lhs_expanded, rhs_expanded, lhs_expanded_matmul_fn(rhs_expanded))
                    for l in (lhs, lhs_expanded):
                        for r in (rhs, rhs_expanded):
                            l_matmul_fn = l.matmul
                            result = maybe_squeeze_result(l, r, l_matmul_fn(r))
                            self.assertEqual(truth, result)
                            # test torch.matmul function as well
                            torch_result = maybe_squeeze_result(l, r, torch.matmul(l, r))
                            self.assertEqual(truth, torch_result)
                            # test torch.matmul with out
                            out = torch.zeros_like(torch_result)
                            torch.matmul(l, r, out=out)
                            self.assertEqual(truth, maybe_squeeze_result(l, r, out))

                # compare to bmm
                bmm_result = (torch.bmm(lhs_expanded.contiguous().view(-1, *lhs_mat_dims),
                                        rhs_expanded.contiguous().view(-1, *rhs_mat_dims)))
                self.assertEqual(truth.view(-1, *result_dims), bmm_result.view(-1, *result_dims))

        for indices in product((True, False), repeat=2):
            verify_batched_matmul(*indices)

    def test_broadcast_batched_matmul(self):
        self._test_broadcast_batched_matmul(self, lambda t: t)

    def test_copy_broadcast(self):
        torch.zeros(5, 6).copy_(torch.zeros(6))
        self.assertRaises(RuntimeError, lambda: torch.zeros(5, 6).copy_(torch.zeros(30)))

    def test_randperm(self):
        _RNGState = torch.get_rng_state()
        res1 = torch.randperm(100)
        res2 = torch.LongTensor()
        torch.set_rng_state(_RNGState)
        torch.randperm(100, out=res2)
        self.assertEqual(res1, res2, 0)

        # randperm of 0 elements is an empty tensor
        res1 = torch.randperm(0)
        res2 = torch.LongTensor(5)
        torch.randperm(0, out=res2)
        self.assertEqual(res1.numel(), 0)
        self.assertEqual(res2.numel(), 0)

    def test_random(self):
        # This test is flaky with p<=(2/(ub-lb))^200=6e-36
        t = torch.FloatTensor(200)
        lb = 1
        ub = 4

        t.fill_(-1)
        t.random_(lb, ub)
        self.assertEqual(t.min(), lb)
        self.assertEqual(t.max(), ub - 1)

        t.fill_(-1)
        t.random_(ub)
        self.assertEqual(t.min(), 0)
        self.assertEqual(t.max(), ub - 1)

    @staticmethod
    def _test_random_neg_values(self, use_cuda=False):
        signed_types = ['torch.DoubleTensor', 'torch.FloatTensor', 'torch.LongTensor',
                        'torch.IntTensor', 'torch.ShortTensor']
        for tname in signed_types:
            res = torch.rand(SIZE, SIZE).type(tname)
            if use_cuda:
                res = res.cuda()
            res.random_(-10, -1)
            self.assertLessEqual(res.max().item(), 9)
            self.assertGreaterEqual(res.min().item(), -10)

    def test_random_neg_values(self):
        self._test_random_neg_values(self)

    def assertIsOrdered(self, order, x, mxx, ixx, task):
        SIZE = 4
        if order == 'descending':
            def check_order(a, b):
                # `a != a` because we put NaNs
                # at the end of ascending sorted lists,
                # and the beginning of descending ones.
                return a != a or a >= b
        elif order == 'ascending':
            def check_order(a, b):
                # see above
                return b != b or a <= b
        else:
            error('unknown order "{}", must be "ascending" or "descending"'.format(order))

        are_ordered = True
        for j, k in product(range(SIZE), range(1, SIZE)):
            self.assertTrue(check_order(mxx[j][k - 1], mxx[j][k]),
                            'torch.sort ({}) values unordered for {}'.format(order, task))

        seen = set()
        indicesCorrect = True
        size = x.size(x.dim() - 1)
        for k in range(size):
            seen.clear()
            for j in range(size):
                self.assertEqual(x[k][ixx[k][j]], mxx[k][j],
                                 'torch.sort ({}) indices wrong for {}'.format(order, task))
                seen.add(ixx[k][j])
            self.assertEqual(len(seen), size)

    def test_sort(self):
        SIZE = 4
        x = torch.rand(SIZE, SIZE)
        res1val, res1ind = torch.sort(x)

        # Test use of result tensor
        res2val = torch.Tensor()
        res2ind = torch.LongTensor()
        torch.sort(x, out=(res2val, res2ind))
        self.assertEqual(res1val, res2val, 0)
        self.assertEqual(res1ind, res2ind, 0)
        self.assertEqual(torch.argsort(x), res1ind)
        self.assertEqual(x.argsort(), res1ind)

        # Test sorting of random numbers
        self.assertIsOrdered('ascending', x, res2val, res2ind, 'random')

        # Test simple sort
        self.assertEqual(
            torch.sort(torch.Tensor((50, 40, 30, 20, 10)))[0],
            torch.Tensor((10, 20, 30, 40, 50)),
            0
        )

        # Test that we still have proper sorting with duplicate keys
        x = torch.floor(torch.rand(SIZE, SIZE) * 10)
        torch.sort(x, out=(res2val, res2ind))
        self.assertIsOrdered('ascending', x, res2val, res2ind, 'random with duplicate keys')

        # DESCENDING SORT
        x = torch.rand(SIZE, SIZE)
        res1val, res1ind = torch.sort(x, x.dim() - 1, True)

        # Test use of result tensor
        res2val = torch.Tensor()
        res2ind = torch.LongTensor()
        torch.sort(x, x.dim() - 1, True, out=(res2val, res2ind))
        self.assertEqual(res1val, res2val, 0)
        self.assertEqual(res1ind, res2ind, 0)
        self.assertEqual(torch.argsort(x, x.dim() - 1, True), res1ind)
        self.assertEqual(x.argsort(x.dim() - 1, True), res1ind)

        # Test sorting of random numbers
        self.assertIsOrdered('descending', x, res2val, res2ind, 'random')

        # Test simple sort task
        self.assertEqual(
            torch.sort(torch.Tensor((10, 20, 30, 40, 50)), 0, True)[0],
            torch.Tensor((50, 40, 30, 20, 10)),
            0
        )

        # Test that we still have proper sorting with duplicate keys
        self.assertIsOrdered('descending', x, res2val, res2ind, 'random with duplicate keys')

        # Test sorting with NaNs
        x = torch.rand(SIZE, SIZE)
        x[1][2] = float('NaN')
        x[3][0] = float('NaN')
        torch.sort(x, out=(res2val, res2ind))
        self.assertIsOrdered('ascending', x, res2val, res2ind,
                             'random with NaNs')
        torch.sort(x, out=(res2val, res2ind), descending=True)
        self.assertIsOrdered('descending', x, res2val, res2ind,
                             'random with NaNs')

    @unittest.skipIf(not TEST_NUMPY, 'Numpy not found')
    def test_tensordot(self):
        for d in torch.testing.get_all_device_types():
            a = torch.arange(60., device=d).reshape(3, 4, 5)
            b = torch.arange(24., device=d).reshape(4, 3, 2)
            c = torch.tensordot(a, b, dims=([1, 0], [0, 1])).cpu()
            cn = torch.from_numpy(np.tensordot(a.cpu().numpy(), b.cpu().numpy(),
                                               axes=([1, 0], [0, 1])))
            self.assertEqual(c, cn)
            a = torch.randn(2, 3, 4, 5, device=d)
            b = torch.randn(4, 5, 6, 7, device=d)
            c = torch.tensordot(a, b, dims=2).cpu()
            cn = torch.from_numpy(np.tensordot(a.cpu().numpy(), b.cpu().numpy(),
                                               axes=2))
            self.assertEqual(c, cn)
            c = torch.tensordot(a, b).cpu()
            cn = torch.from_numpy(np.tensordot(a.cpu().numpy(), b.cpu().numpy()))
            self.assertEqual(c, cn)

    def test_topk(self):
        def topKViaSort(t, k, dim, dir):
            sorted, indices = t.sort(dim, dir)
            return sorted.narrow(dim, 0, k), indices.narrow(dim, 0, k)

        def compareTensors(t, res1, ind1, res2, ind2, dim):
            # Values should be exactly equivalent
            self.assertEqual(res1, res2, 0)

            # Indices might differ based on the implementation, since there is
            # no guarantee of the relative order of selection
            if not ind1.eq(ind2).all():
                # To verify that the indices represent equivalent elements,
                # gather from the input using the topk indices and compare against
                # the sort indices
                vals = t.gather(dim, ind2)
                self.assertEqual(res1, vals, 0)

        def compare(t, k, dim, dir):
            topKVal, topKInd = t.topk(k, dim, dir, True)
            sortKVal, sortKInd = topKViaSort(t, k, dim, dir)
            compareTensors(t, sortKVal, sortKInd, topKVal, topKInd, dim)

        t = torch.rand(random.randint(1, SIZE),
                       random.randint(1, SIZE),
                       random.randint(1, SIZE))

        for _kTries in range(3):
            for _dimTries in range(3):
                for transpose in (True, False):
                    for dir in (True, False):
                        testTensor = t
                        if transpose:
                            dim1 = random.randrange(t.ndimension())
                            dim2 = dim1
                            while dim1 == dim2:
                                dim2 = random.randrange(t.ndimension())

                            testTensor = t.transpose(dim1, dim2)

                        dim = random.randrange(testTensor.ndimension())
                        k = random.randint(1, testTensor.size(dim))
                        compare(testTensor, k, dim, dir)

    def test_topk_arguments(self):
        q = torch.randn(10, 2, 10)
        # Make sure True isn't mistakenly taken as the 2nd dimension (interpreted as 1)
        self.assertRaises(TypeError, lambda: q.topk(4, True))

    @unittest.skipIf(not torch.cuda.is_available(), 'no CUDA')
    def test_topk_noncontiguous_gpu(self):
        t = torch.randn(20, device="cuda")[::2]
        top1, idx1 = t.topk(5)
        top2, idx2 = t.contiguous().topk(5)
        self.assertEqual(top1, top2)
        self.assertEqual(idx1, idx2)

    @staticmethod
    def _test_kthvalue(self, device='cpu'):
        SIZE = 50
        x = torch.rand(SIZE, SIZE, SIZE, device=device)
        x0 = x.clone()

        k = random.randint(1, SIZE)
        res1val, res1ind = torch.kthvalue(x, k, keepdim=False)
        res2val, res2ind = torch.sort(x)

        self.assertEqual(res1val[:, :], res2val[:, :, k - 1], 0)
        self.assertEqual(res1ind[:, :], res2ind[:, :, k - 1], 0)
        # test use of result tensors
        k = random.randint(1, SIZE)
        res1val = torch.tensor([], device=device)
        res1ind = torch.tensor([], dtype=torch.long, device=device)
        torch.kthvalue(x, k, keepdim=False, out=(res1val, res1ind))
        res2val, res2ind = torch.sort(x)
        self.assertEqual(res1val[:, :], res2val[:, :, k - 1], 0)
        self.assertEqual(res1ind[:, :], res2ind[:, :, k - 1], 0)

        # test non-default dim
        k = random.randint(1, SIZE)
        res1val, res1ind = torch.kthvalue(x, k, 0, keepdim=False)
        res2val, res2ind = torch.sort(x, 0)
        self.assertEqual(res1val, res2val[k - 1], 0)
        self.assertEqual(res1ind, res2ind[k - 1], 0)

        # non-contiguous
        y = x.narrow(1, 0, 1)
        y0 = y.contiguous()
        k = random.randint(1, SIZE)
        res1val, res1ind = torch.kthvalue(y, k)
        res2val, res2ind = torch.kthvalue(y0, k)
        self.assertEqual(res1val, res2val, 0)
        self.assertEqual(res1ind, res2ind, 0)

        # check that the input wasn't modified
        self.assertEqual(x, x0, 0)

        # simple test case (with repetitions)
        y = torch.tensor((3., 5, 4, 1, 1, 5), device=device)
        self.assertEqual(torch.kthvalue(y, 3)[0], 3, 0)
        self.assertEqual(torch.kthvalue(y, 2)[0], 1, 0)

        # simple test case (with NaN)
        SIZE = 50
        x = torch.rand(SIZE, SIZE, SIZE, device=device)
        x[torch.arange(SIZE), :, torch.randint(50, (50,))] = nan
        ks = [random.randint(1, SIZE), 1, SIZE, SIZE - 1]
        res2val, res2ind = torch.sort(x)
        for k in ks:
            res1val, res1ind = torch.kthvalue(x, k, keepdim=False)
            self.assertEqual(res1val[:, :], res2val[:, :, k - 1], 0)
            self.assertEqual(res1ind[:, :], res2ind[:, :, k - 1], 0)

    def test_kthvalue(self):
        self._test_kthvalue(self)

    def test_median(self):
        for size in (155, 156):
            x = torch.rand(size, size)
            x0 = x.clone()

            nelem = x.nelement()
            res1val = torch.median(x)
            res2val, _ = torch.sort(x.view(nelem))
            ind = int(math.floor((nelem + 1) / 2) - 1)

            self.assertEqual(res2val[ind], res1val, 0)

            res1val, res1ind = torch.median(x, dim=1, keepdim=False)
            res2val, res2ind = torch.sort(x)
            ind = int(math.floor((size + 1) / 2) - 1)

            self.assertEqual(res2val.select(1, ind), res1val, 0)
            self.assertEqual(res2val.select(1, ind), res1val, 0)

            # Test use of result tensor
            res2val = torch.Tensor()
            res2ind = torch.LongTensor()
            torch.median(x, dim=-1, keepdim=False, out=(res2val, res2ind))
            self.assertEqual(res2val, res1val, 0)
            self.assertEqual(res2ind, res1ind, 0)

            # Test non-default dim
            res1val, res1ind = torch.median(x, 0, keepdim=False)
            res2val, res2ind = torch.sort(x, 0)
            self.assertEqual(res1val, res2val[ind], 0)
            self.assertEqual(res1ind, res2ind[ind], 0)

            # input unchanged
            self.assertEqual(x, x0, 0)

    def test_mode(self):
        x = torch.arange(1., SIZE * SIZE + 1).clone().resize_(SIZE, SIZE)
        x[:2] = 1
        x[:, :2] = 1
        x0 = x.clone()

        # Pre-calculated results.
        res1val = torch.Tensor(SIZE).fill_(1)
        # The indices are the position of the last appearance of the mode element.
        res1ind = torch.LongTensor(SIZE).fill_(1)
        res1ind[0] = SIZE - 1
        res1ind[1] = SIZE - 1

        res2val, res2ind = torch.mode(x, keepdim=False)
        self.assertEqual(res1val, res2val, 0)
        self.assertEqual(res1ind, res2ind, 0)

        # Test use of result tensor
        res2val = torch.Tensor()
        res2ind = torch.LongTensor()
        torch.mode(x, keepdim=False, out=(res2val, res2ind))
        self.assertEqual(res1val, res2val, 0)
        self.assertEqual(res1ind, res2ind, 0)

        # Test non-default dim
        res2val, res2ind = torch.mode(x, 0, False)
        self.assertEqual(res1val, res2val, 0)
        self.assertEqual(res1ind, res2ind, 0)

        # input unchanged
        self.assertEqual(x, x0, 0)

    def test_trilu_indices(self):
        for test_args in tri_tests_args:
            _compare_trilu_indices(self, *test_args)
        run_additional_tri_tests(self, 'cpu')

        # test default options
        x = torch.ones(
            3, 3, dtype=torch.long, device='cpu', layout=torch.strided)
        self.assertEqual(
            x.tril(0).nonzero().transpose(0, 1), torch.tril_indices(3, 3))
        self.assertEqual(
            x.triu(0).nonzero().transpose(0, 1), torch.triu_indices(3, 3))

    @staticmethod
    def _test_triu_tril(self, cast):
        def gen_mask(shape, diagonal, cast, upper):
            mask = torch.zeros(*shape[-2:]).byte()
            for i in range(shape[-2]):
                for j in range(shape[-1]):
                    cond = j - i < diagonal if upper else j - i > diagonal
                    if cond:
                        mask[i, j] = 1
            return cast(mask.expand(*shape))

        torch_functions = {True: torch.triu, False: torch.tril}
        if TEST_NUMPY:
            numpy_functions = {True: np.triu, False: np.tril}

        def run_test(shape, cast, diagonal):
            x_cpu = torch.randn(*shape)
            x = cast(x_cpu)

            for upper in [True, False]:
                # normal test with mask
                torch_tri_func = torch_functions[upper]
                res1 = torch_tri_func(x, diagonal=diagonal)
                res2 = cast(torch.Tensor())
                torch_tri_func(x, diagonal=diagonal, out=res2)
                exp_mask = gen_mask(shape, diagonal, cast, upper)
                expected = torch.where(exp_mask, torch.tensor(0).type_as(x), x)
                self.assertEqual(res1, res2, 0)
                self.assertEqual(expected, res1, 0)

                # non-contiguous and expanded tensors test
                if not (0 in shape or 1 in shape):
                    for s in range(-len(shape), -1):
                        # non-contiguous tensors
                        x_nc = x.clone().transpose(s, s + 1)
                        exp_mask = gen_mask(x_nc.size(), diagonal, cast, upper)
                        assert not x_nc.is_contiguous(), "x is intentionally non-contiguous"
                        exp_nc = torch.where(exp_mask, torch.tensor(0).type_as(x), x_nc)
                        self.assertEqual(torch_tri_func(x_nc, diagonal), exp_nc, 0)
                        x_nc_is_contiguous = x_nc.is_contiguous()
                        if upper:
                            self.assertEqual(x_nc.triu_(diagonal), exp_nc, 0)
                        else:
                            self.assertEqual(x_nc.tril_(diagonal), exp_nc, 0)

                        self.assertTrue(x_nc.is_contiguous() == x_nc_is_contiguous,
                                        "contiguity of x_nc should not be changed")

                    # expanded tensors
                    expanded_size = (x.size(0),) + x.size()
                    x_expanded = x.clone().expand(*expanded_size)
                    assert 0 in x_expanded.stride(), "x intentionally has 0 in its stride"
                    output = torch_tri_func(x_expanded, diagonal)
                    self.assertEqual(output, expected.expand(expanded_size), 0)
                    self.assertTrue(0 in x_expanded.stride(),
                                    "geometry of x_expanded should be the same")
                    if upper:
                        self.assertEqual(output, x_expanded.triu_(diagonal), 0)
                    else:
                        self.assertEqual(output, x_expanded.tril_(diagonal), 0)

                if not TEST_NUMPY:
                    continue

                # numpy test
                numpy_tri_func = numpy_functions[upper]
                self.assertEqual(numpy_tri_func(x_cpu.numpy(), diagonal), res1.cpu().numpy())

        diagonals = [-2, -1, 0, 1, 2]
        shapes = [(3, 3), (5, 3, 3), (7, 5, 3, 3),  # square matrices
                  (7, 3), (5, 7, 3), (7, 5, 7, 3),  # fat matrices
                  (3, 7), (5, 3, 7), (7, 5, 3, 7),  # thin matrices
                  (3, 0), (0, 3, 3), (3, 3, 0, 0),  # no numel matrices
                  (3, 1), (5, 3, 1), (7, 5, 3, 1),  # very fat matrices
                  (1, 3), (5, 1, 3), (7, 5, 1, 3)]  # very thin matrices
        for s, d in product(shapes, diagonals):
            run_test(s, cast, d)

    def test_triu_tril(self):
        self._test_triu_tril(self, lambda t: t)

    def test_cat(self):
        SIZE = 10
        for dtype in (torch.half, torch.double, torch.int):
            for dim in range(-3, 3):
                pos_dim = dim if dim >= 0 else 3 + dim
                x = torch.randint(low=-100, high=100, size=(13, SIZE, SIZE)).to(dtype).transpose(0, pos_dim)
                y = torch.randint(low=-100, high=100, size=(17, SIZE, SIZE)).to(dtype).transpose(0, pos_dim)
                z = torch.randint(low=-100, high=100, size=(19, SIZE, SIZE)).to(dtype).transpose(0, pos_dim)

                res1 = torch.cat((x, y, z), dim)
                self.assertEqual(res1.narrow(pos_dim, 0, 13), x, 0)
                self.assertEqual(res1.narrow(pos_dim, 13, 17), y, 0)
                self.assertEqual(res1.narrow(pos_dim, 30, 19), z, 0)

            x = torch.randint(low=-100, high=100, size=(20, SIZE, SIZE)).to(dtype)
            self.assertEqual(torch.cat(torch.split(x, 7)), x)
            self.assertEqual(torch.cat(torch.chunk(x, 7)), x)

            y = torch.randint(low=-100, high=100, size=(1, SIZE, SIZE)).to(dtype)
            z = torch.cat([x, y])
            self.assertEqual(z.size(), (21, SIZE, SIZE))

            self.assertRaises(RuntimeError, lambda: torch.cat([]))
            self.assertRaisesRegex(TypeError, 'got None', lambda: torch.cat([x, None]))

    def test_cat_bad_input_sizes(self):
        x = torch.randn(2, 1)
        y = torch.randn(2, 1, 1)
        z = torch.randn(2, 1, 1)
        self.assertRaises(RuntimeError, lambda: torch.cat([x, y, z]))

        x = torch.randn(2, 1, 2)
        y = torch.randn(2, 1, 1)
        z = torch.randn(2, 2, 1)
        self.assertRaises(RuntimeError, lambda: torch.cat([x, y, z], dim=1))

    def test_cat_scalars(self):
        x = torch.tensor(0)
        y = torch.tensor(1)
        with self.assertRaisesRegex(RuntimeError, 'zero-dimensional.*cannot be concatenated'):
            torch.cat([x, y])

    @staticmethod
    def _test_cat_empty_legacy(self, use_cuda=False):
        # FIXME: this is legacy behavior and should be removed
        # when we support empty tensors with arbitrary sizes
        dtype = torch.float32
        device = 'cuda' if use_cuda else 'cpu'

        x = torch.randn((4, 3, 32, 32), dtype=dtype, device=device)
        empty = torch.randn((0,), dtype=dtype, device=device)

        res1 = torch.cat([x, empty], dim=1)
        res2 = torch.cat([empty, x], dim=1)
        self.assertEqual(res1, res2)

        conv = torch.nn.Conv2d(3, 3, kernel_size=1).float()
        if use_cuda:
            conv = conv.cuda()
        res1 = torch.cat([conv(x), empty], dim=1)
        res2 = torch.cat([empty, conv(x)], dim=1)
        self.assertEqual(res1, res2)

        res1 = torch.cat([empty, empty], dim=1)
        self.assertEqual(res1, empty)

        with self.assertRaisesRegex(RuntimeError,
                                    'expected a non-empty list of Tensors'):
            torch.cat([], dim=1)

    def test_cat_empty_legacy(self):
        self._test_cat_empty_legacy(self)

    @staticmethod
    def _test_cat_empty(self, use_cuda=False):
        dtype = torch.float32
        device = 'cuda' if use_cuda else 'cpu'

        x = torch.randn((4, 3, 32, 32), dtype=dtype, device=device)
        empty = torch.randn((4, 0, 32, 32), dtype=dtype, device=device)

        res1 = torch.cat([x, empty], dim=1)
        res2 = torch.cat([empty, x], dim=1)
        self.assertEqual(res1, res2)

        conv = torch.nn.Conv2d(3, 3, kernel_size=1).float()
        if use_cuda:
            conv = conv.cuda()
        res1 = torch.cat([conv(x), empty], dim=1)
        res2 = torch.cat([empty, conv(x)], dim=1)
        self.assertEqual(res1, res2)

        res1 = torch.cat([empty, empty], dim=1)
        self.assertEqual(res1, empty)

        # check non-legacy-behavior (sizes don't match)
        empty = torch.randn((4, 0, 31, 32), dtype=dtype, device=device)
        self.assertRaises(RuntimeError, lambda: torch.cat([x, empty], dim=1))
        self.assertRaises(RuntimeError, lambda: torch.cat([empty, x], dim=1))

        # check non-legacy-behavior (dimensions don't match)
        empty = torch.randn((4, 0), dtype=dtype, device=device)
        self.assertRaises(RuntimeError, lambda: torch.cat([x, empty], dim=1))
        self.assertRaises(RuntimeError, lambda: torch.cat([empty, x], dim=1))

    def test_cat_empty(self):
        self._test_cat_empty(self)

    def test_narrow(self):
        x = torch.Tensor([[0, 1, 2], [3, 4, 5], [6, 7, 8]])
        self.assertEqual(x.narrow(0, 0, 1), torch.Tensor([[0, 1, 2]]))
        self.assertEqual(x.narrow(0, 0, 2), torch.Tensor([[0, 1, 2], [3, 4, 5]]))
        self.assertEqual(x.narrow(0, 1, 1), torch.Tensor([[3, 4, 5]]))
        self.assertEqual(x.narrow(0, -1, 1), torch.Tensor([[6, 7, 8]]))
        self.assertEqual(x.narrow(0, -2, 2), torch.Tensor([[3, 4, 5], [6, 7, 8]]))
        self.assertEqual(x.narrow(0, -3, 3), torch.Tensor([[0, 1, 2], [3, 4, 5], [6, 7, 8]]))
        self.assertEqual(x.narrow(-1, -1, 1), torch.Tensor([[2], [5], [8]]))
        self.assertEqual(x.narrow(-2, -1, 1), torch.Tensor([[6, 7, 8]]))

    def test_narrow_empty(self):
        for device in torch.testing.get_all_device_types():
            x = torch.randn(2, 3, 4, device=device)
            for d in range(x.dim()):
                y = x.narrow(d, x.size(d), 0)
                sz = list(x.size())
                sz[d] = 0
                self.assertEqual(sz, y.size())

    def test_stack(self):
        for dtype in (torch.half, torch.double, torch.int):
            x = torch.randint(low=-100, high=100, size=(2, 3, 4)).to(dtype)
            y = torch.randint(low=-100, high=100, size=(2, 3, 4)).to(dtype)
            z = torch.randint(low=-100, high=100, size=(2, 3, 4)).to(dtype)
            for dim in range(4):
                res = torch.stack((x, y, z), dim)
                res_neg = torch.stack((x, y, z), dim - 4)
                expected_size = x.size()[:dim] + (3,) + x.size()[dim:]
                self.assertEqual(res, res_neg)
                self.assertEqual(res.size(), expected_size)
                self.assertEqual(res.select(dim, 0), x, 0)
                self.assertEqual(res.select(dim, 1), y, 0)
                self.assertEqual(res.select(dim, 2), z, 0)

    def test_stack_out(self):
        for dtype in (torch.half, torch.double, torch.int):
            x = torch.randint(low=-100, high=100, size=(2, 3, 4)).to(dtype)
            y = torch.randint(low=-100, high=100, size=(2, 3, 4)).to(dtype)
            z = torch.randint(low=-100, high=100, size=(2, 3, 4)).to(dtype)
            for dim in range(4):
                expected_size = x.size()[:dim] + (3,) + x.size()[dim:]
                res_out = x.new(expected_size)
                res_neg_out = x.new(expected_size)
                res_out_dp = res_out.data_ptr()
                res_out_neg_dp = res_neg_out.data_ptr()
                torch.stack((x, y, z), dim, out=res_out)
                torch.stack((x, y, z), dim - 4, out=res_neg_out)
                self.assertEqual(res_out, res_neg_out)
                self.assertEqual(res_out.size(), expected_size)
                self.assertEqual(res_out_dp, res_out.data_ptr())
                self.assertEqual(res_out_neg_dp, res_neg_out.data_ptr())
                self.assertEqual(res_out.select(dim, 0), x, 0)
                self.assertEqual(res_out.select(dim, 1), y, 0)
                self.assertEqual(res_out.select(dim, 2), z, 0)

    def test_unbind(self):
        x = torch.rand(2, 3, 4, 5)
        for dim in range(4):
            res = torch.unbind(x, dim)
            res2 = x.unbind(dim)
            self.assertEqual(x.size(dim), len(res))
            self.assertEqual(x.size(dim), len(res2))
            for i in range(dim):
                self.assertEqual(x.select(dim, i), res[i])
                self.assertEqual(x.select(dim, i), res2[i])

    def test_linspace(self):
        for device in torch.testing.get_all_device_types():
            _from = random.random()
            to = _from + random.random()
            res1 = torch.linspace(_from, to, 137, device=device)
            res2 = torch.tensor((), device=device)
            torch.linspace(_from, to, 137, out=res2)
            self.assertEqual(res1, res2, 0)
            self.assertRaises(RuntimeError, lambda: torch.linspace(0, 1, -1, device=device))
            self.assertEqual(torch.linspace(0, 1, 1, device=device), torch.zeros(1, device=device), 0)

            # Check linspace for generating with start > end.
            self.assertEqual(torch.linspace(2, 0, 3, device=device), torch.tensor((2, 1, 0), device=device), 0)

            # Check linspace for non-contiguous tensors.
            x = torch.zeros(2, 3, device=device)
            y = torch.linspace(0, 3, 4, out=x.narrow(1, 1, 2))
            self.assertEqual(x, torch.tensor(((0, 0, 1), (0, 2, 3)), device=device), 0)

    def test_logspace(self):
        _from = random.random()
        to = _from + random.random()
        res1 = torch.logspace(_from, to, 137)
        res2 = torch.Tensor()
        torch.logspace(_from, to, 137, out=res2)
        self.assertEqual(res1, res2, 0)
        self.assertRaises(RuntimeError, lambda: torch.logspace(0, 1, -1))
        self.assertEqual(torch.logspace(0, 1, 1), torch.ones(1), 0)

        # Check non-default base=2
        self.assertEqual(torch.logspace(1, 1, 1, 2), torch.ones(1) * 2)
        self.assertEqual(torch.logspace(0, 2, 3, 2), torch.Tensor((1, 2, 4)))

        # Check logspace_ for generating with start > end.
        self.assertEqual(torch.logspace(1, 0, 2), torch.Tensor((10, 1)), 0)

        # Check logspace_ for non-contiguous tensors.
        x = torch.zeros(2, 3)
        y = torch.logspace(0, 3, 4, out=x.narrow(1, 1, 2))
        self.assertEqual(x, torch.Tensor(((0, 1, 10), (0, 100, 1000))), 0)

    def test_rand(self):
        torch.manual_seed(123456)
        res1 = torch.rand(SIZE, SIZE)
        res2 = torch.Tensor()
        torch.manual_seed(123456)
        torch.rand(SIZE, SIZE, out=res2)
        self.assertEqual(res1, res2)

    def test_randint(self):
        torch.manual_seed(123456)
        res1 = torch.randint(0, 6, (SIZE, SIZE))
        res2 = torch.Tensor()
        torch.manual_seed(123456)
        torch.randint(0, 6, (SIZE, SIZE), out=res2)
        torch.manual_seed(123456)
        res3 = torch.randint(6, (SIZE, SIZE))
        res4 = torch.Tensor()
        torch.manual_seed(123456)
        torch.randint(6, (SIZE, SIZE), out=res4)
        self.assertEqual(res1, res2)
        self.assertEqual(res1, res3)
        self.assertEqual(res1, res4)
        self.assertEqual(res2, res3)
        self.assertEqual(res2, res4)
        self.assertEqual(res3, res4)
        res1 = res1.view(-1)
        high = (res1 < 6).type(torch.LongTensor)
        low = (res1 >= 0).type(torch.LongTensor)
        tensorSize = res1.size()[0]
        assert(tensorSize == high.sum())
        assert(tensorSize == low.sum())

    def test_randn(self):
        torch.manual_seed(123456)
        res1 = torch.randn(SIZE, SIZE)
        res2 = torch.Tensor()
        torch.manual_seed(123456)
        torch.randn(SIZE, SIZE, out=res2)
        self.assertEqual(res1, res2)

    def test_slice(self):
        empty = torch.empty(0, 4)
        x = torch.arange(0., 16).view(4, 4)
        self.assertEqual(x[:], x)
        self.assertEqual(x[:4], x)
        # start and stop are clamped to the size of dim
        self.assertEqual(x[:5], x)
        # if start >= stop then the result is empty
        self.assertEqual(x[2:1], empty)
        self.assertEqual(x[2:2], empty)
        # out of bounds is also empty
        self.assertEqual(x[10:12], empty)
        # additional correctness checks
        self.assertEqual(x[:1].data.tolist(), [[0, 1, 2, 3]])
        self.assertEqual(x[:-3].data.tolist(), [[0, 1, 2, 3]])
        self.assertEqual(x[:, -2:3].data.tolist(), [[2], [6], [10], [14]])
        self.assertEqual(x[0:-1:2].data.tolist(), [[0, 1, 2, 3], [8, 9, 10, 11]])

    def test_is_signed(self):
        self.assertEqual(torch.IntTensor(5).is_signed(), True)
        self.assertEqual(torch.ByteTensor(5).is_signed(), False)
        self.assertEqual(torch.CharTensor(5).is_signed(), True)
        self.assertEqual(torch.FloatTensor(5).is_signed(), True)
        self.assertEqual(torch.HalfTensor(10).is_signed(), True)

    @unittest.skipIf(not torch.cuda.is_available(), 'no CUDA')
    def test_is_signed_cuda(self):
        self.assertEqual(torch.cuda.IntTensor(5).is_signed(), True)
        self.assertEqual(torch.cuda.ByteTensor(5).is_signed(), False)
        self.assertEqual(torch.cuda.CharTensor(5).is_signed(), True)
        self.assertEqual(torch.cuda.FloatTensor(5).is_signed(), True)
        self.assertEqual(torch.cuda.HalfTensor(10).is_signed(), True)

    @staticmethod
    def _test_solve(self, cast):
        a = cast(torch.Tensor(((6.80, -2.11, 5.66, 5.97, 8.23),
                               (-6.05, -3.30, 5.36, -4.44, 1.08),
                               (-0.45, 2.58, -2.70, 0.27, 9.04),
                               (8.32, 2.71, 4.35, -7.17, 2.14),
                               (-9.67, -5.14, -7.26, 6.08, -6.87)))).t()
        b = cast(torch.Tensor(((4.02, 6.19, -8.22, -7.57, -3.03),
                               (-1.56, 4.00, -8.67, 1.75, 2.86),
                               (9.81, -4.09, -4.57, -8.61, 8.99)))).t()

        res1 = torch.solve(b, a)[0]
        self.assertLessEqual(b.dist(torch.mm(a, res1)), 1e-12)

        ta = cast(torch.Tensor())
        tb = cast(torch.Tensor())
        res2 = torch.solve(b, a, out=(tb, ta))[0]
        res3 = torch.solve(b, a, out=(b, a))[0]
        self.assertEqual(res1, tb)
        self.assertEqual(res1, b)
        self.assertEqual(res1, res2)
        self.assertEqual(res1, res3)

        # test reuse
        res1 = torch.solve(b, a)[0]
        ta = cast(torch.Tensor())
        tb = cast(torch.Tensor())
        torch.solve(b, a, out=(tb, ta))[0]
        self.assertEqual(res1, tb)
        torch.solve(b, a, out=(tb, ta))[0]
        self.assertEqual(res1, tb)

    @skipIfNoLapack
    def test_solve(self):
        self._test_solve(self, lambda t: t)

    @staticmethod
    def _test_solve_batched(self, cast):
        from common_utils import random_fullrank_matrix_distinct_singular_value
        # test against solve: one batch
        A = cast(random_fullrank_matrix_distinct_singular_value(5, 1))
        b = cast(torch.randn(1, 5, 10))
        x_exp, LU_exp = torch.solve(b.squeeze(0), A.squeeze(0))
        x, LU = torch.solve(b, A)
        self.assertEqual(x, x_exp.unsqueeze(0))
        self.assertEqual(LU, LU_exp.unsqueeze(0))

        # test against solve in a loop: four batches
        A = cast(random_fullrank_matrix_distinct_singular_value(5, 4))
        b = cast(torch.randn(4, 5, 10))

        x_exp_list = []
        LU_exp_list = []
        for i in range(4):
            x_exp, LU_exp = torch.solve(b[i], A[i])
            x_exp_list.append(x_exp)
            LU_exp_list.append(LU_exp)
        x_exp = torch.stack(x_exp_list)
        LU_exp = torch.stack(LU_exp_list)

        x, LU = torch.solve(b, A)
        self.assertEqual(x, x_exp)
        self.assertEqual(LU, LU_exp)

        # basic correctness test
        A = cast(random_fullrank_matrix_distinct_singular_value(5, 3))
        b = cast(torch.randn(3, 5, 10))
        x, LU = torch.solve(b, A)
        self.assertEqual(torch.matmul(A, x), b)

        # Test non-contiguous inputs.
        if not TEST_NUMPY:
            return
        from numpy.linalg import solve
        A = cast(random_fullrank_matrix_distinct_singular_value(2, 2)).permute(1, 0, 2)
        b = cast(torch.randn(2, 2, 2)).permute(2, 1, 0)
        x, _ = torch.solve(b, A)
        x_exp = torch.Tensor(solve(A.cpu().numpy(), b.cpu().numpy()))
        self.assertEqual(x.data, cast(x_exp))

    @skipIfNoLapack
    def test_solve_batched(self):
        self._test_solve_batched(self, lambda t: t)

    @staticmethod
    def _test_solve_batched_dims(self, cast):
        if not TEST_NUMPY:
            return

        from numpy.linalg import solve
        from common_utils import random_fullrank_matrix_distinct_singular_value
        # test against numpy.linalg.solve
        A = cast(random_fullrank_matrix_distinct_singular_value(4, 2, 1, 3))
        b = cast(torch.randn(2, 1, 3, 4, 6))
        x, _ = torch.solve(b, A)
        x_exp = torch.Tensor(solve(A.cpu().numpy(), b.cpu().numpy()))
        self.assertEqual(x.data, cast(x_exp))

        # test column major format
        A = cast(random_fullrank_matrix_distinct_singular_value(4, 2, 1, 3)).transpose(-2, -1)
        b = cast(torch.randn(2, 1, 3, 6, 4)).transpose(-2, -1)
        assert not A.is_contiguous()
        assert not b.is_contiguous()
        x, _ = torch.solve(b, A)
        x_exp = torch.Tensor(solve(A.cpu().numpy(), b.cpu().numpy()))
        self.assertEqual(x.data, cast(x_exp))

        # broadcasting b
        A = cast(random_fullrank_matrix_distinct_singular_value(4, 2, 1, 3))
        b = cast(torch.randn(4, 6))
        x, _ = torch.solve(b, A)
        x_exp = torch.Tensor(solve(A.cpu().numpy(), b.cpu().numpy()))
        self.assertEqual(x.data, cast(x_exp))

        # broadcasting A
        A = cast(random_fullrank_matrix_distinct_singular_value(4))
        b = cast(torch.randn(2, 1, 3, 4, 2))
        x, _ = torch.solve(b, A)
        x_exp = torch.Tensor(solve(A.cpu().numpy(), b.cpu().numpy()))
        self.assertEqual(x.data, cast(x_exp))

        # broadcasting both A & b
        A = cast(random_fullrank_matrix_distinct_singular_value(4, 1, 3, 1))
        b = cast(torch.randn(2, 1, 3, 4, 5))
        x, _ = torch.solve(b, A)
        x_exp = torch.Tensor(solve(A.cpu().numpy(), b.cpu().numpy()))
        self.assertEqual(x.data, cast(x_exp))

    @skipIfNoLapack
    def test_solve_batched_dims(self):
        self._test_solve_batched_dims(self, lambda t: t)

    def test_solve_methods_arg_device(self):
        if not torch.cuda.is_available():
            return

        for b_device, A_device in product(['cpu', 'cuda'], repeat=2):
            if b_device == A_device:
                continue

            b = torch.randn(3, 1, device=b_device)
            A = torch.randn(3, 3, device=A_device)
            err_str = "Expected b and A to be on the same device"
            with self.assertRaisesRegex(RuntimeError, err_str):
                torch.solve(b, A)

            with self.assertRaisesRegex(RuntimeError, err_str):
                torch.cholesky_solve(b, A)

            with self.assertRaisesRegex(RuntimeError, err_str):
                torch.triangular_solve(b, A)

    @skipIfNoLapack
    def test_qr(self):

        # Since the QR decomposition is unique only up to the signs of the rows of
        # R, we must ensure these are positive before doing the comparison.
        def canonicalize(q, r):
            d = r.diag().sign().diag()
            return torch.mm(q, d), torch.mm(d, r)

        def canon_and_check(q, r, expected_q, expected_r):
            q_canon, r_canon = canonicalize(q, r)
            expected_q_canon, expected_r_canon = canonicalize(expected_q, expected_r)
            self.assertEqual(q_canon, expected_q_canon)
            self.assertEqual(r_canon, expected_r_canon)

        def check_qr(a, expected_q, expected_r):
            # standard invocation
            q, r = torch.qr(a)
            canon_and_check(q, r, expected_q, expected_r)

            # in-place
            q, r = torch.Tensor(), torch.Tensor()
            torch.qr(a, out=(q, r))
            canon_and_check(q, r, expected_q, expected_r)

            # manually calculate qr using geqrf and orgqr
            m = a.size(0)
            n = a.size(1)
            k = min(m, n)
            result, tau = torch.geqrf(a)
            self.assertEqual(result.size(0), m)
            self.assertEqual(result.size(1), n)
            self.assertEqual(tau.size(0), k)
            r = torch.triu(result.narrow(0, 0, k))
            q = torch.orgqr(result, tau)
            q, r = q.narrow(1, 0, k), r
            canon_and_check(q, r, expected_q, expected_r)

        # check square case
        a = torch.Tensor(((1, 2, 3), (4, 5, 6), (7, 8, 10)))

        expected_q = torch.Tensor((
            (-1.230914909793328e-01, 9.045340337332914e-01, 4.082482904638621e-01),
            (-4.923659639173310e-01, 3.015113445777629e-01, -8.164965809277264e-01),
            (-8.616404368553292e-01, -3.015113445777631e-01, 4.082482904638634e-01)))
        expected_r = torch.Tensor((
            (-8.124038404635959e+00, -9.601136296387955e+00, -1.193987e+01),
            (0.000000000000000e+00, 9.045340337332926e-01, 1.507557e+00),
            (0.000000000000000e+00, 0.000000000000000e+00, 4.082483e-01)))

        check_qr(a, expected_q, expected_r)

        # check rectangular thin
        a = torch.Tensor((
            (1, 2, 3),
            (4, 5, 6),
            (7, 8, 9),
            (10, 11, 13),
        ))
        expected_q = torch.Tensor((
            (-0.0776150525706334, -0.833052161400748, 0.3651483716701106),
            (-0.3104602102825332, -0.4512365874254053, -0.1825741858350556),
            (-0.5433053679944331, -0.0694210134500621, -0.7302967433402217),
            (-0.7761505257063329, 0.3123945605252804, 0.5477225575051663)
        ))
        expected_r = torch.Tensor((
            (-12.8840987267251261, -14.5916298832790581, -17.0753115655393231),
            (0, -1.0413152017509357, -1.770235842976589),
            (0, 0, 0.5477225575051664)
        ))

        check_qr(a, expected_q, expected_r)

        # check rectangular fat
        a = torch.Tensor((
            (1, 2, 3, 4),
            (5, 6, 7, 8),
            (9, 10, 11, 13)
        ))
        expected_q = torch.Tensor((
            (-0.0966736489045663, 0.907737593658436, 0.4082482904638653),
            (-0.4833682445228317, 0.3157348151855452, -0.8164965809277254),
            (-0.870062840141097, -0.2762679632873518, 0.4082482904638621)
        ))
        expected_r = torch.Tensor((
            (-1.0344080432788603e+01, -1.1794185166357092e+01,
             -1.3244289899925587e+01, -1.5564457473635180e+01),
            (0.0000000000000000e+00, 9.4720444555662542e-01,
             1.8944088911132546e+00, 2.5653453733825331e+00),
            (0.0000000000000000e+00, 0.0000000000000000e+00,
             1.5543122344752192e-15, 4.0824829046386757e-01)
        ))
        check_qr(a, expected_q, expected_r)

        # check big matrix
        a = torch.randn(1000, 1000)
        q, r = torch.qr(a)
        a_qr = torch.mm(q, r)
        self.assertEqual(a, a_qr, prec=1e-3)

    @skipIfNoLapack
    def test_ormqr(self):
        mat1 = torch.randn(7, 7)
        mat2 = torch.randn(7, 7)
        q, r = torch.qr(mat1)
        m, tau = torch.geqrf(mat1)
        out_holder = torch.empty_like(mat1)

        res1 = torch.mm(q, mat2)
        res2 = torch.ormqr(m, tau, mat2, left=True, transpose=False)
        torch.ormqr(m, tau, mat2, out=out_holder)
        self.assertEqual(res1, res2)
        self.assertEqual(res2, out_holder)

        res1 = torch.mm(mat2, q)
        res2 = torch.ormqr(m, tau, mat2, left=False, transpose=False)
        torch.ormqr(m, tau, mat2, left=False, transpose=False, out=out_holder)
        self.assertEqual(res1, res2)
        self.assertEqual(res2, out_holder)

        res1 = torch.mm(q.t(), mat2)
        res2 = torch.ormqr(m, tau, mat2, left=True, transpose=True)
        torch.ormqr(m, tau, mat2, left=True, transpose=True, out=out_holder)
        self.assertEqual(res1, res2)
        self.assertEqual(res2, out_holder)

        res1 = torch.mm(mat2, q.t())
        res2 = torch.ormqr(m, tau, mat2, left=False, transpose=True)
        torch.ormqr(m, tau, mat2, left=False, transpose=True, out=out_holder)
        self.assertEqual(res1, res2)
        self.assertEqual(res2, out_holder)

    @staticmethod
    def _test_geqrf(self, cast):
        a = cast(torch.randn(5, 5))
        b, c = torch.geqrf(a)
        b_placeholder, c_placeholder = torch.empty_like(b), torch.empty_like(c)
        torch.geqrf(a, out=(b_placeholder, c_placeholder))
        self.assertEqual(b, b_placeholder)
        self.assertEqual(c, c_placeholder)

    @skipIfNoLapack
    def test_geqrf(self):
        self._test_geqrf(self, lambda t: t)

    @staticmethod
    def _test_triangular_solve(self, cast):
        a = torch.Tensor(((6.80, -2.11, 5.66, 5.97, 8.23),
                          (-6.05, -3.30, 5.36, -4.44, 1.08),
                          (-0.45, 2.58, -2.70, 0.27, 9.04),
                          (8.32, 2.71, 4.35, -7.17, 2.14),
                          (-9.67, -5.14, -7.26, 6.08, -6.87))).t()
        b = torch.Tensor(((4.02, 6.19, -8.22, -7.57, -3.03),
                          (-1.56, 4.00, -8.67, 1.75, 2.86),
                          (9.81, -4.09, -4.57, -8.61, 8.99))).t()

        a = cast(a)
        b = cast(b)

        U = torch.triu(a)
        L = torch.tril(a)

        # solve Ux = b
        x = torch.triangular_solve(b, U)[0]
        self.assertLessEqual(b.dist(torch.mm(U, x)), 1e-12)
        x = torch.triangular_solve(b, U, True, False, False)[0]
        self.assertLessEqual(b.dist(torch.mm(U, x)), 1e-12)

        # solve Lx = b
        x = torch.triangular_solve(b, L, False)[0]
        self.assertLessEqual(b.dist(torch.mm(L, x)), 1e-12)
        x = torch.triangular_solve(b, L, False, False, False)[0]
        self.assertLessEqual(b.dist(torch.mm(L, x)), 1e-12)

        # solve U'x = b
        x = torch.triangular_solve(b, U, True, True)[0]
        self.assertLessEqual(b.dist(torch.mm(U.t(), x)), 1e-12)
        x = torch.triangular_solve(b, U, True, True, False)[0]
        self.assertLessEqual(b.dist(torch.mm(U.t(), x)), 1e-12)

        # solve U'x = b by manual transposition
        y = torch.triangular_solve(b, U.t(), False, False)[0]
        self.assertLessEqual(x.dist(y), 1e-12)

        # solve L'x = b
        x = torch.triangular_solve(b, L, False, True)[0]
        self.assertLessEqual(b.dist(torch.mm(L.t(), x)), 1e-12)
        x = torch.triangular_solve(b, L, False, True, False)[0]
        self.assertLessEqual(b.dist(torch.mm(L.t(), x)), 1e-12)

        # solve L'x = b by manual transposition
        y = torch.triangular_solve(b, L.t(), True, False)[0]
        self.assertLessEqual(x.dist(y), 1e-12)

        # test reuse
        res1 = torch.triangular_solve(b, a)[0]
        ta = cast(torch.Tensor())
        tb = cast(torch.Tensor())
        torch.triangular_solve(b, a, out=(tb, ta))
        self.assertEqual(res1, tb, 0)
        tb.zero_()
        torch.triangular_solve(b, a, out=(tb, ta))
        self.assertEqual(res1, tb, 0)

    @skipIfNoLapack
    def test_triangular_solve(self):
        self._test_triangular_solve(self, lambda t: t)

    @staticmethod
    def _test_triangular_solve_batched(self, cast):
        def triangular_solve_test_helper(A_dims, b_dims, cast, upper, unitriangular):
            A = cast(torch.randn(*A_dims))
            A = A.triu() if upper else A.tril()
            if unitriangular:
                A.diagonal(dim1=-2, dim2=-1).fill_(1.)
            b = cast(torch.randn(*b_dims))
            return A, b

        for upper, transpose, unitriangular in product([True, False], repeat=3):
            # test against triangular_solve: one batch with all possible arguments
            A, b = triangular_solve_test_helper((1, 5, 5), (1, 5, 10), cast, upper, unitriangular)
            x_exp = torch.triangular_solve(b.squeeze(0), A.squeeze(0),
                                           upper=upper, transpose=transpose, unitriangular=unitriangular)[0]
            x = torch.triangular_solve(b, A,
                                       upper=upper, transpose=transpose, unitriangular=unitriangular)[0]
            self.assertEqual(x, x_exp.unsqueeze(0))

            # test against triangular_solve in a loop: four batches with all possible arguments
            A, b = triangular_solve_test_helper((4, 5, 5), (4, 5, 10), cast, upper, unitriangular)
            x_exp_list = []
            for i in range(4):
                x_exp = torch.triangular_solve(b[i], A[i],
                                               upper=upper, transpose=transpose, unitriangular=unitriangular)[0]
                x_exp_list.append(x_exp)
            x_exp = torch.stack(x_exp_list)

            x = torch.triangular_solve(b, A, upper=upper, transpose=transpose, unitriangular=unitriangular)[0]
            self.assertEqual(x, x_exp)

            # basic correctness test
            A, b = triangular_solve_test_helper((3, 5, 5), (3, 5, 10), cast, upper, unitriangular)
            x = torch.triangular_solve(b, A, upper=upper, transpose=transpose, unitriangular=unitriangular)[0]
            if transpose:
                self.assertLessEqual(b.dist(torch.matmul(A.transpose(-1, -2), x)), 2e-12)
            else:
                self.assertLessEqual(b.dist(torch.matmul(A, x)), 2e-12)

    @skipIfNoLapack
    def test_triangular_solve_batched(self):
        _TestTorchMixin._test_triangular_solve_batched(self, lambda t: t)

    @staticmethod
    def _test_triangular_solve_batched_dims(self, cast):
        if not TEST_SCIPY:
            return

        from scipy.linalg import solve_triangular as tri_solve

        def scipy_tri_solve_batched(A, B, upper, trans, diag):
            batch_dims_A, batch_dims_B = A.shape[:-2], B.shape[:-2]
            single_dim_A, single_dim_B = A.shape[-2:], B.shape[-2:]
            expand_dims = tuple(torch._C._infer_size(torch.Size(batch_dims_A),
                                                     torch.Size(batch_dims_B)))
            expand_A = np.broadcast_to(A, expand_dims + single_dim_A)
            expand_B = np.broadcast_to(B, expand_dims + single_dim_B)
            flat_A = expand_A.reshape((-1,) + single_dim_A)
            flat_B = expand_B.reshape((-1,) + single_dim_B)
            flat_X = np.vstack([tri_solve(a, b, lower=(not upper), trans=int(trans), unit_diagonal=diag)
                                for a, b in zip(flat_A, flat_B)])
            return flat_X.reshape(expand_B.shape)

        def run_test(A_dims, b_dims, cast, upper, transpose, unitriangular):
            A = torch.randn(*A_dims)
            A = A.triu() if upper else A.tril()
            if unitriangular:
                A.diagonal(dim1=-2, dim2=-1).fill_(1.)
            b = torch.randn(*b_dims)
            x_exp = torch.Tensor(scipy_tri_solve_batched(A.numpy(), b.numpy(),
                                                         upper, transpose, unitriangular))
            A, b = cast(A), cast(b)
            x = torch.triangular_solve(b, A, upper=upper, transpose=transpose, unitriangular=unitriangular)[0]

            self.assertEqual(x, cast(x_exp))

        for upper, transpose, unitriangular in product([True, False], repeat=3):
            # test against scipy.linalg.solve_triangular
            run_test((2, 1, 3, 4, 4), (2, 1, 3, 4, 6), cast, upper, transpose, unitriangular)  # no broadcasting
            run_test((2, 1, 3, 4, 4), (4, 6), cast, upper, transpose, unitriangular)  # broadcasting b
            run_test((4, 4), (2, 1, 3, 4, 2), cast, upper, transpose, unitriangular)  # broadcasting A
            run_test((1, 3, 1, 4, 4), (2, 1, 3, 4, 5), cast, upper, transpose, unitriangular)  # broadcasting A & b

    @skipIfNoLapack
    def test_triangular_solve_batched_dims(self):
        self._test_triangular_solve_batched_dims(self, lambda t: t)

    @skipIfNoLapack
    def test_gels(self):
        def _test_underdetermined(a, b, expectedNorm):
            m = a.size()[0]
            n = a.size()[1]
            assert(m <= n)

            a_copy = a.clone()
            b_copy = b.clone()
            res1 = torch.gels(b, a)[0]
            self.assertEqual(a, a_copy, 0)
            self.assertEqual(b, b_copy, 0)
            self.assertEqual((torch.mm(a, res1) - b).norm(), expectedNorm, 1e-8)

            ta = torch.Tensor()
            tb = torch.Tensor()
            res2 = torch.gels(b, a, out=(tb, ta))[0]
            self.assertEqual(a, a_copy, 0)
            self.assertEqual(b, b_copy, 0)
            self.assertEqual((torch.mm(a, res1) - b).norm(), expectedNorm, 1e-8)

            res3 = torch.gels(b, a, out=(b, a))[0]
            self.assertEqual((torch.mm(a_copy, b) - b_copy).norm(), expectedNorm, 1e-8)
            self.assertEqual(res1, tb, 0)
            self.assertEqual(res1, b, 0)
            self.assertEqual(res1, res2, 0)
            self.assertEqual(res1, res3, 0)

        def _test_overdetermined(a, b, expectedNorm):
            m = a.size()[0]
            n = a.size()[1]
            assert(m > n)

            def check_norm(a, b, expected_norm, gels_result):
                # Checks |ax - b| and the residual info from the result
                n = a.size()[1]

                # The first n rows is the least square solution.
                # Rows n to m-1 contain residual information.
                x = gels_result[:n]
                resid_info = gels_result[n:]

                resid_norm = (torch.mm(a, x) - b).norm()
                self.assertEqual(resid_norm, expectedNorm, 1e-8)
                self.assertEqual(resid_info.norm(), resid_norm, 1e-8)

            a_copy = a.clone()
            b_copy = b.clone()
            res1 = torch.gels(b, a)[0]
            self.assertEqual(a, a_copy, 0)
            self.assertEqual(b, b_copy, 0)
            check_norm(a, b, expectedNorm, res1)

            ta = torch.Tensor()
            tb = torch.Tensor()
            res2 = torch.gels(b, a, out=(tb, ta))[0]
            self.assertEqual(a, a_copy, 0)
            self.assertEqual(b, b_copy, 0)
            check_norm(a, b, expectedNorm, res2)

            res3 = torch.gels(b, a, out=(b, a))[0]
            check_norm(a_copy, b_copy, expectedNorm, res3)

            self.assertEqual(res1, tb, 0)
            self.assertEqual(res1, b, 0)
            self.assertEqual(res1, res2, 0)
            self.assertEqual(res1, res3, 0)

        # basic test
        expectedNorm = 0
        a = torch.Tensor(((1.44, -9.96, -7.55, 8.34),
                          (-7.84, -0.28, 3.24, 8.09),
                          (-4.39, -3.24, 6.27, 5.28),
                          (4.53, 3.83, -6.64, 2.06))).t()
        b = torch.Tensor(((8.58, 8.26, 8.48, -5.28),
                          (9.35, -4.43, -0.70, -0.26))).t()
        _test_underdetermined(a, b, expectedNorm)

        # test overderemined
        expectedNorm = 17.390200628863
        a = torch.Tensor(((1.44, -9.96, -7.55, 8.34, 7.08, -5.45),
                          (-7.84, -0.28, 3.24, 8.09, 2.52, -5.70),
                          (-4.39, -3.24, 6.27, 5.28, 0.74, -1.19),
                          (4.53, 3.83, -6.64, 2.06, -2.47, 4.70))).t()
        b = torch.Tensor(((8.58, 8.26, 8.48, -5.28, 5.72, 8.93),
                          (9.35, -4.43, -0.70, -0.26, -7.36, -2.52))).t()
        _test_overdetermined(a, b, expectedNorm)

        # test underdetermined
        expectedNorm = 0
        a = torch.Tensor(((1.44, -9.96, -7.55),
                          (-7.84, -0.28, 3.24),
                          (-4.39, -3.24, 6.27),
                          (4.53, 3.83, -6.64))).t()
        b = torch.Tensor(((8.58, 8.26, 8.48),
                          (9.35, -4.43, -0.70))).t()
        _test_underdetermined(a, b, expectedNorm)

        # test reuse
        expectedNorm = 0
        a = torch.Tensor(((1.44, -9.96, -7.55, 8.34),
                          (-7.84, -0.28, 3.24, 8.09),
                          (-4.39, -3.24, 6.27, 5.28),
                          (4.53, 3.83, -6.64, 2.06))).t()
        b = torch.Tensor(((8.58, 8.26, 8.48, -5.28),
                          (9.35, -4.43, -0.70, -0.26))).t()
        ta = torch.Tensor()
        tb = torch.Tensor()
        torch.gels(b, a, out=(tb, ta))
        self.assertEqual((torch.mm(a, tb) - b).norm(), expectedNorm, 1e-8)
        torch.gels(b, a, out=(tb, ta))
        self.assertEqual((torch.mm(a, tb) - b).norm(), expectedNorm, 1e-8)
        torch.gels(b, a, out=(tb, ta))
        self.assertEqual((torch.mm(a, tb) - b).norm(), expectedNorm, 1e-8)

    @skipIfNoLapack
    def test_eig(self):
        a = torch.Tensor(((1.96, 0.00, 0.00, 0.00, 0.00),
                          (-6.49, 3.80, 0.00, 0.00, 0.00),
                          (-0.47, -6.39, 4.17, 0.00, 0.00),
                          (-7.20, 1.50, -1.51, 5.70, 0.00),
                          (-0.65, -6.34, 2.67, 1.80, -7.10))).t().contiguous()
        e = torch.eig(a)[0]
        ee, vv = torch.eig(a, True)
        te = torch.Tensor()
        tv = torch.Tensor()
        eee, vvv = torch.eig(a, True, out=(te, tv))
        self.assertEqual(e, ee, 1e-12)
        self.assertEqual(ee, eee, 1e-12)
        self.assertEqual(ee, te, 1e-12)
        self.assertEqual(vv, vvv, 1e-12)
        self.assertEqual(vv, tv, 1e-12)

        # test reuse
        X = torch.randn(4, 4)
        X = torch.mm(X.t(), X)
        e, v = torch.zeros(4, 2), torch.zeros(4, 4)
        torch.eig(X, True, out=(e, v))
        Xhat = torch.mm(torch.mm(v, torch.diag(e.select(1, 0))), v.t())
        self.assertEqual(X, Xhat, 1e-8, 'VeV\' wrong')
        self.assertFalse(v.is_contiguous(), 'V is contiguous')

        torch.eig(X, True, out=(e, v))
        Xhat = torch.mm(v, torch.mm(e.select(1, 0).diag(), v.t()))
        self.assertEqual(X, Xhat, 1e-8, 'VeV\' wrong')
        self.assertFalse(v.is_contiguous(), 'V is contiguous')

        # test non-contiguous
        X = torch.randn(4, 4)
        X = torch.mm(X.t(), X)
        e = torch.zeros(4, 2, 2)[:, 1]
        v = torch.zeros(4, 2, 4)[:, 1]
        self.assertFalse(v.is_contiguous(), 'V is contiguous')
        self.assertFalse(e.is_contiguous(), 'E is contiguous')
        torch.eig(X, True, out=(e, v))
        Xhat = torch.mm(torch.mm(v, torch.diag(e.select(1, 0))), v.t())
        self.assertEqual(X, Xhat, 1e-8, 'VeV\' wrong')

    @staticmethod
    def _test_symeig(self, conv_fn):
        xval = conv_fn(torch.rand(100, 3))
        cov = torch.mm(xval.t(), xval)
        rese = conv_fn(torch.zeros(3))
        resv = conv_fn(torch.zeros(3, 3))

        # First call to symeig
        self.assertTrue(resv.is_contiguous(), 'resv is not contiguous')
        torch.symeig(cov.clone(), True, out=(rese, resv))
        ahat = torch.mm(torch.mm(resv, torch.diag(rese)), resv.t())
        self.assertEqual(cov, ahat, 1e-8, 'VeV\' wrong')

        # Second call to symeig
        self.assertFalse(resv.is_contiguous(), 'resv is contiguous')
        torch.symeig(cov.clone(), True, out=(rese, resv))
        ahat = torch.mm(torch.mm(resv, torch.diag(rese)), resv.t())
        self.assertEqual(cov, ahat, 1e-8, 'VeV\' wrong')

        # test eigenvectors=False
        rese2 = conv_fn(torch.zeros(3))
        resv2 = conv_fn(torch.randn(3, 3))
        expected_resv2 = conv_fn(torch.zeros(3, 3))
        torch.symeig(cov.clone(), False, out=(rese2, resv2))
        self.assertEqual(rese, rese2)
        self.assertEqual(resv2, expected_resv2)

        # test non-contiguous
        X = conv_fn(torch.rand(5, 5))
        X = X.t() * X
        e = conv_fn(torch.zeros(4, 2)).select(1, 1)
        v = conv_fn(torch.zeros(4, 2, 4))[:, 1]
        self.assertFalse(v.is_contiguous(), 'V is contiguous')
        self.assertFalse(e.is_contiguous(), 'E is contiguous')
        torch.symeig(X, True, out=(e, v))
        Xhat = torch.mm(torch.mm(v, torch.diag(e)), v.t())
        self.assertEqual(X, Xhat, 1e-8, 'VeV\' wrong')

    @skipIfNoLapack
    def test_symeig(self):
        self._test_symeig(self, lambda x: x)

    @skipIfNoLapack
    def test_svd(self):
        a = torch.Tensor(((8.79, 6.11, -9.15, 9.57, -3.49, 9.84),
                          (9.93, 6.91, -7.93, 1.64, 4.02, 0.15),
                          (9.83, 5.04, 4.86, 8.83, 9.80, -8.99),
                          (5.45, -0.27, 4.85, 0.74, 10.00, -6.02),
                          (3.16, 7.98, 3.01, 5.80, 4.27, -5.31))).t().clone()
        u, s, v = torch.svd(a)
        uu = torch.Tensor()
        ss = torch.Tensor()
        vv = torch.Tensor()
        uuu, sss, vvv = torch.svd(a, out=(uu, ss, vv))
        self.assertEqual(u, uu, 0, 'torch.svd')
        self.assertEqual(u, uuu, 0, 'torch.svd')
        self.assertEqual(s, ss, 0, 'torch.svd')
        self.assertEqual(s, sss, 0, 'torch.svd')
        self.assertEqual(v, vv, 0, 'torch.svd')
        self.assertEqual(v, vvv, 0, 'torch.svd')

        # test reuse
        X = torch.randn(4, 4)
        U, S, V = torch.svd(X)
        Xhat = torch.mm(U, torch.mm(S.diag(), V.t()))
        self.assertEqual(X, Xhat, 1e-8, 'USV\' wrong')

        self.assertFalse(U.is_contiguous(), 'U is contiguous')
        torch.svd(X, out=(U, S, V))
        Xhat = torch.mm(U, torch.mm(S.diag(), V.t()))
        self.assertEqual(X, Xhat, 1e-8, 'USV\' wrong')

        # test non-contiguous
        X = torch.randn(5, 5)
        U = torch.zeros(5, 2, 5)[:, 1]
        S = torch.zeros(5, 2)[:, 1]
        V = torch.zeros(5, 2, 5)[:, 1]

        self.assertFalse(U.is_contiguous(), 'U is contiguous')
        self.assertFalse(S.is_contiguous(), 'S is contiguous')
        self.assertFalse(V.is_contiguous(), 'V is contiguous')
        torch.svd(X, out=(U, S, V))
        Xhat = torch.mm(U, torch.mm(S.diag(), V.t()))
        self.assertEqual(X, Xhat, 1e-8, 'USV\' wrong')

    @staticmethod
    def _test_svd_no_singularvectors(self, cast):
        for size in [(5, 5), (5, 20), (20, 5)]:
            a = cast(torch.randn(*size))
            u, s_expect, v = torch.svd(a)
            u, s_actual, v = torch.svd(a, compute_uv=False)
            self.assertEqual(s_expect, s_actual, "Singular values don't match")

    @skipIfNoLapack
    def test_svd_no_singularvectors(self):
        self._test_svd_no_singularvectors(self, lambda t: t)

    @staticmethod
    def _test_matrix_rank(self, conv_fn):
        a = conv_fn(torch.eye(10))
        self.assertEqual(torch.matrix_rank(a).item(), 10)
        self.assertEqual(torch.matrix_rank(a, True).item(), 10)

        a[5, 5] = 0
        self.assertEqual(torch.matrix_rank(a).item(), 9)
        self.assertEqual(torch.matrix_rank(a, True).item(), 9)

        a = conv_fn(torch.randn(24, 42))
        self.assertEqual(torch.matrix_rank(a), torch.matrix_rank(a.t()))
        aaT = torch.mm(a, a.t())
        self.assertEqual(torch.matrix_rank(aaT), torch.matrix_rank(aaT, True))
        aTa = torch.mm(a.t(), a)
        self.assertEqual(torch.matrix_rank(aTa), torch.matrix_rank(aTa, True))

        if TEST_NUMPY:
            from numpy.linalg import matrix_rank
            a = conv_fn(torch.randn(35, 75))
            self.assertEqual(torch.matrix_rank(a).item(), matrix_rank(a.cpu().numpy()))
            self.assertEqual(torch.matrix_rank(a, 0.01).item(), matrix_rank(a.cpu().numpy(), 0.01))

            aaT = torch.mm(a, a.t())
            self.assertEqual(torch.matrix_rank(aaT).item(), matrix_rank(aaT.cpu().numpy()))
            self.assertEqual(torch.matrix_rank(aaT, 0.01).item(), matrix_rank(aaT.cpu().numpy(), 0.01))

            if np.lib.NumpyVersion(np.__version__) >= '1.14.0':
                self.assertEqual(torch.matrix_rank(aaT, True).item(), matrix_rank(aaT.cpu().numpy(), True))
                self.assertEqual(torch.matrix_rank(aaT, 0.01, True).item(),
                                 matrix_rank(aaT.cpu().numpy(), 0.01, True))

    @skipIfNoLapack
    def test_matrix_rank(self):
        self._test_matrix_rank(self, lambda x: x)

    @staticmethod
    def _test_signal_window_functions(self, device='cpu'):
        if not TEST_SCIPY:
            raise unittest.SkipTest('Scipy not found')

        def test(name):
            torch_method = getattr(torch, name + '_window')
            for size in [1, 2, 5, 10, 50, 100, 1024, 2048]:
                for periodic in [True, False]:
                    res = torch_method(size, periodic=periodic, device=device)
                    ref = torch.from_numpy(signal.get_window(name, size, fftbins=periodic))
                    self.assertEqual(res, ref)
            with self.assertRaisesRegex(RuntimeError, r'not implemented for sparse types'):
                torch_method(3, layout=torch.sparse_coo)
            with self.assertRaisesRegex(RuntimeError, r'floating point'):
                torch_method(3, dtype=torch.long)
            self.assertTrue(torch_method(3, requires_grad=True).requires_grad)
            self.assertFalse(torch_method(3).requires_grad)

        for window in ['hann', 'hamming', 'bartlett', 'blackman']:
            test(window)

    def test_signal_window_functions(self):
        self._test_signal_window_functions(self)

    @staticmethod
    def _test_inverse(self, conv_fn):
        from common_utils import random_fullrank_matrix_distinct_singular_value

        # no batches: 2-D tensors
        matrix = conv_fn(random_fullrank_matrix_distinct_singular_value(5))
        matrix_inverse = torch.inverse(matrix)
        identity = conv_fn(torch.eye(5))
        self.assertEqual(identity, torch.mm(matrix, matrix_inverse), 1e-8, 'inverse value')
        self.assertEqual(identity, torch.mm(matrix_inverse, matrix), 1e-8, 'inverse value')

        matrix_inverse_out = conv_fn(torch.empty(5, 5))
        torch.inverse(matrix, out=matrix_inverse_out)
        self.assertEqual(matrix_inverse_out, matrix_inverse, 0, 'inverse value in-place')
        # second call, now that matrix_inverse_out is transposed
        torch.inverse(matrix, out=matrix_inverse_out)
        self.assertEqual(matrix_inverse_out, matrix_inverse, 0, 'inverse value in-place')

        # one batch
        matrix = conv_fn(random_fullrank_matrix_distinct_singular_value(5, 1))
        matrix_inverse = torch.inverse(matrix)
        expected_inv = matrix.squeeze(0).inverse()
        self.assertEqual(matrix_inverse, expected_inv.unsqueeze(0))

        # four batches
        matrices = conv_fn(random_fullrank_matrix_distinct_singular_value(5, 4))
        expected_inv_list = []
        for i in range(0, 4):
            expected_inv_list.append(torch.inverse(matrices[i]))
        expected_inv = torch.stack(expected_inv_list)
        matrices_inverse = torch.inverse(matrices)
        self.assertEqual(matrices_inverse, expected_inv)

        # six batches (2 x 3)
        matrices = conv_fn(random_fullrank_matrix_distinct_singular_value(5, 2, 3))
        expected_inv_list = []
        for mat in matrices.view(-1, 5, 5):
            expected_inv_list.append(torch.inverse(mat))
        expected_inv = torch.stack(expected_inv_list).view(2, 3, 5, 5)
        matrices_inverse = torch.inverse(matrices)
        self.assertEqual(matrices_inverse, expected_inv)

        # incorrect input test
        with self.assertRaisesRegex(RuntimeError, "must be batches of square matrices"):
            torch.inverse(torch.randn(2, 3, 4, 3))

        # correctness test
        matrices = conv_fn(random_fullrank_matrix_distinct_singular_value(5, 3))
        matrices_inverse = torch.inverse(matrices)
        self.assertEqual(torch.matmul(matrices, matrices_inverse), identity.expand_as(matrices))
        self.assertEqual(torch.matmul(matrices_inverse, matrices), identity.expand_as(matrices))

        # torch.inverse with out and batches
        matrices = conv_fn(random_fullrank_matrix_distinct_singular_value(5, 3))
        matrices_inverse = conv_fn(torch.empty(3, 5, 5))
        torch.inverse(matrices, out=matrices_inverse)
        self.assertEqual(torch.inverse(matrices), matrices_inverse)

        # non-contiguous inputs
        if not TEST_NUMPY:
            return

        from numpy.linalg import inv
        matrices = conv_fn(random_fullrank_matrix_distinct_singular_value(3, 2)).permute(0, 2, 1)
        assert not matrices.is_contiguous()
        matrices_inverse = torch.inverse(matrices)
        expected_inv = torch.as_tensor(inv(matrices.cpu().numpy()))
        self.assertEqual(matrices_inverse, conv_fn(expected_inv))

    @skipIfNoLapack
    def test_inverse(self):
        self._test_inverse(self, lambda t: t)

    @staticmethod
    def _test_pinverse(self, conv_fn):
        def run_test(M):
            # Testing against definition for pseudo-inverses
            MPI = torch.pinverse(M)
            self.assertEqual(M, M.mm(MPI).mm(M), 1e-8, 'pseudo-inverse condition 1')
            self.assertEqual(MPI, MPI.mm(M).mm(MPI), 1e-8, 'pseudo-inverse condition 2')
            self.assertEqual(M.mm(MPI), (M.mm(MPI)).t(), 1e-8, 'pseudo-inverse condition 3')
            self.assertEqual(MPI.mm(M), (MPI.mm(M)).t(), 1e-8, 'pseudo-inverse condition 4')

        # Square matrix
        M = conv_fn(torch.randn(5, 5))
        run_test(M)

        # Rectangular matrix
        M = conv_fn(torch.randn(3, 4))
        run_test(M)

        # Test inverse and pseudo-inverse for invertible matrix
        M = torch.randn(5, 5)
        M = conv_fn(M.mm(M.t()))
        self.assertEqual(conv_fn(torch.eye(5)), M.pinverse().mm(M), 1e-7, 'pseudo-inverse for invertible matrix')

    @skipIfNoLapack
    def test_pinverse(self):
        self._test_pinverse(self, conv_fn=lambda x: x)

    @staticmethod
    def _test_matrix_power(self, conv_fn):
        def run_test(M, sign=1):
            if sign == -1:
                M = M.inverse()
            MP2 = torch.matrix_power(M, 2)
            self.assertEqual(MP2, torch.matmul(M, M))

            MP3 = torch.matrix_power(M, 3)
            self.assertEqual(MP3, torch.matmul(MP2, M))

            MP4 = torch.matrix_power(M, 4)
            self.assertEqual(MP4, torch.matmul(MP2, MP2))

            MP6 = torch.matrix_power(M, 6)
            self.assertEqual(MP6, torch.matmul(MP3, MP3))

            MP0 = torch.matrix_power(M, 0)
            self.assertEqual(MP0, torch.eye(M.size(-2)).expand_as(M))

        # Single matrix
        M = conv_fn(torch.randn(5, 5))
        run_test(M)

        # Batch matrices
        M = conv_fn(torch.randn(3, 3, 3))
        run_test(M)

        # Many batch matrices
        M = conv_fn(torch.randn(2, 3, 3, 3))
        run_test(M)

        # This is for negative powers
        from common_utils import random_fullrank_matrix_distinct_singular_value
        M = conv_fn(random_fullrank_matrix_distinct_singular_value(5))
        run_test(M, sign=-1)

        M = conv_fn(random_fullrank_matrix_distinct_singular_value(3, 3))
        run_test(M, sign=-1)

        M = conv_fn(random_fullrank_matrix_distinct_singular_value(3, 2, 3))
        run_test(M, sign=-1)

    @skipIfNoLapack
    def test_matrix_power(self):
        self._test_matrix_power(self, conv_fn=lambda x: x)

    @staticmethod
    def _test_chain_matmul(self, cast):
        def product(matrices):
            for mat in matrices[1:]:
                matrices[0] = matrices[0].mm(mat)
            return matrices[0]

        def run_test(p, cast):
            matrices = []
            for (pi, pi_1) in zip(p[:-1], p[1:]):
                matrices.append(cast(torch.randn(pi, pi_1)))
            self.assertEqual(torch.chain_matmul(*matrices), product(matrices))

        run_test([10, 20, 30, 5], cast)
        run_test([15, 5, 10, 20, 25], cast)

    def test_chain_matmul(self):
        self._test_chain_matmul(self, cast=lambda x: x)

    @staticmethod
    def _test_det_logdet_slogdet(self, device):
        def reference_slogdet(M):
            if TEST_NUMPY:
                sdet, logabsdet = np.linalg.slogdet(M.detach().cpu().numpy())
                return M.new_tensor(sdet), M.new_tensor(logabsdet)
            else:
                # naive row reduction
                M = M.clone()
                l = M.size(0)
                multiplier = 1
                for i in range(l):
                    if M[i, 0].item() != 0:
                        if i != 0:
                            M[0], M[i] = M[i], M[0]
                            multiplier = -1
                        break
                else:
                    return 0
                for i in range(1, l):
                    row = M[i]
                    for j in range(i):
                        row -= row[j] / M[j, j] * M[j]
                    M[i] = row
            sdet = M.diag().sign().prod()
            logabsdet = M.diag().abs_().log_().sum().add_(math.log(multiplier))
            return sdet, logabsdet

        def test_single_det(M, target, desc):
            target_sdet, target_logabsdet = target

            det = M.det()
            logdet = M.logdet()
            sdet, logabsdet = M.slogdet()

            # Test det
            self.assertEqual(det, target_sdet * target_logabsdet.exp(), 1e-7, '{} (det)'.format(desc))

            # Test slogdet
            # Compare the overall value rather than individual parts because of
            # precision issues when det is near zero.
            self.assertEqual(sdet * logabsdet.exp(), target_sdet * target_logabsdet.exp(), 1e-7, '{} (slogdet)'.format(desc))

            # Test logdet
            # Compare logdet against our own pytorch slogdet because they should
            # be consistent, while it may behave slightly differently with other
            # slogdet implementations when det is near zero due to precision
            # issues.
            if sdet.item() < 0:
                self.assertTrue(logdet.item() != logdet.item(), '{} (logdet negative case)'.format(desc))
            else:
                self.assertEqual(logdet.exp(), target_logabsdet.exp(), 1e-7, '{} (logdet non-negative case)'.format(desc))

        eye = torch.eye(5, device=device)
        test_single_det(eye, (torch.ones((), device=device), torch.zeros((), device=device)), 'identity')

        def test(M):
            assert M.size(0) >= 5, 'this helper fn assumes M to be at least 5x5'
            M = M.to(device)

            ref_M_sdet, ref_M_logabsdet = reference_slogdet(M)

            test_single_det(M, (ref_M_sdet, ref_M_logabsdet), 'basic')
            if ref_M_logabsdet.exp().item() >= 1e-6:  # skip singular
                M_inv = M.inverse()
                test_single_det(M_inv, reference_slogdet(M_inv), 'inverse')

            test_single_det(M, (ref_M_sdet, ref_M_logabsdet), 'transpose')

            for x in [0, 2, 4]:
                for scale in [-2, -0.1, 0, 10]:
                    if scale > 0:
                        target = ref_M_sdet, ref_M_logabsdet + math.log(scale)
                    elif scale == 0:
                        target = torch.zeros_like(ref_M_sdet), torch.full_like(ref_M_logabsdet, -inf)
                    else:
                        target = ref_M_sdet.neg(), ref_M_logabsdet + math.log(-scale)

                    # dim 0
                    M_clone = M.clone()
                    M_clone[:, x] *= scale
                    test_single_det(M_clone, target, 'scale a row')
                    # dim 1
                    M_clone = M.clone()
                    M_clone[x, :] *= scale
                    test_single_det(M_clone, target, 'scale a column')

            for x1, x2 in [(0, 3), (4, 1), (3, 2)]:
                assert x1 != x2, 'x1 and x2 needs to be different for this test'
                target = torch.zeros_like(ref_M_sdet), torch.full_like(ref_M_logabsdet, -inf)
                # dim 0
                M_clone = M.clone()
                M_clone[:, x2] = M_clone[:, x1]
                test_single_det(M_clone, target, 'two rows are same')
                # dim 1
                M_clone = M.clone()
                M_clone[x2, :] = M_clone[x1, :]
                test_single_det(M_clone, target, 'two columns are same')

                for scale1, scale2 in [(0.3, -1), (0, 2), (10, 0.1)]:
                    det_scale = scale1 * scale2 * -1
                    if det_scale > 0:
                        target = ref_M_sdet, ref_M_logabsdet + math.log(det_scale)
                    elif det_scale == 0:
                        target = torch.zeros_like(ref_M_sdet), torch.full_like(ref_M_logabsdet, -inf)
                    else:
                        target = ref_M_sdet.neg(), ref_M_logabsdet + math.log(-det_scale)

                    # dim 0
                    M_clone = M.clone()
                    t = M_clone[:, x1] * scale1
                    M_clone[:, x1] += M_clone[:, x2] * scale2
                    M_clone[:, x2] = t
                    test_single_det(M_clone, target, 'exchanging rows')
                    # dim 1
                    M_clone = M.clone()
                    t = M_clone[x1, :] * scale1
                    M_clone[x1, :] += M_clone[x2, :] * scale2
                    M_clone[x2, :] = t
                    test_single_det(M_clone, target, 'exchanging columns')

        def get_random_mat_scale(n):
            # For matrices with values i.i.d. with 0 mean, unit variance, and
            # subexponential tail, we have:
            #   E[log det(A^2)] \approx log((n-1)!)
            #
            # Notice:
            #   log Var[det(A)] = log E[det(A^2)] >= E[log det(A^2)]
            #
            # So:
            #   stddev[det(A)] >= sqrt( (n-1)! )
            #
            # We use this as an intuitive guideline to scale random generated
            # matrices so our closeness tests can work more robustly:
            #   scale by sqrt( (n-1)! )^(-1/n) = ( (n-1)! )^(-1/(2n))
            #
            # source: https://arxiv.org/pdf/1112.0752.pdf

            # TODO: technically we need subexponential distn for this to hold,
            #       but we mostly use gaussian entries below. Consider switching
            #       to Chi-sq if this turns out not stable enough, since Chi-sq
            #       is easy enough to sample from.
            return math.factorial(n - 1) ** (-1.0 / (2 * n))

        for n in [5, 10, 25]:
            scale = get_random_mat_scale(n)
            test(torch.randn(n, n, device=device) * scale)
            r = torch.randn(n, n, device=device) * scale
            # symmetric psd
            test(r.mm(r.t()))
            # symmetric pd
            r = torch.randn(n, n, device=device) * scale
            test(r.mm(r.t()) + torch.eye(n, device=device) * 1e-6)
            # symmetric
            r = torch.randn(n, n, device=device) * scale
            for i in range(n):
                for j in range(i):
                    r[i, j] = r[j, i]
            test(r)
            # non-contiguous
            test((torch.randn(n, n, n + 1, device=device) * scale)[:, 2, 1:])
            # det = 0
            r = torch.randn(n, n, device=device) * scale
            u, s, v = r.svd()
            if reference_slogdet(u)[0] < 0:
                u = -u
            if reference_slogdet(v)[0] < 0:
                v = -v
            s[0] *= -1
            s[-1] = 0
            test(u.mm(s.diag()).mm(v))

        # Small values to test numerical stability. Note that we don't scale
        # this matrix.
        r = torch.randn(512, 512, device=device)
        u, s, v = r.svd()
        s.fill_(1. / (100 * s.numel()))
        test(u.mm(s.diag()).mm(v))

    @skipIfNoLapack
    def test_det_logdet_slogdet(self):
        self._test_det_logdet_slogdet(self, 'cpu')

    @staticmethod
    def _test_fft_ifft_rfft_irfft(self, device='cpu'):
        def _test_complex(sizes, signal_ndim, prepro_fn=lambda x: x):
            x = prepro_fn(torch.randn(*sizes, device=device))
            for normalized in (True, False):
                res = x.fft(signal_ndim, normalized=normalized)
                rec = res.ifft(signal_ndim, normalized=normalized)
                self.assertEqual(x, rec, 1e-8, 'fft and ifft')
                res = x.ifft(signal_ndim, normalized=normalized)
                rec = res.fft(signal_ndim, normalized=normalized)
                self.assertEqual(x, rec, 1e-8, 'ifft and fft')

        def _test_real(sizes, signal_ndim, prepro_fn=lambda x: x):
            x = prepro_fn(torch.randn(*sizes, device=device))
            signal_numel = 1
            signal_sizes = x.size()[-signal_ndim:]
            for normalized, onesided in product((True, False), repeat=2):
                res = x.rfft(signal_ndim, normalized=normalized, onesided=onesided)
                if not onesided:  # check Hermitian symmetry
                    def test_one_sample(res, test_num=10):
                        idxs_per_dim = [torch.LongTensor(test_num).random_(s).tolist() for s in signal_sizes]
                        for idx in zip(*idxs_per_dim):
                            reflected_idx = tuple((s - i) % s for i, s in zip(idx, res.size()))
                            idx_val = res.__getitem__(idx)
                            reflected_val = res.__getitem__(reflected_idx)
                            self.assertEqual(idx_val[0], reflected_val[0], 'rfft hermitian symmetry on real part')
                            self.assertEqual(idx_val[1], -reflected_val[1], 'rfft hermitian symmetry on imaginary part')
                    if len(sizes) == signal_ndim:
                        test_one_sample(res)
                    else:
                        output_non_batch_shape = res.size()[-(signal_ndim + 1):]
                        flatten_batch_res = res.view(-1, *output_non_batch_shape)
                        nb = flatten_batch_res.size(0)
                        test_idxs = torch.LongTensor(min(nb, 4)).random_(nb)
                        for test_idx in test_idxs.tolist():
                            test_one_sample(flatten_batch_res[test_idx])
                    # compare with C2C
                    xc = torch.stack([x, torch.zeros_like(x)], -1)
                    xc_res = xc.fft(signal_ndim, normalized=normalized)
                    self.assertEqual(res, xc_res)
                test_input_signal_sizes = [signal_sizes]
                rec = res.irfft(signal_ndim, normalized=normalized,
                                onesided=onesided, signal_sizes=signal_sizes)
                self.assertEqual(x, rec, 1e-8, 'rfft and irfft')
                if not onesided:  # check that we can use C2C ifft
                    rec = res.ifft(signal_ndim, normalized=normalized)
                    self.assertEqual(x, rec.select(-1, 0), 1e-8, 'twosided rfft and ifft real')
                    self.assertEqual(rec.select(-1, 1).data.abs().mean(), 0, 1e-8, 'twosided rfft and ifft imaginary')

        # contiguous case
        _test_real((100,), 1)
        _test_real((10, 1, 10, 100), 1)
        _test_real((100, 100), 2)
        _test_real((2, 2, 5, 80, 60), 2)
        _test_real((50, 40, 70), 3)
        _test_real((30, 1, 50, 25, 20), 3)

        _test_complex((100, 2), 1)
        _test_complex((100, 100, 2), 1)
        _test_complex((100, 100, 2), 2)
        _test_complex((1, 20, 80, 60, 2), 2)
        _test_complex((50, 40, 70, 2), 3)
        _test_complex((6, 5, 50, 25, 20, 2), 3)

        # non-contiguous case
        _test_real((165,), 1, lambda x: x.narrow(0, 25, 100))  # input is not aligned to complex type
        _test_real((100, 100, 3), 1, lambda x: x[:, :, 0])
        _test_real((100, 100), 2, lambda x: x.t())
        _test_real((20, 100, 10, 10), 2, lambda x: x.view(20, 100, 100)[:, :60])
        _test_real((65, 80, 115), 3, lambda x: x[10:60, 13:53, 10:80])
        _test_real((30, 20, 50, 25), 3, lambda x: x.transpose(1, 2).transpose(2, 3))

        _test_complex((2, 100), 1, lambda x: x.t())
        _test_complex((100, 2), 1, lambda x: x.expand(100, 100, 2))
        _test_complex((300, 200, 3), 2, lambda x: x[:100, :100, 1:])  # input is not aligned to complex type
        _test_complex((20, 90, 110, 2), 2, lambda x: x[:, 5:85].narrow(2, 5, 100))
        _test_complex((40, 60, 3, 80, 2), 3, lambda x: x.transpose(2, 0).select(0, 2)[5:55, :, 10:])
        _test_complex((30, 55, 50, 22, 2), 3, lambda x: x[:, 3:53, 15:40, 1:21])

        # non-contiguous with strides not representable as aligned with complex type
        _test_complex((50,), 1, lambda x: x.as_strided([5, 5, 2], [3, 2, 1]))
        _test_complex((50,), 1, lambda x: x.as_strided([5, 5, 2], [4, 2, 2]))
        _test_complex((50,), 1, lambda x: x.as_strided([5, 5, 2], [4, 3, 1]))
        _test_complex((50,), 2, lambda x: x.as_strided([5, 5, 2], [3, 3, 1]))
        _test_complex((50,), 2, lambda x: x.as_strided([5, 5, 2], [4, 2, 2]))
        _test_complex((50,), 2, lambda x: x.as_strided([5, 5, 2], [4, 3, 1]))

    @unittest.skipIf(not TEST_MKL, "PyTorch is built without MKL support")
    def test_fft_ifft_rfft_irfft(self):
        self._test_fft_ifft_rfft_irfft(self)

    @staticmethod
    def _test_stft(self, device='cpu'):
        if not TEST_LIBROSA:
            raise unittest.SkipTest('librosa not found')

        def librosa_stft(x, n_fft, hop_length, win_length, window, center):
            if window is None:
                window = np.ones(n_fft if win_length is None else win_length)
            else:
                window = window.cpu().numpy()
            input_1d = x.dim() == 1
            if input_1d:
                x = x.view(1, -1)
            result = []
            for xi in x:
                ri = librosa.stft(xi.cpu().numpy(), n_fft, hop_length, win_length, window, center=center)
                result.append(torch.from_numpy(np.stack([ri.real, ri.imag], -1)))
            result = torch.stack(result, 0)
            if input_1d:
                result = result[0]
            return result

        def _test(sizes, n_fft, hop_length=None, win_length=None, win_sizes=None,
                  center=True, expected_error=None):
            x = torch.randn(*sizes, device=device)
            if win_sizes is not None:
                window = torch.randn(*win_sizes, device=device)
            else:
                window = None
            if expected_error is None:
                result = x.stft(n_fft, hop_length, win_length, window, center=center)
                ref_result = librosa_stft(x, n_fft, hop_length, win_length, window, center)
                self.assertEqual(result, ref_result, 7e-6, 'stft comparison against librosa')
            else:
                self.assertRaises(expected_error,
                                  lambda: x.stft(n_fft, hop_length, win_length, window, center=center))

        for center in [True, False]:
            _test((10,), 7, center=center)
            _test((10, 4000), 1024, center=center)

            _test((10,), 7, 2, center=center)
            _test((10, 4000), 1024, 512, center=center)

            _test((10,), 7, 2, win_sizes=(7,), center=center)
            _test((10, 4000), 1024, 512, win_sizes=(1024,), center=center)

            # spectral oversample
            _test((10,), 7, 2, win_length=5, center=center)
            _test((10, 4000), 1024, 512, win_length=100, center=center)

        _test((10, 4, 2), 1, 1, expected_error=RuntimeError)
        _test((10,), 11, 1, center=False, expected_error=RuntimeError)
        _test((10,), -1, 1, expected_error=RuntimeError)
        _test((10,), 3, win_length=5, expected_error=RuntimeError)
        _test((10,), 5, 4, win_sizes=(11,), expected_error=RuntimeError)
        _test((10,), 5, 4, win_sizes=(1, 1), expected_error=RuntimeError)

    def test_stft(self):
        self._test_stft(self)

    @unittest.skip("Not implemented yet")
    def test_conv2(self):
        x = torch.rand(math.floor(torch.uniform(50, 100)), math.floor(torch.uniform(50, 100)))
        k = torch.rand(math.floor(torch.uniform(10, 20)), math.floor(torch.uniform(10, 20)))
        imvc = torch.conv2(x, k)
        imvc2 = torch.conv2(x, k, 'V')
        imfc = torch.conv2(x, k, 'F')

        ki = k.clone()
        ks = k.storage()
        kis = ki.storage()
        for i in range(ks.size() - 1, 0, -1):
            kis[ks.size() - i + 1] = ks[i]
        # for i=ks.size(), 1, -1 do kis[ks.size()-i+1]=ks[i] end
        imvx = torch.xcorr2(x, ki)
        imvx2 = torch.xcorr2(x, ki, 'V')
        imfx = torch.xcorr2(x, ki, 'F')

        self.assertEqual(imvc, imvc2, 0, 'torch.conv2')
        self.assertEqual(imvc, imvx, 0, 'torch.conv2')
        self.assertEqual(imvc, imvx2, 0, 'torch.conv2')
        self.assertEqual(imfc, imfx, 0, 'torch.conv2')
        self.assertLessEqual(math.abs(x.dot(x) - torch.xcorr2(x, x)[0][0]), 1e-10, 'torch.conv2')

        xx = torch.Tensor(2, x.size(1), x.size(2))
        xx[1].copy_(x)
        xx[2].copy_(x)
        kk = torch.Tensor(2, k.size(1), k.size(2))
        kk[1].copy_(k)
        kk[2].copy_(k)

        immvc = torch.conv2(xx, kk)
        immvc2 = torch.conv2(xx, kk, 'V')
        immfc = torch.conv2(xx, kk, 'F')

        self.assertEqual(immvc[0], immvc[1], 0, 'torch.conv2')
        self.assertEqual(immvc[0], imvc, 0, 'torch.conv2')
        self.assertEqual(immvc2[0], imvc2, 0, 'torch.conv2')
        self.assertEqual(immfc[0], immfc[1], 0, 'torch.conv2')
        self.assertEqual(immfc[0], imfc, 0, 'torch.conv2')

    @unittest.skip("Not implemented yet")
    def test_conv3(self):
        x = torch.rand(math.floor(torch.uniform(20, 40)),
                       math.floor(torch.uniform(20, 40)),
                       math.floor(torch.uniform(20, 40)))
        k = torch.rand(math.floor(torch.uniform(5, 10)),
                       math.floor(torch.uniform(5, 10)),
                       math.floor(torch.uniform(5, 10)))
        imvc = torch.conv3(x, k)
        imvc2 = torch.conv3(x, k, 'V')
        imfc = torch.conv3(x, k, 'F')

        ki = k.clone()
        ks = k.storage()
        kis = ki.storage()
        for i in range(ks.size() - 1, 0, -1):
            kis[ks.size() - i + 1] = ks[i]
        imvx = torch.xcorr3(x, ki)
        imvx2 = torch.xcorr3(x, ki, 'V')
        imfx = torch.xcorr3(x, ki, 'F')

        self.assertEqual(imvc, imvc2, 0, 'torch.conv3')
        self.assertEqual(imvc, imvx, 0, 'torch.conv3')
        self.assertEqual(imvc, imvx2, 0, 'torch.conv3')
        self.assertEqual(imfc, imfx, 0, 'torch.conv3')
        self.assertLessEqual(math.abs(x.dot(x) - torch.xcorr3(x, x)[0][0][0]), 4e-10, 'torch.conv3')

        xx = torch.Tensor(2, x.size(1), x.size(2), x.size(3))
        xx[1].copy_(x)
        xx[2].copy_(x)
        kk = torch.Tensor(2, k.size(1), k.size(2), k.size(3))
        kk[1].copy_(k)
        kk[2].copy_(k)

        immvc = torch.conv3(xx, kk)
        immvc2 = torch.conv3(xx, kk, 'V')
        immfc = torch.conv3(xx, kk, 'F')

        self.assertEqual(immvc[0], immvc[1], 0, 'torch.conv3')
        self.assertEqual(immvc[0], imvc, 0, 'torch.conv3')
        self.assertEqual(immvc2[0], imvc2, 0, 'torch.conv3')
        self.assertEqual(immfc[0], immfc[1], 0, 'torch.conv3')
        self.assertEqual(immfc[0], imfc, 0, 'torch.conv3')

    @unittest.skip("Not implemented yet")
    def _test_conv_corr_eq(self, fn, fn_2_to_3):
        ix = math.floor(random.randint(20, 40))
        iy = math.floor(random.randint(20, 40))
        iz = math.floor(random.randint(20, 40))
        kx = math.floor(random.randint(5, 10))
        ky = math.floor(random.randint(5, 10))
        kz = math.floor(random.randint(5, 10))

        x = torch.rand(ix, iy, iz)
        k = torch.rand(kx, ky, kz)

        o3 = fn(x, k)
        o32 = torch.zeros(o3.size())
        fn_2_to_3(x, k, o3, o32)
        self.assertEqual(o3, o32)

    @unittest.skip("Not implemented yet")
    def test_xcorr3_xcorr2_eq(self):
        def reference(x, k, o3, o32):
            for i in range(o3.size(1)):
                for j in range(k.size(1)):
                    o32[i].add(torch.xcorr2(x[i + j - 1], k[j]))
        self._test_conv_corr_eq(torch.xcorr3, reference)

    @unittest.skip("Not implemented yet")
    def test_xcorr3_xcorr2_eq_full(self):
        def reference(x, k, o3, o32):
            for i in range(x.size(1)):
                for j in range(k.size(1)):
                    o32[i].add(torch.xcorr2(x[i], k[k.size(1) - j + 1], 'F'))
        self._test_conv_corr_eq(lambda x, k: torch.xcorr3(x, k, 'F'), reference)

    @unittest.skip("Not implemented yet")
    def test_conv3_conv2_eq_valid(self):
        def reference(x, k, o3, o32):
            for i in range(o3.size(1)):
                for j in range(k.size(1)):
                    o32[i].add(torch.conv2(x[i + j - 1], k[k.size(1) - j + 1]))
        self._test_conv_corr_eq(torch.conv3, reference)

    @unittest.skip("Not implemented yet")
    def test_fconv3_fconv2_eq(self):
        def reference(x, k, o3, o32):
            for i in range(o3.size(1)):
                for j in range(k.size(1)):
                    o32[i + j - 1].add(torch.conv2(x[i], k[j], 'F'))
        self._test_conv_corr_eq(lambda x, k: torch.conv3(x, k, 'F'), reference)

    def test_logical(self):
        x = torch.rand(100, 100) * 2 - 1

        xgt = torch.gt(x, 1)
        xlt = torch.lt(x, 1)

        xeq = torch.eq(x, 1)
        xne = torch.ne(x, 1)

        neqs = xgt + xlt
        all = neqs + xeq
        self.assertEqual(neqs.long().sum(), xne.long().sum(), 0)
        self.assertEqual(x.nelement(), all.long().sum())

    def test_isfinite(self):
        x = torch.Tensor([1, inf, 2, -inf, nan, -10])
        self.assertEqual(torch.isfinite(x), torch.ByteTensor([1, 0, 1, 0, 0, 1]))

    def test_isfinite_int(self):
        x = torch.tensor([1, 2, 3])
        self.assertEqual(torch.isfinite(x), torch.ByteTensor([1, 1, 1]))

    @staticmethod
    def _test_isinf(self, cast):
        t1 = cast(torch.Tensor([1, inf, 2, -inf, nan]))
        t2 = cast(torch.ByteTensor([1, 2, 3]))
        t3 = cast(torch.CharTensor([1, 2, 3]))
        t4 = cast(torch.ShortTensor([1, 2, 3]))
        t5 = cast(torch.IntTensor([1, 2, 3]))
        t6 = cast(torch.LongTensor([1, 2, 3]))
        self.assertEqual(torch.isinf(t1), cast(torch.ByteTensor([0, 1, 0, 1, 0])))
        self.assertEqual(torch.isinf(t2), cast(torch.ByteTensor([0, 0, 0])))
        self.assertEqual(torch.isinf(t3), cast(torch.ByteTensor([0, 0, 0])))
        self.assertEqual(torch.isinf(t4), cast(torch.ByteTensor([0, 0, 0])))
        self.assertEqual(torch.isinf(t5), cast(torch.ByteTensor([0, 0, 0])))
        self.assertEqual(torch.isinf(t6), cast(torch.ByteTensor([0, 0, 0])))

    def test_isinf(self):
        self._test_isinf(self, lambda t: t)

    def test_isnan(self):
        x = torch.Tensor([1, nan, 2])
        self.assertEqual(torch.isnan(x), torch.ByteTensor([0, 1, 0]))

    def test_RNGState(self):
        state = torch.get_rng_state()
        stateCloned = state.clone()
        before = torch.rand(1000)

        self.assertEqual(state.ne(stateCloned).long().sum(), 0, 0)

        torch.set_rng_state(state)
        after = torch.rand(1000)
        self.assertEqual(before, after, 0)

    def test_RNGStateAliasing(self):
        # Fork the random number stream at this point
        gen = torch.Generator()
        gen.set_state(torch.get_rng_state())
        self.assertEqual(gen.get_state(), torch.get_rng_state())

        target_value = torch.rand(1000)
        # Dramatically alter the internal state of the main generator
        _ = torch.rand(100000)
        forked_value = torch.rand(1000, generator=gen)
        self.assertEqual(target_value, forked_value, 0, "RNG has not forked correctly.")

    def test_RNG_after_pickle(self):
        torch.random.manual_seed(100)
        before = torch.rand(10)

        torch.random.manual_seed(100)
        buf = io.BytesIO()
        tensor = torch.Tensor([1, 2, 3])
        ForkingPickler(buf, pickle.HIGHEST_PROTOCOL).dump(tensor)
        after = torch.rand(10)

        self.assertEqual(before, after, 0)

    def test_boxMullerState(self):
        torch.manual_seed(123)
        odd_number = 101
        seeded = torch.randn(odd_number)
        state = torch.get_rng_state()
        midstream = torch.randn(odd_number)
        torch.set_rng_state(state)
        repeat_midstream = torch.randn(odd_number)
        torch.manual_seed(123)
        reseeded = torch.randn(odd_number)
        self.assertEqual(midstream, repeat_midstream, 0,
                         'get_rng_state/set_rng_state not generating same sequence of normally distributed numbers')
        self.assertEqual(seeded, reseeded, 0,
                         'repeated calls to manual_seed not generating same sequence of normally distributed numbers')

    def test_manual_seed(self):
        rng_state = torch.get_rng_state()
        torch.manual_seed(2)
        x = torch.randn(100)
        self.assertEqual(torch.initial_seed(), 2)
        torch.manual_seed(2)
        y = torch.randn(100)
        self.assertEqual(x, y)
        torch.set_rng_state(rng_state)

    @staticmethod
    def _test_cholesky(self, cast):
        x = cast(torch.rand(10, 10) + 1e-1)
        A = torch.mm(x, x.t())

        # default Case
        C = torch.cholesky(A)
        B = torch.mm(C, C.t())
        self.assertEqual(A, B, 1e-14)

        # test Upper Triangular
        U = torch.cholesky(A, True)
        B = torch.mm(U.t(), U)
        self.assertEqual(A, B, 1e-14, 'cholesky (upper) did not allow rebuilding the original matrix')

        # test Lower Triangular
        L = torch.cholesky(A, False)
        B = torch.mm(L, L.t())
        self.assertEqual(A, B, 1e-14, 'cholesky (lower) did not allow rebuilding the original matrix')

    @skipIfNoLapack
    def test_cholesky(self):
        self._test_cholesky(self, lambda t: t)

    @staticmethod
    def _test_cholesky_batched(self, cast):
        from common_utils import random_symmetric_pd_matrix

        def cholesky_test_helper(n, batch_dims, cast, upper):
            A = cast(random_symmetric_pd_matrix(n, *batch_dims))
            cholesky_exp = torch.stack([m.cholesky(upper=upper) for m in A.reshape(-1, n, n)])
            cholesky_exp = cholesky_exp.reshape_as(A)
            self.assertEqual(cholesky_exp, torch.cholesky(A, upper=upper))

        for upper, batchsize in product([True, False], [(3,), (3, 4), (2, 3, 4)]):
            cholesky_test_helper(3, batchsize, cast, upper)

    @skipIfNoLapack
    def test_cholesky_batched(self):
        self._test_cholesky_batched(self, lambda t: t)

    @staticmethod
    def _test_cholesky_solve(self, cast):
        a = torch.Tensor(((6.80, -2.11, 5.66, 5.97, 8.23),
                          (-6.05, -3.30, 5.36, -4.44, 1.08),
                          (-0.45, 2.58, -2.70, 0.27, 9.04),
                          (8.32, 2.71, 4.35, -7.17, 2.14),
                          (-9.67, -5.14, -7.26, 6.08, -6.87))).t()
        b = torch.Tensor(((4.02, 6.19, -8.22, -7.57, -3.03),
                          (-1.56, 4.00, -8.67, 1.75, 2.86),
                          (9.81, -4.09, -4.57, -8.61, 8.99))).t()

        # make sure 'a' is symmetric PSD
        a = torch.mm(a, a.t())
        a, b = cast(a), cast(b)

        # upper Triangular Test
        U = torch.cholesky(a, True)
        x = torch.cholesky_solve(b, U, True)
        self.assertLessEqual(b.dist(torch.mm(a, x)), 1e-12)

        # lower Triangular Test
        L = torch.cholesky(a, False)
        x = torch.cholesky_solve(b, L, False)
        self.assertLessEqual(b.dist(torch.mm(a, x)), 1e-12)

        # default arg Test
        L_def = torch.cholesky(a)
        x_def = torch.cholesky_solve(b, L_def)
        self.assertLessEqual(b.dist(torch.mm(a, x_def)), 1e-12)

    @skipIfNoLapack
    def test_cholesky_solve(self):
        self._test_cholesky_solve(self, lambda t: t)

    @staticmethod
    def _test_cholesky_solve_batched(self, cast):
        from common_utils import random_symmetric_pd_matrix

        def cholesky_solve_test_helper(A_dims, b_dims, cast, upper):
            A = cast(random_symmetric_pd_matrix(*A_dims))
            L = torch.cholesky(A, upper)
            b = cast(torch.randn(*b_dims))
            return A, L, b

        for upper in [True, False]:
            # test against cholesky_solve: one batch with both choices of upper
            A, L, b = cholesky_solve_test_helper((5, 1), (1, 5, 10), cast, upper)
            x_exp = torch.cholesky_solve(b.squeeze(0), L.squeeze(0), upper=upper)
            x = torch.cholesky_solve(b, L, upper=upper)
            self.assertEqual(x, x_exp.unsqueeze(0))

            # test against cholesky_solve in a loop: four batches with both choices of upper
            A, L, b = cholesky_solve_test_helper((5, 4), (4, 5, 10), cast, upper)
            x_exp_list = []
            for i in range(4):
                x_exp = torch.cholesky_solve(b[i], L[i], upper=upper)
                x_exp_list.append(x_exp)
            x_exp = torch.stack(x_exp_list)

            x = torch.cholesky_solve(b, L, upper=upper)
            self.assertEqual(x, x_exp)

            # basic correctness test
            A, L, b = cholesky_solve_test_helper((5, 3), (3, 5, 10), cast, upper)
            x = torch.cholesky_solve(b, L, upper)
            self.assertLessEqual(b.dist(torch.matmul(A, x)), 1e-12)

            # Test non-contiguous inputs.
            if not TEST_NUMPY:
                return
            from numpy.linalg import solve
            A = random_symmetric_pd_matrix(2, 2)
            b = torch.randn(2, 2, 2)
            x_exp = torch.Tensor(solve(A.permute(0, 2, 1).numpy(), b.permute(2, 1, 0).numpy()))
            A = cast(A).permute(0, 2, 1)
            b = cast(b).permute(2, 1, 0)
            assert not A.is_contiguous() and not b.is_contiguous(), "contiguous inputs"
            L = torch.cholesky(A, upper)
            x = torch.cholesky_solve(b, L, upper=upper)
            self.assertEqual(x, cast(x_exp))

    @skipIfNoLapack
    def test_cholesky_solve_batched(self):
        self._test_cholesky_solve_batched(self, lambda t: t)

    @staticmethod
    def _test_cholesky_solve_batched_dims(self, cast):
        if not TEST_NUMPY:
            return

        from numpy.linalg import solve
        from common_utils import random_symmetric_pd_matrix

        def run_test(A_dims, b_dims, cast, upper):
            A = random_symmetric_pd_matrix(*A_dims)
            b = torch.randn(*b_dims)
            x_exp = torch.Tensor(solve(A.numpy(), b.numpy()))
            A, b = cast(A), cast(b)
            L = torch.cholesky(A, upper)
            x = torch.cholesky_solve(b, L, upper=upper)
            self.assertEqual(x, cast(x_exp))

        for upper in [True, False]:
            # test against numpy.linalg.solve
            run_test((4, 2, 1, 3), (2, 1, 3, 4, 6), cast, upper)  # no broadcasting
            run_test((4, 2, 1, 3), (4, 6), cast, upper)  # broadcasting b
            run_test((4,), (2, 1, 3, 4, 2), cast, upper)  # broadcasting A
            run_test((4, 1, 3, 1), (2, 1, 3, 4, 5), cast, upper)  # broadcasting A & b

    @skipIfNoLapack
    def test_cholesky_solve_batched_dims(self):
        self._test_cholesky_solve_batched_dims(self, lambda t: t)

    @staticmethod
    def _test_cholesky_inverse(self, cast):
        from common_utils import random_symmetric_pd_matrix
        a = cast(random_symmetric_pd_matrix(5))

        # compute inverse directly
        inv0 = torch.inverse(a)

        # default case
        chol = torch.cholesky(a)
        inv1 = torch.cholesky_inverse(chol, False)
        self.assertLessEqual(inv0.dist(inv1), 1e-12)

        # upper Triangular Test
        chol = torch.cholesky(a, True)
        inv1 = torch.cholesky_inverse(chol, True)
        self.assertLessEqual(inv0.dist(inv1), 1e-12)

        # lower Triangular Test
        chol = torch.cholesky(a, False)
        inv1 = torch.cholesky_inverse(chol, False)
        self.assertLessEqual(inv0.dist(inv1), 1e-12)

    @skipIfNoLapack
    def test_cholesky_inverse(self):
        self._test_cholesky_inverse(self, lambda t: t)

    @skipIfNoLapack
    def test_pstrf(self):
        def checkPsdCholesky(a, uplo, inplace):
            if inplace:
                u = torch.empty_like(a)
                piv = a.new(a.size(0)).int()
                kwargs = {'out': (u, piv)}
            else:
                kwargs = {}
            args = [a]

            if uplo is not None:
                args += [uplo]

            u, piv = torch.pstrf(*args, **kwargs)

            if uplo is False:
                a_reconstructed = torch.mm(u, u.t())
            else:
                a_reconstructed = torch.mm(u.t(), u)

            piv = piv.long()
            a_permuted = a.index_select(0, piv).index_select(1, piv)
            self.assertEqual(a_permuted, a_reconstructed, 1e-14)

        dimensions = ((5, 1), (5, 3), (5, 5), (10, 10))
        for dim in dimensions:
            m = torch.Tensor(*dim).uniform_()
            a = torch.mm(m, m.t())
            # add a small number to the diagonal to make the matrix numerically positive semidefinite
            for i in range(m.size(0)):
                a[i][i] = a[i][i] + 1e-7
            for inplace in (True, False):
                for uplo in (None, True, False):
                    checkPsdCholesky(a, uplo, inplace)

    def test_numel(self):
        b = torch.ByteTensor(3, 100, 100)
        self.assertEqual(b.nelement(), 3 * 100 * 100)
        self.assertEqual(b.numel(), 3 * 100 * 100)

    def _consecutive(self, size, start=1):
        sequence = torch.ones(int(torch.Tensor(size).prod(0))).cumsum(0)
        sequence.add_(start - 1)
        return sequence.resize_(*size)

    @staticmethod
    def _test_index(self, conv_fn):

        def consec(size, start=1):
            sequence = torch.ones(int(torch.Tensor(size).prod(0))).cumsum(0)
            sequence.add_(start - 1)
            return sequence.view(*size)

        reference = conv_fn(consec((3, 3, 3)))

        # empty tensor indexing
        self.assertEqual(reference[conv_fn(torch.LongTensor())], reference.new(0, 3, 3))

        self.assertEqual(reference[0], consec((3, 3)), 0)
        self.assertEqual(reference[1], consec((3, 3), 10), 0)
        self.assertEqual(reference[2], consec((3, 3), 19), 0)
        self.assertEqual(reference[0, 1], consec((3,), 4), 0)
        self.assertEqual(reference[0:2], consec((2, 3, 3)), 0)
        self.assertEqual(reference[2, 2, 2], 27, 0)
        self.assertEqual(reference[:], consec((3, 3, 3)), 0)

        # indexing with Ellipsis
        self.assertEqual(reference[..., 2], torch.Tensor([[3, 6, 9],
                                                          [12, 15, 18],
                                                          [21, 24, 27]]), 0)
        self.assertEqual(reference[0, ..., 2], torch.Tensor([3, 6, 9]), 0)
        self.assertEqual(reference[..., 2], reference[:, :, 2], 0)
        self.assertEqual(reference[0, ..., 2], reference[0, :, 2], 0)
        self.assertEqual(reference[0, 2, ...], reference[0, 2], 0)
        self.assertEqual(reference[..., 2, 2, 2], 27, 0)
        self.assertEqual(reference[2, ..., 2, 2], 27, 0)
        self.assertEqual(reference[2, 2, ..., 2], 27, 0)
        self.assertEqual(reference[2, 2, 2, ...], 27, 0)
        self.assertEqual(reference[...], reference, 0)

        reference_5d = conv_fn(consec((3, 3, 3, 3, 3)))
        self.assertEqual(reference_5d[..., 1, 0], reference_5d[:, :, :, 1, 0], 0)
        self.assertEqual(reference_5d[2, ..., 1, 0], reference_5d[2, :, :, 1, 0], 0)
        self.assertEqual(reference_5d[2, 1, 0, ..., 1], reference_5d[2, 1, 0, :, 1], 0)
        self.assertEqual(reference_5d[...], reference_5d, 0)

        # LongTensor indexing
        reference = conv_fn(consec((5, 5, 5)))
        idx = conv_fn(torch.LongTensor([2, 4]))
        self.assertEqual(reference[idx], torch.stack([reference[2], reference[4]]))
        # TODO: enable one indexing is implemented like in numpy
        # self.assertEqual(reference[2, idx], torch.stack([reference[2, 2], reference[2, 4]]))
        # self.assertEqual(reference[3, idx, 1], torch.stack([reference[3, 2], reference[3, 4]])[:, 1])

        # None indexing
        self.assertEqual(reference[2, None], reference[2].unsqueeze(0))
        self.assertEqual(reference[2, None, None], reference[2].unsqueeze(0).unsqueeze(0))
        self.assertEqual(reference[2:4, None], reference[2:4].unsqueeze(1))
        self.assertEqual(reference[None, 2, None, None], reference.unsqueeze(0)[:, 2].unsqueeze(0).unsqueeze(0))
        self.assertEqual(reference[None, 2:5, None, None], reference.unsqueeze(0)[:, 2:5].unsqueeze(2).unsqueeze(2))

        # indexing 0-length slice
        self.assertEqual(torch.empty(0, 5, 5), reference[slice(0)])
        self.assertEqual(torch.empty(0, 5), reference[slice(0), 2])
        self.assertEqual(torch.empty(0, 5), reference[2, slice(0)])
        self.assertEqual(torch.tensor([]), reference[2, 1:1, 2])

        # indexing with step
        reference = consec((10, 10, 10))
        self.assertEqual(reference[1:5:2], torch.stack([reference[1], reference[3]], 0))
        self.assertEqual(reference[1:6:2], torch.stack([reference[1], reference[3], reference[5]], 0))
        self.assertEqual(reference[1:9:4], torch.stack([reference[1], reference[5]], 0))
        self.assertEqual(reference[2:4, 1:5:2], torch.stack([reference[2:4, 1], reference[2:4, 3]], 1))
        self.assertEqual(reference[3, 1:6:2], torch.stack([reference[3, 1], reference[3, 3], reference[3, 5]], 0))
        self.assertEqual(reference[None, 2, 1:9:4], torch.stack([reference[2, 1], reference[2, 5]], 0).unsqueeze(0))
        self.assertEqual(reference[:, 2, 1:6:2],
                         torch.stack([reference[:, 2, 1], reference[:, 2, 3], reference[:, 2, 5]], 1))

        lst = [list(range(i, i + 10)) for i in range(0, 100, 10)]
        tensor = conv_fn(torch.DoubleTensor(lst))
        for _i in range(100):
            idx1_start = random.randrange(10)
            idx1_end = idx1_start + random.randrange(1, 10 - idx1_start + 1)
            idx1_step = random.randrange(1, 8)
            idx1 = slice(idx1_start, idx1_end, idx1_step)
            if random.randrange(2) == 0:
                idx2_start = random.randrange(10)
                idx2_end = idx2_start + random.randrange(1, 10 - idx2_start + 1)
                idx2_step = random.randrange(1, 8)
                idx2 = slice(idx2_start, idx2_end, idx2_step)
                lst_indexed = list(map(lambda l: l[idx2], lst[idx1]))
                tensor_indexed = tensor[idx1, idx2]
            else:
                lst_indexed = lst[idx1]
                tensor_indexed = tensor[idx1]
            self.assertEqual(torch.DoubleTensor(lst_indexed), tensor_indexed)

        self.assertRaises(ValueError, lambda: reference[1:9:0])
        self.assertRaises(ValueError, lambda: reference[1:9:-1])

        self.assertRaises(IndexError, lambda: reference[1, 1, 1, 1])
        self.assertRaises(IndexError, lambda: reference[1, 1, 1, 1:1])
        self.assertRaises(IndexError, lambda: reference[3, 3, 3, 3, 3, 3, 3, 3])

        self.assertRaises(IndexError, lambda: reference[0.0])
        self.assertRaises(TypeError, lambda: reference[0.0:2.0])
        self.assertRaises(IndexError, lambda: reference[0.0, 0.0:2.0])
        self.assertRaises(IndexError, lambda: reference[0.0, :, 0.0:2.0])
        self.assertRaises(IndexError, lambda: reference[0.0, ..., 0.0:2.0])
        self.assertRaises(IndexError, lambda: reference[0.0, :, 0.0])

        def delitem():
            del reference[0]

        self.assertRaises(TypeError, delitem)

    def test_index(self):
        self._test_index(self, lambda x: x)

    @staticmethod
    def _test_advancedindex(self, conv_fn):
        # Tests for Integer Array Indexing, Part I - Purely integer array
        # indexing

        def consec(size, start=1):
            numel = reduce(lambda x, y: x * y, size, 1)
            sequence = torch.ones(numel).cumsum(0)
            sequence.add_(start - 1)
            return sequence.view(*size)

        # pick a random valid indexer type
        def ri(indices):
            choice = random.randint(0, 2)
            if choice == 0:
                return conv_fn(torch.LongTensor(indices))
            elif choice == 1:
                return list(indices)
            else:
                return tuple(indices)

        def validate_indexing(x):
            self.assertEqual(x[[0]], consec((1,)))
            self.assertEqual(x[ri([0]), ], consec((1,)))
            self.assertEqual(x[ri([3]), ], consec((1,), 4))
            self.assertEqual(x[[2, 3, 4]], consec((3,), 3))
            self.assertEqual(x[ri([2, 3, 4]), ], consec((3,), 3))
            self.assertEqual(x[ri([0, 2, 4]), ], torch.Tensor([1, 3, 5]))

        def validate_setting(x):
            dtype = x.type()
            x[[0]] = -2
            self.assertEqual(x[[0]], torch.Tensor([-2]).type(dtype))
            x[[0]] = -1
            self.assertEqual(x[ri([0]), ], torch.Tensor([-1]).type(dtype))
            x[[2, 3, 4]] = 4
            self.assertEqual(x[[2, 3, 4]], torch.Tensor([4, 4, 4]).type(dtype))
            x[ri([2, 3, 4]), ] = 3
            self.assertEqual(x[ri([2, 3, 4]), ], torch.Tensor([3, 3, 3]).type(dtype))
            x[ri([0, 2, 4]), ] = conv_fn(torch.Tensor([5, 4, 3])).type(dtype)
            self.assertEqual(x[ri([0, 2, 4]), ], torch.Tensor([5, 4, 3]).type(dtype))

        # First, we will test indexing to generate return values

        # Case 1: Purely Integer Array Indexing
        reference = conv_fn(consec((10,)))
        validate_indexing(reference)
        validate_indexing(reference.type(torch.half))

        # setting values
        validate_setting(reference)
        validate_setting(reference.type(torch.half))

        # Tensor with stride != 1

        # strided is [1, 3, 5, 7]
        reference = conv_fn(consec((10,)))
        strided = conv_fn(torch.Tensor())
        strided.set_(reference.storage(), storage_offset=0,
                     size=torch.Size([4]), stride=[2])

        self.assertEqual(strided[[0]], torch.Tensor([1]))
        self.assertEqual(strided[ri([0]), ], torch.Tensor([1]))
        self.assertEqual(strided[ri([3]), ], torch.Tensor([7]))
        self.assertEqual(strided[[1, 2]], torch.Tensor([3, 5]))
        self.assertEqual(strided[ri([1, 2]), ], torch.Tensor([3, 5]))
        self.assertEqual(strided[ri([[2, 1], [0, 3]]), ],
                         torch.Tensor([[5, 3], [1, 7]]))

        # stride is [4, 8]
        strided = conv_fn(torch.Tensor())
        strided.set_(reference.storage(), storage_offset=4,
                     size=torch.Size([2]), stride=[4])
        self.assertEqual(strided[[0]], torch.Tensor([5]))
        self.assertEqual(strided[ri([0]), ], torch.Tensor([5]))
        self.assertEqual(strided[ri([1]), ], torch.Tensor([9]))
        self.assertEqual(strided[[0, 1]], torch.Tensor([5, 9]))
        self.assertEqual(strided[ri([0, 1]), ], torch.Tensor([5, 9]))
        self.assertEqual(strided[ri([[0, 1], [1, 0]]), ],
                         torch.Tensor([[5, 9], [9, 5]]))

        # reference is 1 2
        #              3 4
        #              5 6
        reference = conv_fn(consec((3, 2)))
        self.assertEqual(reference[ri([0, 1, 2]), ri([0])], torch.Tensor([1, 3, 5]))
        self.assertEqual(reference[ri([0, 1, 2]), ri([1])], torch.Tensor([2, 4, 6]))
        self.assertEqual(reference[ri([0]), ri([0])], consec((1,)))
        self.assertEqual(reference[ri([2]), ri([1])], consec((1,), 6))
        self.assertEqual(reference[[ri([0, 0]), ri([0, 1])]], torch.Tensor([1, 2]))
        self.assertEqual(reference[[ri([0, 1, 1, 0, 2]), ri([1])]],
                         torch.Tensor([2, 4, 4, 2, 6]))
        self.assertEqual(reference[[ri([0, 0, 1, 1]), ri([0, 1, 0, 0])]],
                         torch.Tensor([1, 2, 3, 3]))

        rows = ri([[0, 0],
                   [1, 2]])
        columns = [0],
        self.assertEqual(reference[rows, columns], torch.Tensor([[1, 1],
                                                                [3, 5]]))

        rows = ri([[0, 0],
                   [1, 2]])
        columns = ri([1, 0])
        self.assertEqual(reference[rows, columns], torch.Tensor([[2, 1],
                                                                [4, 5]]))
        rows = ri([[0, 0],
                   [1, 2]])
        columns = ri([[0, 1],
                      [1, 0]])
        self.assertEqual(reference[rows, columns], torch.Tensor([[1, 2],
                                                                [4, 5]]))

        # setting values
        reference[ri([0]), ri([1])] = -1
        self.assertEqual(reference[ri([0]), ri([1])], torch.Tensor([-1]))
        reference[ri([0, 1, 2]), ri([0])] = conv_fn(torch.Tensor([-1, 2, -4]))
        self.assertEqual(reference[ri([0, 1, 2]), ri([0])], torch.Tensor([-1,
                         2, -4]))
        reference[rows, columns] = conv_fn(torch.Tensor([[4, 6], [2, 3]]))
        self.assertEqual(reference[rows, columns],
                         torch.Tensor([[4, 6], [2, 3]]))

        # Verify still works with Transposed (i.e. non-contiguous) Tensors

        reference = conv_fn(torch.Tensor([[0, 1, 2, 3],
                                          [4, 5, 6, 7],
                                          [8, 9, 10, 11]])).t_()

        # Transposed: [[0, 4, 8],
        #              [1, 5, 9],
        #              [2, 6, 10],
        #              [3, 7, 11]]

        self.assertEqual(reference[ri([0, 1, 2]), ri([0])], torch.Tensor([0, 1,
                         2]))
        self.assertEqual(reference[ri([0, 1, 2]), ri([1])], torch.Tensor([4, 5,
                         6]))
        self.assertEqual(reference[ri([0]), ri([0])], torch.Tensor([0]))
        self.assertEqual(reference[ri([2]), ri([1])], torch.Tensor([6]))
        self.assertEqual(reference[[ri([0, 0]), ri([0, 1])]], torch.Tensor([0, 4]))
        self.assertEqual(reference[[ri([0, 1, 1, 0, 3]), ri([1])]],
                         torch.Tensor([4, 5, 5, 4, 7]))
        self.assertEqual(reference[[ri([0, 0, 1, 1]), ri([0, 1, 0, 0])]],
                         torch.Tensor([0, 4, 1, 1]))

        rows = ri([[0, 0],
                   [1, 2]])
        columns = [0],
        self.assertEqual(reference[rows, columns], torch.Tensor([[0, 0],
                                                                [1, 2]]))

        rows = ri([[0, 0],
                   [1, 2]])
        columns = ri([1, 0])
        self.assertEqual(reference[rows, columns], torch.Tensor([[4, 0],
                                                                [5, 2]]))
        rows = ri([[0, 0],
                   [1, 3]])
        columns = ri([[0, 1],
                      [1, 2]])
        self.assertEqual(reference[rows, columns], torch.Tensor([[0, 4],
                                                                [5, 11]]))

        # setting values
        reference[ri([0]), ri([1])] = -1
        self.assertEqual(reference[ri([0]), ri([1])], torch.Tensor([-1]))
        reference[ri([0, 1, 2]), ri([0])] = conv_fn(torch.Tensor([-1, 2, -4]))
        self.assertEqual(reference[ri([0, 1, 2]), ri([0])], torch.Tensor([-1,
                         2, -4]))
        reference[rows, columns] = conv_fn(torch.Tensor([[4, 6], [2, 3]]))
        self.assertEqual(reference[rows, columns],
                         torch.Tensor([[4, 6], [2, 3]]))

        # stride != 1

        # strided is [[1 3 5 7],
        #             [9 11 13 15]]

        reference = conv_fn(torch.arange(0., 24).view(3, 8))
        strided = conv_fn(torch.Tensor())
        strided.set_(reference.storage(), 1, size=torch.Size([2, 4]),
                     stride=[8, 2])

        self.assertEqual(strided[ri([0, 1]), ri([0])], torch.Tensor([1, 9]))
        self.assertEqual(strided[ri([0, 1]), ri([1])], torch.Tensor([3, 11]))
        self.assertEqual(strided[ri([0]), ri([0])], torch.Tensor([1]))
        self.assertEqual(strided[ri([1]), ri([3])], torch.Tensor([15]))
        self.assertEqual(strided[[ri([0, 0]), ri([0, 3])]], torch.Tensor([1, 7]))
        self.assertEqual(strided[[ri([1]), ri([0, 1, 1, 0, 3])]],
                         torch.Tensor([9, 11, 11, 9, 15]))
        self.assertEqual(strided[[ri([0, 0, 1, 1]), ri([0, 1, 0, 0])]],
                         torch.Tensor([1, 3, 9, 9]))

        rows = ri([[0, 0],
                   [1, 1]])
        columns = [0],
        self.assertEqual(strided[rows, columns], torch.Tensor([[1, 1],
                                                              [9, 9]]))

        rows = ri([[0, 1],
                   [1, 0]])
        columns = ri([1, 2])
        self.assertEqual(strided[rows, columns], torch.Tensor([[3, 13],
                                                              [11, 5]]))
        rows = ri([[0, 0],
                   [1, 1]])
        columns = ri([[0, 1],
                      [1, 2]])
        self.assertEqual(strided[rows, columns], torch.Tensor([[1, 3],
                                                              [11, 13]]))

        # setting values

        # strided is [[10, 11],
        #             [17, 18]]

        reference = conv_fn(torch.arange(0., 24).view(3, 8))
        strided = conv_fn(torch.Tensor())
        strided.set_(reference.storage(), 10, size=torch.Size([2, 2]),
                     stride=[7, 1])
        self.assertEqual(strided[ri([0]), ri([1])], torch.Tensor([11]))
        strided[ri([0]), ri([1])] = -1
        self.assertEqual(strided[ri([0]), ri([1])], torch.Tensor([-1]))

        reference = conv_fn(torch.arange(0., 24).view(3, 8))
        strided = conv_fn(torch.Tensor())
        strided.set_(reference.storage(), 10, size=torch.Size([2, 2]),
                     stride=[7, 1])
        self.assertEqual(strided[ri([0, 1]), ri([1, 0])], torch.Tensor([11,
                         17]))
        strided[ri([0, 1]), ri([1, 0])] = conv_fn(torch.Tensor([-1, 2]))
        self.assertEqual(strided[ri([0, 1]), ri([1, 0])], torch.Tensor([-1,
                         2]))

        reference = conv_fn(torch.arange(0., 24).view(3, 8))
        strided = conv_fn(torch.Tensor())
        strided.set_(reference.storage(), 10, size=torch.Size([2, 2]),
                     stride=[7, 1])

        rows = ri([[0],
                   [1]])
        columns = ri([[0, 1],
                      [0, 1]])
        self.assertEqual(strided[rows, columns],
                         torch.Tensor([[10, 11], [17, 18]]))
        strided[rows, columns] = conv_fn(torch.Tensor([[4, 6], [2, 3]]))
        self.assertEqual(strided[rows, columns],
                         torch.Tensor([[4, 6], [2, 3]]))

        # Tests using less than the number of dims, and ellipsis

        # reference is 1 2
        #              3 4
        #              5 6
        reference = conv_fn(consec((3, 2)))
        self.assertEqual(reference[ri([0, 2]), ], torch.Tensor([[1, 2], [5, 6]]))
        self.assertEqual(reference[ri([1]), ...], torch.Tensor([[3, 4]]))
        self.assertEqual(reference[..., ri([1])], torch.Tensor([[2], [4], [6]]))

        # verify too many indices fails
        with self.assertRaises(IndexError):
            reference[ri([1]), ri([0, 2]), ri([3])]

        # test invalid index fails
        reference = conv_fn(torch.empty(10))
        # can't test cuda because it is a device assert
        if not reference.is_cuda:
            for err_idx in (10, -11):
                with self.assertRaisesRegex(IndexError, r'out of'):
                    reference[err_idx]
                with self.assertRaisesRegex(IndexError, r'out of'):
                    reference[conv_fn(torch.LongTensor([err_idx]))]
                with self.assertRaisesRegex(IndexError, r'out of'):
                    reference[[err_idx]]

        if TEST_NUMPY:
            # we use numpy to compare against, to verify that our advanced
            # indexing semantics are the same, and also for ease of test
            # writing

            def tensor_indices_to_np(tensor, indices):
                # convert the Torch Tensor to a numpy array
                if (tensor.is_cuda):
                    tensor = tensor.cpu()
                npt = tensor.numpy()

                # convert indices
                idxs = tuple(i.tolist() if isinstance(i, torch.LongTensor) else
                             i for i in indices)

                return npt, idxs

            def get_numpy(tensor, indices):
                npt, idxs = tensor_indices_to_np(tensor, indices)

                # index and return as a Torch Tensor
                return torch.Tensor(npt[idxs])

            def set_numpy(tensor, indices, value):
                if not isinstance(value, int):
                    if value.is_cuda:
                        value = value.cpu()
                    value = value.numpy()

                npt, idxs = tensor_indices_to_np(tensor, indices)
                npt[idxs] = value
                return npt

            def assert_get_eq(tensor, indexer):
                self.assertEqual(tensor[indexer],
                                 conv_fn(get_numpy(tensor, indexer)))

            def assert_set_eq(tensor, indexer, val):
                pyt = tensor.clone()
                numt = tensor.clone()
                pyt[indexer] = val
                numt = conv_fn(torch.Tensor(set_numpy(numt, indexer, val)))
                self.assertEqual(pyt, numt)

            def get_set_tensor(indexed, indexer):
                set_size = indexed[indexer].size()
                set_count = indexed[indexer].numel()
                set_tensor = conv_fn(torch.randperm(set_count).view(set_size).double())
                return set_tensor

            # Tensor is  0  1  2  3  4
            #            5  6  7  8  9
            #           10 11 12 13 14
            #           15 16 17 18 19
            reference = conv_fn(torch.arange(0., 20).view(4, 5))

            indices_to_test = [
                # grab the second, fourth columns
                [slice(None), [1, 3]],

                # first, third rows,
                [[0, 2], slice(None)],

                # weird shape
                [slice(None), [[0, 1],
                               [2, 3]]],
                # negatives
                [[-1], [0]],
                [[0, 2], [-1]],
                [slice(None), [-1]],
            ]

            # only test dupes on gets
            get_indices_to_test = indices_to_test + [[slice(None), [0, 1, 1, 2, 2]]]

            for indexer in get_indices_to_test:
                assert_get_eq(reference, indexer)

            for indexer in indices_to_test:
                assert_set_eq(reference, indexer, 44)
                assert_set_eq(reference,
                              indexer,
                              get_set_tensor(reference, indexer))

            reference = conv_fn(torch.arange(0., 160).view(4, 8, 5))

            indices_to_test = [
                [slice(None), slice(None), [0, 3, 4]],
                [slice(None), [2, 4, 5, 7], slice(None)],
                [[2, 3], slice(None), slice(None)],
                [slice(None), [0, 2, 3], [1, 3, 4]],
                [slice(None), [0], [1, 2, 4]],
                [slice(None), [0, 1, 3], [4]],
                [slice(None), [[0, 1], [1, 0]], [[2, 3]]],
                [slice(None), [[0, 1], [2, 3]], [[0]]],
                [slice(None), [[5, 6]], [[0, 3], [4, 4]]],
                [[0, 2, 3], [1, 3, 4], slice(None)],
                [[0], [1, 2, 4], slice(None)],
                [[0, 1, 3], [4], slice(None)],
                [[[0, 1], [1, 0]], [[2, 1], [3, 5]], slice(None)],
                [[[0, 1], [1, 0]], [[2, 3]], slice(None)],
                [[[0, 1], [2, 3]], [[0]], slice(None)],
                [[[2, 1]], [[0, 3], [4, 4]], slice(None)],
                [[[2]], [[0, 3], [4, 1]], slice(None)],

                # less dim, ellipsis
                [[0, 2], ],
                [[0, 2], slice(None)],
                [[0, 2], Ellipsis],
                [[0, 2], slice(None), Ellipsis],
                [[0, 2], Ellipsis, slice(None)],
                [[0, 2], [1, 3]],
                [[0, 2], [1, 3], Ellipsis],
                [Ellipsis, [1, 3], [2, 3]],
                [Ellipsis, [2, 3, 4]],
                [Ellipsis, slice(None), [2, 3, 4]],
                [slice(None), Ellipsis, [2, 3, 4]],

                # ellipsis counts for nothing
                [Ellipsis, slice(None), slice(None), [0, 3, 4]],
                [slice(None), Ellipsis, slice(None), [0, 3, 4]],
                [slice(None), slice(None), Ellipsis, [0, 3, 4]],
                [slice(None), slice(None), [0, 3, 4], Ellipsis],
                [Ellipsis, [[0, 1], [1, 0]], [[2, 1], [3, 5]], slice(None)],
                [[[0, 1], [1, 0]], [[2, 1], [3, 5]], Ellipsis, slice(None)],
                [[[0, 1], [1, 0]], [[2, 1], [3, 5]], slice(None), Ellipsis],
            ]

            for indexer in indices_to_test:
                assert_get_eq(reference, indexer)
                assert_set_eq(reference, indexer, 212)
                assert_set_eq(reference,
                              indexer,
                              get_set_tensor(reference, indexer))

            reference = conv_fn(torch.arange(0., 1296).view(3, 9, 8, 6))

            indices_to_test = [
                [slice(None), slice(None), slice(None), [0, 3, 4]],
                [slice(None), slice(None), [2, 4, 5, 7], slice(None)],
                [slice(None), [2, 3], slice(None), slice(None)],
                [[1, 2], slice(None), slice(None), slice(None)],
                [slice(None), slice(None), [0, 2, 3], [1, 3, 4]],
                [slice(None), slice(None), [0], [1, 2, 4]],
                [slice(None), slice(None), [0, 1, 3], [4]],
                [slice(None), slice(None), [[0, 1], [1, 0]], [[2, 3]]],
                [slice(None), slice(None), [[0, 1], [2, 3]], [[0]]],
                [slice(None), slice(None), [[5, 6]], [[0, 3], [4, 4]]],
                [slice(None), [0, 2, 3], [1, 3, 4], slice(None)],
                [slice(None), [0], [1, 2, 4], slice(None)],
                [slice(None), [0, 1, 3], [4], slice(None)],
                [slice(None), [[0, 1], [3, 4]], [[2, 3], [0, 1]], slice(None)],
                [slice(None), [[0, 1], [3, 4]], [[2, 3]], slice(None)],
                [slice(None), [[0, 1], [3, 2]], [[0]], slice(None)],
                [slice(None), [[2, 1]], [[0, 3], [6, 4]], slice(None)],
                [slice(None), [[2]], [[0, 3], [4, 2]], slice(None)],
                [[0, 1, 2], [1, 3, 4], slice(None), slice(None)],
                [[0], [1, 2, 4], slice(None), slice(None)],
                [[0, 1, 2], [4], slice(None), slice(None)],
                [[[0, 1], [0, 2]], [[2, 4], [1, 5]], slice(None), slice(None)],
                [[[0, 1], [1, 2]], [[2, 0]], slice(None), slice(None)],
                [[[2, 2]], [[0, 3], [4, 5]], slice(None), slice(None)],
                [[[2]], [[0, 3], [4, 5]], slice(None), slice(None)],
                [slice(None), [3, 4, 6], [0, 2, 3], [1, 3, 4]],
                [slice(None), [2, 3, 4], [1, 3, 4], [4]],
                [slice(None), [0, 1, 3], [4], [1, 3, 4]],
                [slice(None), [6], [0, 2, 3], [1, 3, 4]],
                [slice(None), [2, 3, 5], [3], [4]],
                [slice(None), [0], [4], [1, 3, 4]],
                [slice(None), [6], [0, 2, 3], [1]],
                [slice(None), [[0, 3], [3, 6]], [[0, 1], [1, 3]], [[5, 3], [1, 2]]],
                [[2, 2, 1], [0, 2, 3], [1, 3, 4], slice(None)],
                [[2, 0, 1], [1, 2, 3], [4], slice(None)],
                [[0, 1, 2], [4], [1, 3, 4], slice(None)],
                [[0], [0, 2, 3], [1, 3, 4], slice(None)],
                [[0, 2, 1], [3], [4], slice(None)],
                [[0], [4], [1, 3, 4], slice(None)],
                [[1], [0, 2, 3], [1], slice(None)],
                [[[1, 2], [1, 2]], [[0, 1], [2, 3]], [[2, 3], [3, 5]], slice(None)],

                # less dim, ellipsis
                [Ellipsis, [0, 3, 4]],
                [Ellipsis, slice(None), [0, 3, 4]],
                [Ellipsis, slice(None), slice(None), [0, 3, 4]],
                [slice(None), Ellipsis, [0, 3, 4]],
                [slice(None), slice(None), Ellipsis, [0, 3, 4]],
                [slice(None), [0, 2, 3], [1, 3, 4]],
                [slice(None), [0, 2, 3], [1, 3, 4], Ellipsis],
                [Ellipsis, [0, 2, 3], [1, 3, 4], slice(None)],
                [[0], [1, 2, 4]],
                [[0], [1, 2, 4], slice(None)],
                [[0], [1, 2, 4], Ellipsis],
                [[0], [1, 2, 4], Ellipsis, slice(None)],
                [[1], ],
                [[0, 2, 1], [3], [4]],
                [[0, 2, 1], [3], [4], slice(None)],
                [[0, 2, 1], [3], [4], Ellipsis],
                [Ellipsis, [0, 2, 1], [3], [4]],
            ]

            for indexer in indices_to_test:
                assert_get_eq(reference, indexer)
                assert_set_eq(reference, indexer, 1333)
                assert_set_eq(reference,
                              indexer,
                              get_set_tensor(reference, indexer))
            indices_to_test += [
                [slice(None), slice(None), [[0, 1], [1, 0]], [[2, 3], [3, 0]]],
                [slice(None), slice(None), [[2]], [[0, 3], [4, 4]]],
            ]
            for indexer in indices_to_test:
                assert_get_eq(reference, indexer)
                assert_set_eq(reference, indexer, 1333)

    def test_advancedindex(self):
        self._test_advancedindex(self, lambda x: x)

    @staticmethod
    def _test_advancedindex_big(self, conv_fn):
        reference = conv_fn(torch.arange(0, 123344).int())

        self.assertEqual(reference[[0, 123, 44488, 68807, 123343], ],
                         torch.LongTensor([0, 123, 44488, 68807, 123343]))

    def test_advancedindex_big(self):
        self._test_advancedindex_big(self, lambda x: x)

    @unittest.skipIf(not TEST_NUMPY, "Numpy not found")
    def test_newaxis_numpy_comparison(self):
        def run_test(tensor, *idx):
            npt = tensor.numpy()
            self.assertEqual(tensor[idx], npt[idx])

        # 1D Tensor Tests
        x = torch.arange(0, 10)
        cases = [
            [None],
            [None, None],
            [Ellipsis, None],
            [None, Ellipsis],
            [2, None],
            [None, 2],
            [Ellipsis, None, 2],
            [Ellipsis, 2, None],
            [2, Ellipsis, None],
            [2, None, Ellipsis],
            [None, 2, Ellipsis],
            [None, Ellipsis, 2],
        ]

        for case in cases:
            run_test(x, *case)

        # 2D Tensor Tests
        x = torch.arange(0, 12).view(3, 4)
        cases = [
            [None],
            [None, None],
            [None, None, None],
            [Ellipsis, None],
            [Ellipsis, None, None],
            [None, Ellipsis],
            [None, Ellipsis, None],
            [None, None, Ellipsis],
            [2, None],
            [2, None, Ellipsis],
            [2, Ellipsis, None],
            [None, 2, Ellipsis],
            [Ellipsis, 2, None],
            [Ellipsis, None, 2],
            [None, Ellipsis, 2],
            [1, 2, None],
            [1, 2, Ellipsis, None],
            [1, Ellipsis, 2, None],
            [Ellipsis, 1, None, 2],
            [Ellipsis, 1, 2, None],
            [1, None, 2, Ellipsis],
            [None, 1, Ellipsis, 2],
            [None, 1, 2, Ellipsis],
        ]

        for case in cases:
            run_test(x, *case)

    def test_newindex(self):
        reference = self._consecutive((3, 3, 3))
        # This relies on __index__() being correct - but we have separate tests for that

        def checkPartialAssign(index):
            reference = torch.zeros(3, 3, 3)
            reference[index] = self._consecutive((3, 3, 3))[index]
            self.assertEqual(reference[index], self._consecutive((3, 3, 3))[index], 0)
            reference[index] = 0
            self.assertEqual(reference, torch.zeros(3, 3, 3), 0)

        checkPartialAssign(0)
        checkPartialAssign(1)
        checkPartialAssign(2)
        checkPartialAssign((0, 1))
        checkPartialAssign((1, 2))
        checkPartialAssign((0, 2))
        checkPartialAssign(torch.LongTensor((0, 2)))

        with self.assertRaises(IndexError):
            reference[1, 1, 1, 1] = 1
        with self.assertRaises(IndexError):
            reference[1, 1, 1, (1, 1)] = 1
        with self.assertRaises(IndexError):
            reference[3, 3, 3, 3, 3, 3, 3, 3] = 1
        with self.assertRaises(IndexError):
            reference[0.0] = 1
        with self.assertRaises(TypeError):
            reference[0.0:2.0] = 1
        with self.assertRaises(IndexError):
            reference[0.0, 0.0:2.0] = 1
        with self.assertRaises(IndexError):
            reference[0.0, :, 0.0:2.0] = 1
        with self.assertRaises(IndexError):
            reference[0.0, ..., 0.0:2.0] = 1
        with self.assertRaises(IndexError):
            reference[0.0, :, 0.0] = 1

    def test_index_copy(self):
        num_copy, num_dest = 3, 20
        dest = torch.randn(num_dest, 4, 5)
        src = torch.randn(num_copy, 4, 5)
        idx = torch.randperm(num_dest).narrow(0, 0, num_copy)
        dest2 = dest.clone()
        dest.index_copy_(0, idx, src)
        for i in range(idx.size(0)):
            dest2[idx[i]] = src[i]
        self.assertEqual(dest, dest2, 0)

        dest = torch.randn(num_dest)
        src = torch.randn(num_copy)
        idx = torch.randperm(num_dest).narrow(0, 0, num_copy)
        dest2 = dest.clone()
        dest.index_copy_(0, idx, src)
        for i in range(idx.size(0)):
            dest2[idx[i]] = src[i]
        self.assertEqual(dest, dest2, 0)

    def test_index_add(self):
        num_copy, num_dest = 3, 3
        dest = torch.randn(num_dest, 4, 5)
        src = torch.randn(num_copy, 4, 5)
        idx = torch.randperm(num_dest).narrow(0, 0, num_copy)
        dest2 = dest.clone()
        dest.index_add_(0, idx, src)
        for i in range(idx.size(0)):
            dest2[idx[i]] += src[i]
        self.assertEqual(dest, dest2)

        dest = torch.randn(num_dest)
        src = torch.randn(num_copy)
        idx = torch.randperm(num_dest).narrow(0, 0, num_copy)
        dest2 = dest.clone()
        dest.index_add_(0, idx, src)
        for i in range(idx.size(0)):
            dest2[idx[i]] = dest2[idx[i]] + src[i]
        self.assertEqual(dest, dest2)

    def test_index_select(self):
        src = torch.randn(3, 4, 5)
        # Index can be duplicated.
        idx = torch.LongTensor([2, 1, 0, 1, 2])
        dest = torch.index_select(src, 0, idx)
        self.assertEqual(dest.shape, (5, 4, 5))
        for i in range(idx.size(0)):
            self.assertEqual(dest[i], src[idx[i]])

        # Check that 'out' is used correctly.
        out = torch.randn(5 * 4 * 5)
        dest = torch.index_select(src, 0, idx, out=out.view(5, 4, 5))
        self.assertEqual(dest.shape, (5, 4, 5))
        for i in range(idx.size(0)):
            self.assertEqual(dest[i], src[idx[i]])
        out.fill_(0.123)
        self.assertEqual(out, dest.view(-1))  # Must point to the same storage.

    def test_t(self):
        # Test 0D tensors
        x = torch.randn(())
        self.assertEqual(x, x.t())
        x = x.to_sparse()
        self.assertEqual(x, x.t())

        # Test 1D tensors
        x = torch.arange(4)
        self.assertEqual(x, x.t())
        x = x.to_sparse()
        self.assertEqual(x, x.t())

        # Test 2D tensors
        x = torch.rand((2, 2))
        self.assertEqual(x.t(), x.transpose(0, 1))
        x = x.to_sparse()
        self.assertEqual(x.t(), x.transpose(0, 1))

        # Test 3D tensor
        x = torch.rand((2, 2, 2))
        with self.assertRaisesRegex(RuntimeError, 'expects a tensor with <= 2 dimensions, but self is 3D'):
            x.t()
        x = x.to_sparse()
        with self.assertRaisesRegex(RuntimeError, 'expects a tensor with <= 2 sparse and 0 dense dimensions'):
            x.t()

    def test_take(self):
        def check(src, idx):
            expected = src.contiguous().view(-1).index_select(
                0, idx.contiguous().view(-1)).view_as(idx)
            actual = src.take(idx)
            self.assertEqual(actual.size(), idx.size())
            self.assertEqual(expected, actual)

        src = torch.randn(2, 3, 5)
        idx = torch.LongTensor([[0, 2], [3, 4]])
        check(src, idx)
        check(src.transpose(1, 2), idx)

    def test_take_empty(self):
        for device in torch.testing.get_all_device_types():
            for input_shape in [(0,), (0, 1, 2, 0), (1, 2, 3)]:
                for indices_shape in [(0,), (0, 1, 2, 0)]:
                    input = torch.empty(input_shape, device=device)
                    indices = torch.empty(indices_shape, dtype=torch.int64, device=device)
                    self.assertEqual(indices, torch.take(input, indices))

    def test_put_(self):
        def check(dst, idx, value):
            expected = dst.clone().view(-1).index_copy_(
                0, idx.contiguous().view(-1), value.contiguous().view(-1))
            expected = expected.view_as(dst)
            dst.put_(idx, value)
            self.assertEqual(expected, dst)

        dst = torch.randn(2, 3, 5)
        idx = torch.LongTensor([[0, 2], [3, 4]])
        values = torch.randn(2, 2)
        check(dst, idx, values)
        check(dst.transpose(1, 2), idx, values)

    def test_put_accumulate(self):
        dst = torch.ones(2, 2)
        idx = torch.LongTensor([[0, 1], [0, 1]])
        src = torch.Tensor([1, 2, 3, 4])
        dst.put_(idx, src, accumulate=True)
        self.assertEqual(dst.tolist(), [[5, 7], [1, 1]])

    def test_put_empty(self):
        for device in torch.testing.get_all_device_types():
            for dst_shape in [(0,), (0, 1, 2, 0), (1, 2, 3)]:
                for indices_shape in [(0,), (0, 1, 2, 0)]:
                    for accumulate in [False, True]:
                        dst = torch.randn(dst_shape, device=device)
                        indices = torch.empty(indices_shape, dtype=torch.int64, device=device)
                        src = torch.randn(indices_shape, device=device)
                        self.assertEqual(dst, dst.put_(indices, src, accumulate=accumulate))

    # Fill idx with valid indices.
    @staticmethod
    def _fill_indices(self, idx, dim, dim_size, elems_per_row, m, n, o):
        for i in range(1 if dim == 0 else m):
            for j in range(1 if dim == 1 else n):
                for k in range(1 if dim == 2 else o):
                    ii = [i, j, k]
                    ii[dim] = slice(0, idx.size(dim) + 1)
                    idx[tuple(ii)] = torch.randperm(dim_size)[0:elems_per_row]

    def test_flatten(self):
        src = torch.randn(5, 5, 5, 5)
        flat = src.flatten(0, -1)
        self.assertEqual(flat.shape, torch.Size([625]))
        self.assertEqual(src.view(-1), flat.view(-1))

        flat = src.flatten(0, 2)
        self.assertEqual(flat.shape, torch.Size([125, 5]))
        self.assertEqual(src.view(-1), flat.view(-1))

        flat = src.flatten(0, 1)
        self.assertEqual(flat.shape, torch.Size([25, 5, 5]))
        self.assertEqual(src.view(-1), flat.view(-1))

        flat = src.flatten(1, 2)
        self.assertEqual(flat.shape, torch.Size([5, 25, 5]))
        self.assertEqual(src.view(-1), flat.view(-1))

        flat = src.flatten(2, 3)
        self.assertEqual(flat.shape, torch.Size([5, 5, 25]))
        self.assertEqual(src.view(-1), flat.view(-1))

        flat = src.flatten(-2, -1)
        self.assertEqual(flat.shape, torch.Size([5, 5, 25]))
        self.assertEqual(src.view(-1), flat.view(-1))

        flat = src.flatten(2, 2)
        self.assertEqual(flat, src)

        # out of bounds index
        with self.assertRaisesRegex(IndexError, 'Dimension out of range'):
            src.flatten(5, 10)

        # invalid start and end
        with self.assertRaisesRegex(RuntimeError, 'start_dim cannot come after end_dim'):
            src.flatten(2, 0)

    @staticmethod
    def _test_gather(self, cast, test_bounds=True):
        m, n, o = random.randint(10, 20), random.randint(10, 20), random.randint(10, 20)
        elems_per_row = random.randint(1, 10)
        dim = random.randrange(3)

        src = torch.randn(m, n, o)
        idx_size = [m, n, o]
        idx_size[dim] = elems_per_row
        idx = torch.LongTensor().resize_(*idx_size)
        _TestTorchMixin._fill_indices(self, idx, dim, src.size(dim), elems_per_row, m, n, o)

        src = cast(src)
        idx = cast(idx)

        actual = torch.gather(src, dim, idx)
        expected = cast(torch.Tensor().resize_(*idx_size))
        for i in range(idx_size[0]):
            for j in range(idx_size[1]):
                for k in range(idx_size[2]):
                    ii = [i, j, k]
                    ii[dim] = idx[i, j, k]
                    expected[i, j, k] = src[tuple(ii)]
        self.assertEqual(actual, expected, 0)

        if test_bounds:
            idx[0][0][0] = 23
            self.assertRaises(RuntimeError, lambda: torch.gather(src, dim, idx))

        src = cast(torch.randn(3, 4, 5))
        expected, idx = src.max(2, True)
        expected = cast(expected)
        idx = cast(idx)
        actual = torch.gather(src, 2, idx)
        self.assertEqual(actual, expected, 0)

    def test_gather(self):
        self._test_gather(self, lambda t: t)

    @staticmethod
    def _test_scatter_base(self, cast, method, is_scalar=False, test_bounds=True):
        m, n, o = random.randint(10, 20), random.randint(10, 20), random.randint(10, 20)
        elems_per_row = random.randint(1, 10)
        dim = random.randrange(3)

        idx_size = [m, n, o]
        idx_size[dim] = elems_per_row
        idx = cast(torch.LongTensor().resize_(*idx_size))
        _TestTorchMixin._fill_indices(self, idx, dim, ([m, n, o])[dim], elems_per_row, m, n, o)

        if is_scalar:
            src = random.random()
        else:
            src = cast(torch.Tensor(*idx_size).normal_())

        base = cast(torch.randn(m, n, o))
        actual = getattr(base.clone(), method)(dim, idx, src)
        expected = base.clone()
        for i in range(idx_size[0]):
            for j in range(idx_size[1]):
                for k in range(idx_size[2]):
                    ii = [i, j, k]
                    ii[dim] = idx[i, j, k]
                    if method == 'scatter_' and not is_scalar:
                        expected[tuple(ii)] = src[i, j, k]
                    elif method == 'scatter_add_':
                        expected[tuple(ii)] += src[i, j, k]
                    else:
                        expected[tuple(ii)] = src
        self.assertEqual(actual, expected, 0)

        if test_bounds:
            idx[0][0][0] = 34
            with self.assertRaises(RuntimeError):
                getattr(base.clone(), method)(dim, idx, src)

        # test for empty index, should be a no-op
        idx = cast(torch.LongTensor())
        actual = getattr(base.clone(), method)(dim, idx, src)
        self.assertEqual(actual, base, 0)

    def test_scatter(self):
        self._test_scatter_base(self, lambda t: t, 'scatter_')

    def test_scatterAdd(self):
        self._test_scatter_base(self, lambda t: t, 'scatter_add_')

    def test_scatterFill(self):
        self._test_scatter_base(self, lambda t: t, 'scatter_', True)

    def test_masked_scatter(self):
        for dtype in [torch.uint8, torch.bool]:
            num_copy, num_dest = 3, 10
            dest = torch.randn(num_dest)
            src = torch.randn(num_copy)
            mask = torch.tensor((0, 0, 0, 0, 1, 0, 1, 0, 1, 0), dtype=dtype)
            dest2 = dest.clone()
            dest.masked_scatter_(mask, src)
            j = 0
            for i in range(num_dest):
                if mask[i]:
                    dest2[i] = src[j]
                    j += 1
            self.assertEqual(dest, dest2, 0)

            # make source bigger than number of 1s in mask
            src = torch.randn(num_dest)
            dest.masked_scatter_(mask, src)

            # make src smaller. this should fail
            src = torch.randn(num_copy - 1)
            with self.assertRaises(RuntimeError):
                dest.masked_scatter_(mask, src)

    def test_masked_select(self):
        for dtype in [torch.uint8, torch.bool]:
            num_src = 10
            src = torch.randn(num_src)
            mask = torch.rand(num_src).clamp(0, 1).mul(2).floor().to(dtype)
            dst = src.masked_select(mask)
            dst2 = []
            for i in range(num_src):
                if mask[i]:
                    dst2 += [src[i]]
            self.assertEqual(dst, torch.Tensor(dst2), 0)

    def test_masked_fill(self):
        for dtype in [torch.uint8, torch.bool]:
            num_dest = 10
            dst = torch.randn(num_dest)
            mask = torch.rand(num_dest).mul(2).floor().to(dtype)
            val = random.random()
            dst2 = dst.clone()
            dst.masked_fill_(mask, val)
            for i in range(num_dest):
                if mask[i]:
                    dst2[i] = val
            self.assertEqual(dst, dst2, 0)

            # test non-contiguous case
            dst = torch.randn(num_dest, num_dest, num_dest).permute((2, 0, 1))
            dst2 = dst.clone()
            dst.masked_fill_((dst > 0).to(dtype), val)
            dst2.masked_fill_((dst2 > 0).to(dtype), val)
            self.assertEqual(dst, dst2, 0)

    def test_abs(self):
        def _test_abs(tensors_dict):
            for _category, tensors in tensors_dict.items():
                for data in tensors:
                    _test_abs_single(data)

        def _test_abs_single(data):
            switch = torch.rand(data.size()).mul(2).floor().mul(2).add(-1).type(data.dtype)
            res = torch.mul(data, switch)
            self.assertTensorsSlowEqual(res.abs(), data, 1e-16)

        shapes = [(3, 4), (3, 5, 7), (2, 2, 5, 8, 2, 3), (1000,), (10, 10, 10)]

        for shape in shapes:
            # Test all except char/byte
            _test_abs(self._make_tensors(shape, val_range=(0, 1000)))

            # Test char
            _test_abs_single(torch.CharTensor(*shape).random_(0, 100))

            # Test byte
            byte_tensor = torch.ByteTensor(*shape).random_(0, 100)
            self.assertTensorsSlowEqual(byte_tensor, byte_tensor.abs(), 1e-16)

        # Checking that the right abs function is called for LongTensor
        bignumber = 2 ^ 31 + 1
        res = torch.LongTensor((-bignumber,))
        self.assertGreater(res.abs()[0], 0)

        # One of
        rec = torch.randn(2, 2, 3, 7, 6, 2).type(torch.float64).clamp(0, 1)
        val1 = rec.select(-1, -1).data[0][0][0].sum()
        val2 = rec.select(-1, -1).data.abs()[0][0][0].sum()
        self.assertEqual(val1, val2, 1e-8, 'absolute value')

    def test_hardshrink(self):
        data_original = torch.tensor([1, 0.5, 0.3, 0.6]).view(2, 2)
        float_types = [
            'torch.DoubleTensor',
            'torch.FloatTensor'
        ]
        for t in float_types:
            data = data_original.type(t)
            self.assertEqual(torch.tensor([1, 0.5, 0, 0.6]).view(2, 2), data.hardshrink(0.3))
            self.assertEqual(torch.tensor([1, 0, 0, 0.6]).view(2, 2), data.hardshrink(0.5))

            # test default lambd=0.5
            self.assertEqual(data.hardshrink(), data.hardshrink(0.5))

            # test non-contiguous case
            self.assertEqual(torch.tensor([1, 0, 0.5, 0.6]).view(2, 2), data.t().hardshrink(0.3))

    def test_unbiased(self):
        tensor = torch.randn(100)
        self.assertEqual(tensor.var(0), tensor.var(0, unbiased=True))
        self.assertEqual(tensor.var(), tensor.var(unbiased=True))
        self.assertEqual(tensor.var(unbiased=False), tensor.var(0, unbiased=False))

        tensor = torch.FloatTensor([1.0, 2.0])
        self.assertEqual(tensor.var(unbiased=True), 0.5)
        self.assertEqual(tensor.var(unbiased=False), 0.25)

        tensor = torch.FloatTensor([1.0, 2.0, 3.0])
        self.assertEqual(tensor.var(unbiased=True), 1.0)
        self.assertEqual(tensor.var(unbiased=False), 2.0 / 3.0)

        tensor = torch.randn(100)
        self.assertEqual(tensor.std(0), tensor.std(0, unbiased=True))
        self.assertEqual(tensor.std(), tensor.std(unbiased=True))
        self.assertEqual(tensor.std(unbiased=False), tensor.std(0, unbiased=False))

    def test_structseq_repr(self):
        a = torch.arange(250).reshape(5, 5, 10)
        expected = """
        torch.return_types.max(
        values=tensor([[ 40,  41,  42,  43,  44,  45,  46,  47,  48,  49],
                [ 90,  91,  92,  93,  94,  95,  96,  97,  98,  99],
                [140, 141, 142, 143, 144, 145, 146, 147, 148, 149],
                [190, 191, 192, 193, 194, 195, 196, 197, 198, 199],
                [240, 241, 242, 243, 244, 245, 246, 247, 248, 249]]),
        indices=tensor([[4, 4, 4, 4, 4, 4, 4, 4, 4, 4],
                [4, 4, 4, 4, 4, 4, 4, 4, 4, 4],
                [4, 4, 4, 4, 4, 4, 4, 4, 4, 4],
                [4, 4, 4, 4, 4, 4, 4, 4, 4, 4],
                [4, 4, 4, 4, 4, 4, 4, 4, 4, 4]]))"""
        self.assertEqual(repr(a.max(1)), textwrap.dedent(expected).strip())

    def test_var_stability(self):
        tensor = torch.FloatTensor([2281.5, 2281.25])
        self.assertEqual(tensor.var(dim=0), 0.03125)
        self.assertEqual(tensor.var(), 0.03125)

    @staticmethod
    def _test_view(self, cast):
        tensor = cast(torch.rand(15))
        template = cast(torch.rand(3, 5))
        empty = cast(torch.empty(0))
        target = template.size()
        self.assertEqual(tensor.view_as(template).size(), target)
        self.assertEqual(tensor.view(3, 5).size(), target)
        self.assertEqual(tensor.view(torch.Size([3, 5])).size(), target)
        self.assertEqual(tensor.view(-1, 5).size(), target)
        self.assertEqual(tensor.view(3, -1).size(), target)
        tensor_view = tensor.view(5, 3)
        tensor_view.fill_(random.uniform(0, 1))
        self.assertEqual(empty.view_as(empty), empty)
        self.assertEqual(empty.view(0), empty)
        self.assertEqual(empty.view(0, 3, 0, 1).size(), torch.Size([0, 3, 0, 1]))
        self.assertEqual(empty.view(0, 3, 0, 1).view(0), empty)

        # test size inference with empty tensors
        self.assertEqual(empty.view(-1).size(), torch.Size([0]))
        self.assertEqual(empty.view(10, 3, -1).size(), torch.Size([10, 3, 0]))

        with self.assertRaisesRegex(RuntimeError, r"because the unspecified dimension size -1 can be any value"):
            empty.view(-1, 0)

        with self.assertRaisesRegex(RuntimeError, r"because the unspecified dimension size -1 can be any value"):
            empty.view(3, 0, -1, 0)

        self.assertRaises(RuntimeError, lambda: tensor.view(15, 0))
        self.assertRaises(RuntimeError, lambda: tensor.view(7, -1))
        self.assertRaises(RuntimeError, lambda: tensor.view(15, -1, -1))

        # test view when tensor is not contiguous in every dimension, but only
        # contiguous dimensions are touched.
        tensor = cast(torch.rand(4, 2, 5, 1, 6, 2, 9, 3)).transpose(-1, 2).transpose(-2, 3)
        # size:                      [   4,    2,    3,    9,    6,    2,    1,    5]
        # stride:                    [3840, 1620,    1,    3,   54,   27,  324,  324]
        # contiguous dim chunks:     [__________, ____, ____, __________, ____, ____]
        # merging 1 to chunk after:  [__________, ____, ____, __________, __________]
        contig_tensor = tensor.clone()
        # [4, 2] => [8, 1]
        # [3] => [3]
        # [9] => [3, 3]
        # [6, 2] => [4, 1, 3]
        # [1, 5] => [5]
        view_size = [8, 1, 3, 3, 3, 4, 1, 3, 5]
        self.assertEqual(tensor.view(*view_size), contig_tensor.view(*view_size))
        # [4, 2] => [2, 4]
        # [3] => [3]
        # [9] => [1, 9]
        # [6, 2] => [2, 2, 3]
        # [1, 5] => [5, 1]
        view_size = [2, 4, 3, 1, 9, 2, 2, 3, 5, 1]
        self.assertEqual(tensor.view(*view_size), contig_tensor.view(*view_size))
        # adding size 1 dims
        view_size = [1, 1, 2, 1, 4, 3, 1, 1, 9, 1, 2, 1, 2, 3, 1, 5, 1, 1]
        self.assertEqual(tensor.view(*view_size), contig_tensor.view(*view_size))

        # invalid views
        self.assertRaises(RuntimeError, lambda: tensor.view(-1))
        # crossing [4, 2], [3]
        self.assertRaises(RuntimeError, lambda: tensor.view(24, 9, 6, 2, 1, 5))
        # crossing [6, 2], [1, 5]
        self.assertRaises(RuntimeError, lambda: tensor.view(8, 3, 9, 6, 10))
        # crossing [9], [6, 2]
        self.assertRaises(RuntimeError, lambda: tensor.view(8, 3, 54, 2, 1, 5))

        # view with stride 0 dims
        tensor = cast(torch.empty(1, 1)).expand(3, 4)  # all dims are contiguous
        contig_tensor = tensor.clone()
        self.assertEqual(tensor.view(-1), contig_tensor.view(-1))
        self.assertEqual(tensor.view(1, -1, 1), contig_tensor.view(1, -1, 1))
        self.assertEqual(tensor.view(-1, 1), contig_tensor.view(-1, 1))
        self.assertEqual(tensor.view(6, 2, 1), contig_tensor.view(6, 2, 1))
        self.assertEqual(tensor.view(1, 6, 2, 1), contig_tensor.view(1, 6, 2, 1))

    def test_view(self):
        _TestTorchMixin._test_view(self, lambda x: x)

    def test_view_empty(self):
        x = torch.randn(0, 6)
        self.assertEqual((1, 0, 6, 1, 1), x.view(1, 0, 6, 1, 1).shape)

    def test_reshape(self):
        x = torch.randn(3, 3)
        self.assertEqual(x.data_ptr(), x.reshape(-1).data_ptr())
        self.assertEqual(x.data_ptr(), x.reshape(1, 9, 1).data_ptr())
        self.assertEqual(torch.reshape(x, (9,)), x.reshape(9))
        self.assertRaises(RuntimeError, lambda: x.reshape(-1, -1))

        y = torch.randn(4, 4, 4)[:, 0, :]
        self.assertNotEqual(y.data_ptr(), y.reshape(-1).data_ptr())
        self.assertEqual(y.contiguous().view(-1), y.reshape(-1))
        self.assertEqual(y.reshape(2, 2, 4).data_ptr(), y.data_ptr())

        s = torch.randn(())
        self.assertEqual(s.data_ptr(), s.reshape(()).data_ptr())
        self.assertEqual(s.reshape(-1).shape, (1,))
        self.assertRaises(RuntimeError, lambda: s.reshape(2))

        empty = torch.tensor([])
        self.assertEqual(empty, empty.reshape(-1))
        self.assertEqual(empty, empty.reshape([0]))
        # TODO: fix these once we have multi-dimensional empty tensors
        self.assertEqual(empty.reshape([0, 1]).shape, (0, 1))
        self.assertEqual(empty.reshape([1, -1]).shape, (1, 0))
        self.assertRaises(RuntimeError, lambda: empty.reshape(1))

        x = torch.randn(3, 3)
        self.assertEqual(x.data_ptr(), x.reshape_as(torch.rand(9)).data_ptr())
        self.assertEqual(x.data_ptr(), x.reshape_as(torch.rand(1, 9, 1)).data_ptr())
        self.assertRaises(RuntimeError, lambda: x.reshape_as(torch.rand(10)))

    def test_empty_reshape(self):
        x = torch.randn(0, 6)
        self.assertEqual((1, 0, 6, 1, 1), x.reshape(1, 0, 6, 1, 1).shape)
        # should be viewable -- i.e. data_ptr is the same.
        self.assertEqual(x.data_ptr(), x.reshape(1, 0, 6, 1, 1).data_ptr())

        # match NumPy semantics -- don't infer the size of dimension with a degree of freedom
        self.assertRaises(RuntimeError, lambda: x.reshape(0, -1))

    def test_tensor_shape_empty(self):
        for device in torch.testing.get_all_device_types():
            x = torch.randn((0, 1, 3, 0), device=device)
            # flatten
            self.assertEqual((0,), torch.flatten(x, 0, 3).shape)
            self.assertEqual((0, 0), torch.flatten(x, 0, 2).shape)
            self.assertEqual((0, 3, 0), torch.flatten(x, 1, 2).shape)

            # squeeze, unsqueeze
            self.assertEqual((0, 1, 1, 3, 0), torch.unsqueeze(x, 1).shape)
            self.assertEqual((0, 3, 0), torch.squeeze(x, 1).shape)
            self.assertEqual((0, 3, 0), torch.squeeze(x).shape)

            # transpose, t
            self.assertEqual((0, 0, 3, 1), torch.transpose(x, 1, 3).shape)
            y = torch.randn((5, 0), device=device)
            self.assertEqual((0, 5), y.t().shape)

            # select
            self.assertEqual((0, 1, 0), torch.select(x, 2, 2).shape)

            # repeat, permute
            self.assertEqual((9, 0, 5, 6, 0), x.repeat(9, 7, 5, 2, 3).shape)
            self.assertEqual((3, 0, 0, 1), x.permute(2, 3, 0, 1).shape)

            # diagonal, diagflat
            self.assertEqual((0,), torch.diagonal(torch.randn((5, 0), device=device)).shape)
            self.assertEqual((0,), torch.diagonal(torch.randn((0, 5), device=device)).shape)
            # off the end offsets are valid
            self.assertEqual((0,), torch.diagonal(torch.randn((5, 0), device=device), offset=1).shape)
            self.assertEqual((0,), torch.diagonal(torch.randn((0, 5), device=device), offset=1).shape)
            # check non-zero sized offsets off the end
            self.assertEqual((5, 6, 0), torch.diagonal(torch.randn((3, 4, 5, 6), device=device), offset=45252).shape)
            self.assertEqual((5, 6, 0), torch.diagonal(torch.randn((3, 4, 5, 6), device=device), offset=-45252).shape)

            self.assertEqual((0, 0), torch.diagflat(torch.tensor([], device=device)).shape)
            self.assertEqual(torch.zeros(1, 1), torch.diagflat(torch.tensor([], device=device), offset=1))
            self.assertEqual((0, 0), torch.diagflat(torch.tensor([[]], device=device)).shape)
            self.assertEqual(torch.zeros(1, 1), torch.diagflat(torch.tensor([[]], device=device), offset=1))

            # stack, split, chunk
            self.assertEqual((4, 0, 1, 3, 0), torch.stack((x, x, x, x)).shape)
            self.assertEqual([(0, 1, 3, 0)],
                             [z.shape for z in torch.chunk(x, 1, dim=0)])

            self.assertEqual([(0, 1, 3, 0), ] * 3, [z.shape for z in torch.chunk(x, 3, dim=0)])
            self.assertEqual([(0, 1, 1, 0), ] * 3, [z.shape for z in torch.chunk(x, 3, dim=2)])

            # NOTE: split_with_sizes behaves differently than NumPy in that it
            # takes sizes rather than offsets
            self.assertEqual([(0, 1, 0, 0), (0, 1, 1, 0), (0, 1, 2, 0)],
                             [z.shape for z in torch.split(x, (0, 1, 2), dim=2)])

            self.assertRaises(RuntimeError, lambda: torch.split(x, 0, dim=1))
            # This is strange because the split size is larger than the dim size, but consistent with
            # how split handles that case generally (when no 0s are involved).
            self.assertEqual([(0, 1, 3, 0)], [z.shape for z in torch.split(x, 1, dim=0)])
            self.assertEqual([(0, 1, 3, 0)], [z.shape for z in torch.split(x, 0, dim=0)])

    # functions that operate over a dimension but don't reduce.
    def test_dim_function_empty(self):
        for device in torch.testing.get_all_device_types():
            shape = (0, 1, 2, 0)
            x = torch.randn(shape, device=device)

            # size stride
            self.assertEqual(0, x.size(3))
            self.assertEqual(2, x.size(2))
            self.assertEqual(2, x.stride(0))
            self.assertEqual(1, x.stride(2))

            self.assertEqual(x, torch.nn.functional.glu(x, 0))
            self.assertEqual((0, 1, 1, 0), torch.nn.functional.glu(x, 2).shape)

            # softmax, logsoftmax
            self.assertEqual(x, torch.nn.functional.softmax(x, 0))
            self.assertEqual(x, torch.nn.functional.softmax(x, 2))
            self.assertEqual(x, torch.nn.functional.softmax(x, 3))

            self.assertEqual(x, torch.nn.functional.log_softmax(x, 0))
            self.assertEqual(x, torch.nn.functional.log_softmax(x, 2))
            self.assertEqual(x, torch.nn.functional.log_softmax(x, 3))

            # cumsum, cumprod
            self.assertEqual(shape, torch.cumsum(x, 0).shape)
            self.assertEqual(shape, torch.cumsum(x, 2).shape)
            self.assertEqual(shape, torch.cumprod(x, 0).shape)
            self.assertEqual(shape, torch.cumprod(x, 2).shape)

            # flip
            self.assertEqual(x, x.flip(0))
            self.assertEqual(x, x.flip(2))

            # roll
            self.assertEqual(x, x.roll(0, 1).roll(0, -1))
            self.assertEqual(x, x.roll(1, x.size(1)))
            self.assertEqual(x, x.roll(1))
            self.assertEqual(x, x.roll((1, 1), (3, 1)))

            # unbind
            self.assertEqual((), x.unbind(0))
            self.assertEqual((torch.empty((0, 1, 0), device=device), torch.empty((0, 1, 0), device=device)),
                             x.unbind(2))

            # cross
            y = torch.randn((0, 1, 3, 0), device=device)
            self.assertEqual(y.shape, torch.cross(y, y).shape)

            # renorm
            self.assertEqual(shape, torch.renorm(x, 1, 0, 5).shape)
            self.assertEqual(shape, torch.renorm(x, 1, 2, 5).shape)

            # sort
            self.assertEqual([shape, shape], [z.shape for z in torch.sort(x, dim=0)])
            self.assertEqual([shape, shape], [z.shape for z in torch.sort(x, dim=2)])

            # topk
            self.assertEqual([shape, shape], [z.shape for z in torch.topk(x, 0, dim=0)])
            self.assertEqual([(0, 1, 1, 0), (0, 1, 1, 0)], [z.shape for z in torch.topk(x, 1, dim=2)])

            y = torch.randn((2, 3, 4), device=device)
            self.assertEqual([(2, 3, 0), (2, 3, 0)], [z.shape for z in torch.topk(y, 0)])

            # gather
            self.assertEqual(shape, torch.gather(x, 0, torch.empty(shape, dtype=torch.int64, device=device)).shape)
            self.assertEqual(shape, torch.gather(x, 2, torch.empty(shape, dtype=torch.int64, device=device)).shape)
            larger_shape = torch.empty((0, 1, 3, 0), dtype=torch.int64, device=device)
            self.assertEqual(larger_shape.shape, torch.gather(x, 2, larger_shape).shape)
            smaller_shape = torch.empty((0, 1, 0, 0), dtype=torch.int64, device=device)
            self.assertEqual(smaller_shape.shape, torch.gather(x, 2, smaller_shape).shape)
            y = torch.randn((2, 3, 4), device=device)
            self.assertEqual((0, 3, 4),
                             torch.gather(y, 0, torch.empty((0, 3, 4), dtype=torch.int64, device=device)).shape)

            # scatter, scatter_add
            for dim in [0, 2]:
                y = torch.randn(shape, device=device)
                y_src = torch.randn(shape, device=device)
                ind = torch.empty(shape, dtype=torch.int64, device=device)
                self.assertEqual(shape, y.scatter_(dim, ind, y_src).shape)
                self.assertEqual(shape, y.scatter_add_(dim, ind, y_src).shape)

            z = torch.randn((2, 3, 4), device=device)
            z_src = torch.randn((2, 3, 4), device=device)
            self.assertEqual(z, z.scatter_(2, torch.empty((2, 3, 0), dtype=torch.int64, device=device), z_src))
            self.assertEqual(z, z.scatter_add_(2, torch.empty((2, 3, 0), dtype=torch.int64, device=device), z_src))

            # index_fill, index_copy, index_add
            c = x.clone()
            c_clone = c.clone()
            ind_empty = torch.tensor([], dtype=torch.int64, device=device)
            ind_01 = torch.tensor([0, 1], dtype=torch.int64, device=device)
            self.assertEqual(c_clone, c.index_fill_(0, ind_empty, -1))
            self.assertEqual(c_clone, c.index_fill_(2, ind_empty, -1))
            self.assertEqual(c_clone, c.index_fill_(2, torch.tensor([0, 1], dtype=torch.int64, device=device), -1))
            self.assertEqual(c_clone, c.index_copy_(0, ind_empty, torch.empty((0, 1, 2, 0), device=device)))
            self.assertEqual(c_clone, c.index_copy_(2, ind_empty, torch.empty((0, 1, 0, 0), device=device)))
            self.assertEqual(c_clone, c.index_copy_(2, ind_01, torch.empty((0, 1, 2, 0), device=device)))
            self.assertEqual(c_clone, c.index_add_(0, ind_empty, torch.empty((0, 1, 2, 0), device=device)))
            self.assertEqual(c_clone, c.index_add_(2, ind_empty, torch.empty((0, 1, 0, 0), device=device)))
            self.assertEqual(c_clone, c.index_add_(2, ind_01, torch.empty((0, 1, 2, 0), device=device)))

            c = torch.randn((0, 1, 2), device=device)
            c_clone = c.clone()
            self.assertEqual(c_clone, c.index_fill_(0, ind_empty, -1))
            self.assertEqual(c_clone, c.index_copy_(0, ind_empty, torch.empty((0, 1, 2), device=device)))
            self.assertEqual(c_clone, c.index_add_(0, ind_empty, torch.empty((0, 1, 2), device=device)))
            self.assertEqual(c_clone, c.index_fill_(0, ind_empty, -1))
            self.assertEqual(c_clone, c.index_copy_(0, ind_empty, torch.empty((0, 1, 2), device=device)))
            self.assertEqual(c_clone, c.index_add_(0, ind_empty, torch.empty((0, 1, 2), device=device)))

            # index fill/copy/add non-empty
            z = torch.randn((2, 3, 4), device=device)
            self.assertEqual(z, z.index_fill_(0, ind_empty, -1))
            z = torch.randn((2, 3, 4), device=device)
            self.assertEqual(z, z.index_copy_(0, ind_empty, torch.empty((0, 3, 4), device=device)))
            z = torch.randn((2, 3, 4), device=device)
            self.assertEqual(z, z.index_add_(0, ind_empty, torch.empty((0, 3, 4), device=device)))

            # index_select
            self.assertEqual(x, x.index_select(0, ind_empty))
            self.assertEqual((0, 1, 0, 0), x.index_select(2, ind_empty).shape)
            self.assertEqual(x, x.index_select(2, ind_01))
            z = torch.randn((2, 3, 4), device=device)  # non-empty
            self.assertEqual((0, 3, 4), z.index_select(0, ind_empty).shape)
            c = torch.randn((0, 1, 2), device=device)
            self.assertEqual(c, c.index_select(0, ind_empty))
            c = torch.randn((0, 1, 2), device=device)
            self.assertEqual(c, c.index_select(0, ind_empty))

    @skipIfRocm
    def test_blas_empty(self):
        for device in torch.testing.get_all_device_types():

            def fn(torchfn, *args):
                return torchfn(*tuple(torch.randn(shape, device=device) if isinstance(shape, tuple) else shape
                                      for shape in args))

            # mm, addmm
            self.assertEqual((0, 0), fn(torch.mm, (0, 0), (0, 0)).shape)
            self.assertEqual((0, 5), fn(torch.mm, (0, 0), (0, 5)).shape)
            self.assertEqual((5, 0), fn(torch.mm, (5, 0), (0, 0)).shape)
            self.assertEqual((3, 0), fn(torch.mm, (3, 2), (2, 0)).shape)
            self.assertEqual(torch.zeros((5, 6), device=device), fn(torch.mm, (5, 0), (0, 6)))

            self.assertEqual((0, 0), fn(torch.addmm, (0, 0), (0, 0), (0, 0)).shape)
            self.assertEqual((5, 6), fn(torch.addmm, (5, 6), (5, 0), (0, 6)).shape)

            # mv, addmv
            self.assertEqual((0,), fn(torch.mv, (0, 0), (0,)).shape)
            self.assertEqual((0,), fn(torch.mv, (0, 2), (2,)).shape)
            self.assertEqual(torch.zeros((3,), device=device), fn(torch.mv, (3, 0), (0,)))

            self.assertEqual((0,), fn(torch.addmv, (0,), (0, 0), (0,)).shape)
            self.assertEqual((3,), fn(torch.addmv, (3,), (3, 0), (0,)).shape)

            # ger, addr
            self.assertEqual((0, 0), fn(torch.ger, (0,), (0,)).shape)
            self.assertEqual((5, 0), fn(torch.ger, (5,), (0,)).shape)
            self.assertEqual((0, 4), fn(torch.ger, (0,), (4,)).shape)

            self.assertEqual((0, 0), fn(torch.addr, (0, 0), (0,), (0,)).shape)
            self.assertEqual((5, 0), fn(torch.addr, (5, 0), (5,), (0,)).shape)
            self.assertEqual((0, 4), fn(torch.addr, (0, 4), (0,), (4,)).shape)

            # bmm, baddbmm
            self.assertEqual((0, 0, 0), fn(torch.bmm, (0, 0, 0), (0, 0, 0)).shape)
            self.assertEqual((3, 0, 5), fn(torch.bmm, (3, 0, 0), (3, 0, 5)).shape)
            self.assertEqual((0, 5, 6), fn(torch.bmm, (0, 5, 0), (0, 0, 6)).shape)
            self.assertEqual(torch.zeros((3, 5, 6), device=device), fn(torch.bmm, (3, 5, 0), (3, 0, 6)))

            self.assertEqual((0, 0, 0), fn(torch.baddbmm, (0, 0, 0), (0, 0, 0), (0, 0, 0)).shape)
            self.assertEqual((3, 0, 5), fn(torch.baddbmm, (3, 0, 5), (3, 0, 0), (3, 0, 5)).shape)
            self.assertEqual((0, 5, 6), fn(torch.baddbmm, (0, 5, 6), (0, 5, 0), (0, 0, 6)).shape)
            self.assertEqual((3, 5, 6), fn(torch.baddbmm, (3, 5, 6), (3, 5, 0), (3, 0, 6)).shape)

            # addbmm
            self.assertEqual((0, 0), fn(torch.addbmm, (0, 0), (0, 0, 0), (0, 0, 0)).shape)
            self.assertEqual((0, 5), fn(torch.addbmm, (0, 5), (3, 0, 0), (3, 0, 5)).shape)
            self.assertEqual((5, 6), fn(torch.addbmm, (5, 6), (0, 5, 0), (0, 0, 6)).shape)

            # matmul
            self.assertEqual(torch.tensor(0., device=device), fn(torch.matmul, (0,), (0,)))
            self.assertEqual((0, 0), fn(torch.matmul, (0, 0), (0, 0)).shape)
            self.assertEqual((0, 0, 0), fn(torch.matmul, (0, 0, 0), (0, 0, 0)).shape)
            self.assertEqual((5, 0, 0), fn(torch.matmul, (5, 0, 0), (5, 0, 0)).shape)
            self.assertEqual(torch.zeros((5, 3, 4), device=device), fn(torch.matmul, (5, 3, 0), (5, 0, 4)))

            # dot
            self.assertEqual(torch.tensor(0., device=device), fn(torch.dot, (0,), (0,)))

            if torch._C.has_lapack:
                # lu
                A_LU, pivots = fn(torch.lu, (0, 5, 5))
                self.assertEqual([(0, 5, 5), (0, 5)], [A_LU.shape, pivots.shape])
                A_LU, pivots = fn(torch.lu, (0, 0, 0))
                self.assertEqual([(0, 0, 0), (0, 0)], [A_LU.shape, pivots.shape])
                A_LU, pivots = fn(torch.lu, (2, 0, 0))
                self.assertEqual([(2, 0, 0), (2, 0)], [A_LU.shape, pivots.shape])

    def check_single_matmul(self, x, y, shape):
        a = np.array(x, copy=False)
        b = np.array(y, copy=False)
        expected = np.matmul(a, b)
        self.assertTrue(expected.flags['C_CONTIGUOUS'])

        ans = torch.matmul(x, y)
        self.assertTrue(ans.is_contiguous())
        self.assertTrue(np.array_equal(ans, expected))

        out = torch.zeros(*shape, dtype=torch.int64)
        ans = torch.matmul(x, y, out=out)
        self.assertIs(ans, out)
        self.assertTrue(ans.is_contiguous())
        self.assertTrue(np.array_equal(ans, expected))

    @unittest.skipIf(not TEST_NUMPY, "Numpy not found")
    def test_matmul_small_brute_force_1d_Nd(self):
        # Issue #20452: range(0, 10) does not work.
        n = 1
        for m in range(1, 8):
            for p in range(1, 8):
                for o in range(1, 5):
                    # 1d, 3d, inner dimensions C
                    x = torch.arange(m)
                    y = torch.arange(o * m * p).reshape(o, m, p)
                    self.check_single_matmul(x, y, (o, n, p))

                    # 1d, 3d, inner dimensions Fortran
                    x = torch.arange(m)
                    y = torch.arange(o * p * m).reshape(o, p, m).transpose(-1, -2)
                    self.check_single_matmul(x, y, (o, n, p))

                    # 1d, 3d, inner dimensions non-contiguous
                    x = torch.arange(2 * m)[::2]
                    y = torch.arange(o * m * 2 * p).reshape(o, m, 2 * p)[:, :, ::2]
                    self.check_single_matmul(x, y, (o, n, p))

                    for r in range(1, 5):
                        # 1d, 4d, inner dimensions C
                        x = torch.arange(m)
                        y = torch.arange(r * o * m * p).reshape(r, o, m, p)
                        self.check_single_matmul(x, y, (r, o, n, p))

                        # 1d, 4d, inner dimensions Fortran
                        x = torch.arange(m)
                        y = torch.arange(r * o * p * m).reshape(r, o, p, m).transpose(-1, -2)
                        self.check_single_matmul(x, y, (r, o, n, p))

                        # 1d, 4d, inner dimensions non-contiguous
                        x = torch.arange(2 * m)[::2]
                        y = torch.arange(r * o * m * 2 * p).reshape(r, o, m, 2 * p)[:, :, :, ::2]
                        self.check_single_matmul(x, y, (r, o, n, p))

    @unittest.skipIf(not TEST_NUMPY, "Numpy not found")
    def test_matmul_small_brute_force_2d_Nd(self):
        # Issue #20452: range(0, 10) does not work.
        for n in range(1, 5):
            for m in range(1, 5):
                for p in range(1, 5):
                    for o in range(1, 3):
                        # 2d, 3d, inner dimensions C
                        x = torch.arange(n * m).reshape(n, m)
                        y = torch.arange(o * m * p).reshape(o, m, p)
                        self.check_single_matmul(x, y, (o, n, p))

                        # 2d, 3d, inner dimensions Fortran
                        x = torch.arange(m * n).reshape(m, n).transpose(-1, -2)
                        y = torch.arange(o * p * m).reshape(o, p, m).transpose(-1, -2)
                        self.check_single_matmul(x, y, (o, n, p))

                        # 2d, 3d, inner dimensions non-contiguous
                        x = torch.arange(n * 2 * m).reshape(n, 2 * m)[:, ::2]
                        y = torch.arange(o * m * 2 * p).reshape(o, m, 2 * p)[:, :, ::2]
                        self.check_single_matmul(x, y, (o, n, p))

                        for r in range(1, 2):
                            # 2d, 4d, inner dimensions C
                            x = torch.arange(n * m).reshape(n, m)
                            y = torch.arange(r * o * m * p).reshape(r, o, m, p)
                            self.check_single_matmul(x, y, (r, o, n, p))

                            # 2d, 4d, inner dimensions Fortran
                            x = torch.arange(m * n).reshape(m, n).transpose(-1, -2)
                            y = torch.arange(r * o * p * m).reshape(r, o, p, m).transpose(-1, -2)
                            self.check_single_matmul(x, y, (r, o, n, p))

                            # 2d, 4d, inner dimensions non-contiguous
                            x = torch.arange(n * 2 * m).reshape(n, 2 * m)[:, ::2]
                            y = torch.arange(r * o * m * 2 * p).reshape(r, o, m, 2 * p)[:, :, :, ::2]
                            self.check_single_matmul(x, y, (r, o, n, p))

    @skipIfRocm
    def test_blas_alpha_beta_empty(self):
        for device in torch.testing.get_all_device_types():
            # ensure beta is respected
            value = 11
            input = torch.full((2,), value, device=device)
            mat = torch.ones((2, 0), device=device)
            vec = torch.ones((0,), device=device)
            out = torch.randn((2,), device=device)
            alpha = 6
            beta = 3
            self.assertEqual(torch.full((2,), beta * value, device=device),
                             torch.addmv(input=input, mat=mat, vec=vec, alpha=alpha, beta=beta))
            self.assertEqual(torch.full((2,), beta * value, device=device),
                             torch.addmv(input=input, mat=mat, vec=vec, alpha=alpha, beta=beta, out=out))

            # torch.addmm
            input = torch.full((2, 3), value, device=device)
            mat2 = torch.ones((0, 3), device=device)
            out = torch.randn((2, 3), device=device)
            self.assertEqual(torch.full((2, 3), beta * value, device=device),
                             torch.addmm(input=input, mat1=mat, mat2=mat2, alpha=alpha, beta=beta))
            self.assertEqual(torch.full((2, 3), beta * value, device=device),
                             torch.addmm(input=input, mat1=mat, mat2=mat2, alpha=alpha, beta=beta, out=out))

    @skipIfNoLapack
    def test_lapack_empty(self):
        # FIXME: these are just a selection of LAPACK functions -- we need a general strategy here.
        # The LAPACK functions themselves generally do NOT work with zero sized dimensions, although
        # numpy/sci often has a direct wrapper (e.g. lu_factor) and a wrapper that "does the right thing"
        # (e.g. lu).  We often name our functions identically to the lapack function, so it will take work
        # to name / migrate-to better wrappers.
        for device in torch.testing.get_all_device_types():

            # need to init cuda to check has_magma
            empty = torch.randn((0, 0), device=device)
            if device == 'cuda' and not torch.cuda.has_magma:
                continue

            def fn(torchfn, *args):
                return torchfn(*tuple(torch.randn(shape, device=device) if isinstance(shape, tuple) else shape
                                      for shape in args))

            # inverse, pinverse
            self.assertEqual((0, 0), fn(torch.inverse, (0, 0)).shape)
            self.assertEqual((5, 0), fn(torch.pinverse, (0, 5)).shape)
            self.assertEqual((0, 5), fn(torch.pinverse, (5, 0)).shape)
            self.assertEqual((0, 0), fn(torch.pinverse, (0, 0)).shape)

            # svd
            self.assertRaises(RuntimeError, lambda: fn(torch.svd, (0, 0)))

            # det, logdet, slogdet
            self.assertEqual(torch.tensor(1., device=device), fn(torch.det, (0, 0)))
            self.assertEqual(torch.tensor(0., device=device), fn(torch.logdet, (0, 0)))
            self.assertEqual((torch.tensor(1., device=device), torch.tensor(0., device=device)),
                             fn(torch.slogdet, (0, 0)))

            # eig, symeig
            evalues, evectors = fn(torch.eig, (0, 0), True)
            self.assertEqual([(0, 2), (0, 0)], [evalues.shape, evectors.shape])
            evalues, evectors = fn(torch.symeig, (0, 0), True)
            self.assertEqual([(0,), (0, 0)], [evalues.shape, evectors.shape])

            # qr, gels
            self.assertRaises(RuntimeError, lambda: torch.qr(torch.randn(0, 0)))
            self.assertRaises(RuntimeError, lambda: torch.gels(torch.randn(0, 0), torch.randn(0, 0)))
            self.assertRaises(RuntimeError, lambda: torch.gels(torch.randn(0,), torch.randn(0, 0)))

    def test_expand(self):
        tensor = torch.rand(1, 8, 1)
        tensor2 = torch.rand(5)
        template = torch.rand(4, 8, 5)
        target = template.size()
        self.assertEqual(tensor.expand_as(template).size(), target)
        self.assertEqual(tensor.expand(4, 8, 5).size(), target)
        self.assertEqual(tensor.expand(target).size(), target)
        self.assertEqual(tensor2.expand_as(template).size(), target)
        self.assertEqual(tensor2.expand(4, 8, 5).size(), target)
        self.assertEqual(tensor2.expand(target).size(), target)

        # test double expand
        self.assertEqual(tensor2.expand(1, 5).expand(2, 2, 5), tensor2.repeat(2, 2, 1))

        # test non-contiguous
        noncontig = torch.randn(5, 2, 1, 3)[:, 0]
        self.assertFalse(noncontig.is_contiguous())
        self.assertEqual(noncontig.expand(2, 5, 4, 3), noncontig.contiguous().repeat(2, 1, 4, 1))

        # make sure it's compatible with unsqueeze
        expanded = tensor2.expand(1, 1, 5)
        unsqueezed = tensor2.unsqueeze(0).unsqueeze(1)
        self.assertEqual(expanded, unsqueezed)
        self.assertEqual(expanded.stride(), unsqueezed.stride())

        # test -1 as target size
        self.assertEqual(tensor.expand(4, -1, 5), tensor.expand(4, 8, 5))
        self.assertRaises(RuntimeError, lambda: tensor2.expand(-1, -1))

        # test expanding empty to empty
        self.assertEqual(torch.zeros(0).expand((0,)), torch.zeros(0))

    def test_repeat(self):

        initial_shape = (8, 4)
        tensor = torch.rand(*initial_shape)

        size = (3, 1, 1)
        torchSize = torch.Size(size)
        target = [3, 8, 4]
        self.assertEqual(tensor.repeat(*size).size(), target, 'Error in repeat')
        self.assertEqual(tensor.repeat(torchSize).size(), target,
                         'Error in repeat using LongStorage')
        result = tensor.repeat(*size)
        self.assertEqual(result.size(), target, 'Error in repeat using result')
        result = tensor.repeat(torchSize)
        self.assertEqual(result.size(), target, 'Error in repeat using result and LongStorage')
        self.assertEqual(result.mean(0).view(8, 4), tensor, 'Error in repeat (not equal)')

    def test_repeat_interleave(self):
        x = torch.tensor([0, 1, 2, 3])
        expected = torch.tensor([1, 2, 2, 3, 3, 3])
        self.assertEqual(torch.repeat_interleave(x), expected)

        with self.assertRaises(RuntimeError):
            torch.repeat_interleave(torch.arange(4).reshape(2, 2))

        with self.assertRaises(RuntimeError):
            torch.repeat_interleave(torch.arange(4.0))

        with self.assertRaises(RuntimeError):
            torch.repeat_interleave(torch.tensor([1, 2, -1, 3, 4]))

        y = torch.tensor([[1, 2], [3, 4]])

        y1_v1 = torch.repeat_interleave(y, 2)
        y1_v2 = torch.repeat_interleave(y, torch.tensor(2))
        y1_v3 = torch.repeat_interleave(y, torch.tensor([2]))
        y1_expect = torch.tensor([1, 1, 2, 2, 3, 3, 4, 4])
        self.assertEqual(y1_v1, y1_expect)
        self.assertEqual(y1_v2, y1_expect)
        self.assertEqual(y1_v3, y1_expect)

        y2 = torch.repeat_interleave(y, 3, dim=1)
        y2_expect = torch.tensor([[1, 1, 1, 2, 2, 2],
                                  [3, 3, 3, 4, 4, 4]])
        self.assertEqual(y2, y2_expect)

        y3 = torch.repeat_interleave(y, torch.tensor([1, 2]), dim=0)
        y3_expect = torch.tensor([[1, 2],
                                  [3, 4],
                                  [3, 4]])
        self.assertEqual(y3, y3_expect)

        with self.assertRaises(RuntimeError):
            torch.repeat_interleave(y, torch.tensor([1, 2, 3]), dim=0)

        with self.assertRaises(RuntimeError):
            torch.repeat_interleave(y, torch.arange(9).reshape(3, 3), dim=0)

    @unittest.skipIf(not TEST_NUMPY, "Numpy not found")
    def test_repeat_tile(self):

        initial_shape = (8, 4)

        repeats = ((3, 1, 1),
                   (3, 3, 3),
                   (1, 2, 1),
                   (2, 2, 2, 2))

        def _generate_noncontiguous_input():

            out = np.broadcast_to(np.random.random((1, 4)),
                                  initial_shape)

            assert not (out.flags.c_contiguous or out.flags.f_contiguous)

            return out

        for repeat in repeats:
            for tensor in (torch.from_numpy(np.random.random(initial_shape)),
                           torch.from_numpy(_generate_noncontiguous_input()),):

                self.assertEqual(tensor.repeat(*repeat).numpy(),
                                 np.tile(tensor.numpy(), repeat))

    def test_is_same_size(self):
        t1 = torch.Tensor(3, 4, 9, 10)
        t2 = torch.Tensor(3, 4)
        t3 = torch.Tensor(1, 9, 3, 3)
        t4 = torch.Tensor(3, 4, 9, 10)

        self.assertFalse(t1.is_same_size(t2))
        self.assertFalse(t1.is_same_size(t3))
        self.assertTrue(t1.is_same_size(t4))

    def test_is_set_to(self):
        t1 = torch.Tensor(3, 4, 9, 10)
        t2 = torch.Tensor(3, 4, 9, 10)
        t3 = torch.Tensor().set_(t1)
        t4 = t3.clone().resize_(12, 90)
        self.assertFalse(t1.is_set_to(t2))
        self.assertTrue(t1.is_set_to(t3))
        self.assertTrue(t3.is_set_to(t1), "is_set_to should be symmetric")
        self.assertFalse(t1.is_set_to(t4))
        self.assertFalse(torch.Tensor().is_set_to(torch.Tensor()),
                         "Tensors with no storages should not appear to be set "
                         "to each other")

        t1 = torch.tensor([True, True], dtype=torch.bool)
        t2 = torch.tensor([0], dtype=torch.bool).set_(t1)
        self.assertTrue(t1.is_set_to(t2))

    def test_tensor_set(self):
        t1 = torch.Tensor()
        t2 = torch.Tensor(3, 4, 9, 10).uniform_()
        t1.set_(t2)
        self.assertEqual(t1.storage()._cdata, t2.storage()._cdata)
        size = torch.Size([9, 3, 4, 10])
        t1.set_(t2.storage(), 0, size)
        self.assertEqual(t1.size(), size)
        t1.set_(t2.storage(), 0, tuple(size))
        self.assertEqual(t1.size(), size)
        self.assertEqual(t1.stride(), (120, 40, 10, 1))
        stride = (10, 360, 90, 1)
        t1.set_(t2.storage(), 0, size, stride)
        self.assertEqual(t1.stride(), stride)
        t1.set_(t2.storage(), 0, size=size, stride=stride)
        self.assertEqual(t1.size(), size)
        self.assertEqual(t1.stride(), stride)

        # test argument names
        t1 = torch.Tensor()
        # 1. case when source is tensor
        t1.set_(source=t2)
        self.assertEqual(t1.storage()._cdata, t2.storage()._cdata)
        # 2. case when source is storage
        t1.set_(source=t2.storage())
        self.assertEqual(t1.storage()._cdata, t2.storage()._cdata)
        # 3. case when source is storage, and other args also specified
        t1.set_(source=t2.storage(), storage_offset=0, size=size, stride=stride)
        self.assertEqual(t1.size(), size)
        self.assertEqual(t1.stride(), stride)

        t1 = torch.tensor([True, True], dtype=torch.bool)
        t2 = torch.tensor([False, False], dtype=torch.bool)
        t1.set_(t2)
        self.assertEqual(t1.storage()._cdata, t2.storage()._cdata)

    def test_tensor_set_errors(self):
        f_cpu = torch.randn((2, 3), dtype=torch.float32)
        d_cpu = torch.randn((2, 3), dtype=torch.float64)

        # change dtype
        self.assertRaises(RuntimeError, lambda: f_cpu.set_(d_cpu.storage()))
        self.assertRaises(RuntimeError,
                          lambda: f_cpu.set_(d_cpu.storage(), 0, d_cpu.size(), d_cpu.stride()))
        self.assertRaises(RuntimeError, lambda: f_cpu.set_(d_cpu))

        # change device
        if torch.cuda.is_available():
            f_cuda = torch.randn((2, 3), dtype=torch.float32, device='cuda')

            # cpu -> cuda
            self.assertRaises(RuntimeError, lambda: f_cpu.set_(f_cuda.storage()))
            self.assertRaises(RuntimeError,
                              lambda: f_cpu.set_(f_cuda.storage(), 0, f_cuda.size(), f_cuda.stride()))
            self.assertRaises(RuntimeError, lambda: f_cpu.set_(f_cuda))

            # cuda -> cpu
            self.assertRaises(RuntimeError, lambda: f_cuda.set_(f_cpu.storage()))
            self.assertRaises(RuntimeError,
                              lambda: f_cuda.set_(f_cpu.storage(), 0, f_cpu.size(), f_cpu.stride()))
            self.assertRaises(RuntimeError, lambda: f_cuda.set_(f_cpu))

    @unittest.skipIf(torch.cuda.device_count() < 2, 'less than 2 GPUs detected')
    def test_tensor_set_errors_multigpu(self):
        f_cuda0 = torch.randn((2, 3), dtype=torch.float32, device='cuda:0')
        f_cuda1 = torch.randn((2, 3), dtype=torch.float32, device='cuda:1')

        self.assertRaises(RuntimeError, lambda: f_cuda0.set_(f_cuda1.storage()))
        self.assertRaises(RuntimeError,
                          lambda: f_cuda0.set_(f_cuda1.storage(), 0, f_cuda1.size(), f_cuda1.stride()))
        self.assertRaises(RuntimeError, lambda: f_cuda0.set_(f_cuda1))

    def test_equal(self):
        # Contiguous, 1D
        t1 = torch.Tensor((3, 4, 9, 10))
        t2 = t1.contiguous()
        t3 = torch.Tensor((1, 9, 3, 10))
        t4 = torch.Tensor((3, 4, 9))
        t5 = torch.Tensor()
        self.assertTrue(t1.equal(t2))
        self.assertFalse(t1.equal(t3))
        self.assertFalse(t1.equal(t4))
        self.assertFalse(t1.equal(t5))
        self.assertTrue(torch.equal(t1, t2))
        self.assertFalse(torch.equal(t1, t3))
        self.assertFalse(torch.equal(t1, t4))
        self.assertFalse(torch.equal(t1, t5))

        # Non contiguous, 2D
        s = torch.Tensor(((1, 2, 3, 4), (5, 6, 7, 8)))
        s1 = s[:, 1:3]
        s2 = s1.clone()
        s3 = torch.Tensor(((2, 3), (6, 7)))
        s4 = torch.Tensor(((0, 0), (0, 0)))

        self.assertFalse(s1.is_contiguous())
        self.assertTrue(s1.equal(s2))
        self.assertTrue(s1.equal(s3))
        self.assertFalse(s1.equal(s4))
        self.assertTrue(torch.equal(s1, s2))
        self.assertTrue(torch.equal(s1, s3))
        self.assertFalse(torch.equal(s1, s4))

    def test_element_size(self):
        byte = torch.ByteStorage().element_size()
        char = torch.CharStorage().element_size()
        short = torch.ShortStorage().element_size()
        int = torch.IntStorage().element_size()
        long = torch.LongStorage().element_size()
        float = torch.FloatStorage().element_size()
        double = torch.DoubleStorage().element_size()
        bool = torch.BoolStorage().element_size()

        self.assertEqual(byte, torch.ByteTensor().element_size())
        self.assertEqual(char, torch.CharTensor().element_size())
        self.assertEqual(short, torch.ShortTensor().element_size())
        self.assertEqual(int, torch.IntTensor().element_size())
        self.assertEqual(long, torch.LongTensor().element_size())
        self.assertEqual(float, torch.FloatTensor().element_size())
        self.assertEqual(double, torch.DoubleTensor().element_size())

        self.assertGreater(byte, 0)
        self.assertGreater(char, 0)
        self.assertGreater(short, 0)
        self.assertGreater(int, 0)
        self.assertGreater(long, 0)
        self.assertGreater(float, 0)
        self.assertGreater(double, 0)
        self.assertGreater(bool, 0)

        # These tests are portable, not necessarily strict for your system.
        self.assertEqual(byte, 1)
        self.assertEqual(char, 1)
        self.assertEqual(bool, 1)
        self.assertGreaterEqual(short, 2)
        self.assertGreaterEqual(int, 2)
        self.assertGreaterEqual(int, short)
        self.assertGreaterEqual(long, 4)
        self.assertGreaterEqual(long, int)
        self.assertGreaterEqual(double, float)

    def test_split(self):
        tensor = torch.rand(7, 4)
        split_size = 3
        dim = 0
        target_sizes = ([3, 4], [3, 4], [1, 4])
        splits = tensor.split(split_size, dim)
        start = 0
        for target_size, split in zip(target_sizes, splits):
            self.assertEqual(split.size(), target_size)
            self.assertEqual(tensor.narrow(dim, start, target_size[dim]), split, 0)
            start = start + target_size[dim]

        # Variable sections split
        tensor = torch.randn(20, 10)
        dim = 0
        split_sizes = [5, 5, 10]
        target_sizes = ([[5, 10], [5, 10], [10, 10]])
        splits = tensor.split(split_sizes, dim)
        start = 0
        for target_size, split in zip(target_sizes, splits):
            self.assertEqual(split.size(), target_size)
            self.assertEqual(tensor.narrow(dim, start, target_size[dim]), split, 0)
            start = start + target_size[dim]

        split_sizes = [2, 2, 6]
        target_sizes = ([20, 2], [20, 2], [20, 6])
        dim = 1
        splits = tensor.split(split_sizes, dim)
        start = 0
        for target_size, split in zip(target_sizes, splits):
            self.assertEqual(split.size(), target_size)
            self.assertEqual(tensor.narrow(dim, start, target_size[dim]), split, 0)
            start = start + target_size[dim]

    def test_chunk(self):
        tensor = torch.rand(4, 7)
        num_chunks = 3
        dim = 1
        target_sizes = ([4, 3], [4, 3], [4, 1])
        splits = tensor.chunk(num_chunks, dim)
        start = 0
        for target_size, split in zip(target_sizes, splits):
            self.assertEqual(split.size(), target_size)
            self.assertEqual(tensor.narrow(dim, start, target_size[dim]), split, 0)
            start = start + target_size[dim]

        # Invalid chunk sizes
        error_regex = 'chunk expects.*greater than 0'
        with self.assertRaisesRegex(RuntimeError, error_regex):
            tensor.chunk(0)
        with self.assertRaisesRegex(RuntimeError, error_regex):
            tensor.chunk(-2)

    def test_tolist(self):
        list0D = []
        tensor0D = torch.Tensor(list0D)
        self.assertEqual(tensor0D.tolist(), list0D)

        table1D = [1, 2, 3]
        tensor1D = torch.Tensor(table1D)
        storage = torch.Storage(table1D)
        self.assertEqual(tensor1D.tolist(), table1D)
        self.assertEqual(storage.tolist(), table1D)
        self.assertEqual(tensor1D.tolist(), table1D)
        self.assertEqual(storage.tolist(), table1D)

        table2D = [[1, 2], [3, 4]]
        tensor2D = torch.Tensor(table2D)
        self.assertEqual(tensor2D.tolist(), table2D)

        tensor3D = torch.Tensor([[[1, 2], [3, 4]], [[5, 6], [7, 8]]])
        tensorNonContig = tensor3D.select(1, 1)
        self.assertFalse(tensorNonContig.is_contiguous())
        self.assertEqual(tensorNonContig.tolist(), [[3, 4], [7, 8]])

    def test_permute(self):
        orig = [1, 2, 3, 4, 5, 6, 7]
        perm = torch.randperm(7).tolist()
        x = torch.Tensor(*orig).fill_(0)
        new = list(map(lambda x: x - 1, x.permute(*perm).size()))
        self.assertEqual(perm, new)
        self.assertEqual(x.size(), orig)

    @staticmethod
    def _test_flip(self, use_cuda=False):
        device = torch.device('cuda') if use_cuda else torch.device('cpu')
        data = torch.tensor([1, 2, 3, 4, 5, 6, 7, 8], device=device).view(2, 2, 2)

        self.assertEqual(torch.tensor([5, 6, 7, 8, 1, 2, 3, 4]).view(2, 2, 2), data.flip(0))
        self.assertEqual(torch.tensor([3, 4, 1, 2, 7, 8, 5, 6]).view(2, 2, 2), data.flip(1))
        self.assertEqual(torch.tensor([2, 1, 4, 3, 6, 5, 8, 7]).view(2, 2, 2), data.flip(2))
        self.assertEqual(torch.tensor([7, 8, 5, 6, 3, 4, 1, 2]).view(2, 2, 2), data.flip(0, 1))
        self.assertEqual(torch.tensor([8, 7, 6, 5, 4, 3, 2, 1]).view(2, 2, 2), data.flip(0, 1, 2))

        # check for wrap dim
        self.assertEqual(torch.tensor([2, 1, 4, 3, 6, 5, 8, 7]).view(2, 2, 2), data.flip(-1))
        # check for permute
        self.assertEqual(torch.tensor([6, 5, 8, 7, 2, 1, 4, 3]).view(2, 2, 2), data.flip(0, 2))
        self.assertEqual(torch.tensor([6, 5, 8, 7, 2, 1, 4, 3]).view(2, 2, 2), data.flip(2, 0))

        # not allow flip on the same dim more than once
        self.assertRaises(RuntimeError, lambda: data.flip(0, 1, 1))
        # not allow empty list as input
        self.assertRaises(TypeError, lambda: data.flip())

        # not allow size of flip dim > total dims
        self.assertRaises(IndexError, lambda: data.flip(0, 1, 2, 3))
        # not allow dim > max dim
        self.assertRaises(IndexError, lambda: data.flip(3))

        # test for non-contiguous case
        expanded_data = torch.arange(1, 4, device=device).view(3, 1).expand(3, 2)
        tranposed_data = torch.arange(1, 9, device=device).view(2, 2, 2).transpose(0, 1)
        self.assertEqual(torch.tensor([3, 3, 2, 2, 1, 1]).view(3, 2), expanded_data.flip(0))
        self.assertEqual(torch.tensor([8, 7, 4, 3, 6, 5, 2, 1]).view(2, 2, 2), tranposed_data.flip(0, 1, 2))

        # test for shape
        data = torch.randn(2, 3, 4, device=device)
        size = [2, 3, 4]
        test_dims = []
        for i in range(1, 3):
            test_dims += combinations(range(len(size)), i)

        for ds in test_dims:
            self.assertEqual(size, list(data.flip(ds).size()))

        # test rectangular case
        data = torch.tensor([1, 2, 3, 4, 5, 6]).view(2, 3)
        flip0_result = torch.tensor([[4, 5, 6], [1, 2, 3]])
        flip1_result = torch.tensor([[3, 2, 1], [6, 5, 4]])
        if use_cuda:
            data = data.cuda()
            flip0_result = flip0_result.cuda()
            flip1_result = flip1_result.cuda()
        self.assertEqual(flip0_result, data.flip(0))
        self.assertEqual(flip1_result, data.flip(1))

        # test empty tensor, should just return an empty tensor of the same shape
        data = torch.tensor([])
        self.assertEqual(data, data.flip(0))

    def test_flip(self):
        self._test_flip(self, use_cuda=False)

    def test_roll(self):
        for device in torch.testing.get_all_device_types():
            numbers = torch.arange(1, 9, device=device)

            single_roll = numbers.roll(1, 0)
            expected = torch.tensor([8, 1, 2, 3, 4, 5, 6, 7], device=device)
            self.assertEqual(single_roll, expected, "{} did not equal expected result".format(single_roll))

            roll_backwards = numbers.roll(-2, 0)
            expected = torch.tensor([3, 4, 5, 6, 7, 8, 1, 2], device=device)
            self.assertEqual(roll_backwards, expected, "{} did not equal expected result".format(roll_backwards))

            data = numbers.view(2, 2, 2)
            rolled = data.roll(1, 0)
            expected = torch.tensor([5, 6, 7, 8, 1, 2, 3, 4], device=device).view(2, 2, 2)
            self.assertEqual(expected, rolled, "{} did not equal expected result: {}".format(rolled, expected))

            data = data.view(2, 4)
            # roll a loop until back where started
            loop_rolled = data.roll(2, 0).roll(4, 1)
            self.assertEqual(data, loop_rolled, "{} did not equal the original: {}".format(loop_rolled, data))
            # multiple inverse loops
            self.assertEqual(data, data.roll(-20, 0).roll(-40, 1))
            self.assertEqual(torch.tensor([8, 1, 2, 3, 4, 5, 6, 7], device=device), numbers.roll(1, 0))

            # test non-contiguous
            # strided equivalent to numbers.as_strided(size=(4, 2), stride=(1, 4))
            strided = numbers.view(2, 4).transpose(0, 1)
            self.assertFalse(strided.is_contiguous(), "this test needs a non-contiguous tensor")
            expected = torch.tensor([4, 8, 1, 5, 2, 6, 3, 7]).view(4, 2)
            rolled = strided.roll(1, 0)
            self.assertEqual(expected, rolled,
                             "non contiguous tensor rolled to {} instead of {} ".format(rolled, expected))

            # test roll with no dimension specified
            expected = numbers.roll(1, 0).view(2, 4)
            self.assertEqual(expected, data.roll(1), "roll with no dims should flatten and roll.")
            self.assertEqual(expected, data.roll(1, dims=None), "roll with no dims should flatten and roll.")

            # test roll over multiple dimensions
            expected = torch.tensor([[7, 8, 5, 6], [3, 4, 1, 2]], device=device)
            double_rolled = data.roll(shifts=(2, -1), dims=(1, 0))
            self.assertEqual(double_rolled, expected,
                             "should be able to roll over two dimensions, got {}".format(double_rolled))

            self.assertRaisesRegex(RuntimeError, "required", lambda: data.roll(shifts=(), dims=()))
            self.assertRaisesRegex(RuntimeError, "required", lambda: data.roll(shifts=(), dims=1))
            # shifts/dims should align
            self.assertRaisesRegex(RuntimeError, "align", lambda: data.roll(shifts=(1, 2), dims=(1,)))
            self.assertRaisesRegex(RuntimeError, "align", lambda: data.roll(shifts=(1,), dims=(1, 2)))

    def test_reversed(self):
        val = torch.arange(0, 10)
        self.assertEqual(reversed(val), torch.arange(9, -1, -1))

        val = torch.arange(1, 10).view(3, 3)
        self.assertEqual(reversed(val), torch.tensor([[7, 8, 9], [4, 5, 6], [1, 2, 3]]))

        val = torch.tensor(42)
        self.assertEqual(reversed(val), torch.tensor(42))

    def test_contains(self):
        x = torch.arange(0, 10)
        self.assertEqual(4 in x, True)
        self.assertEqual(12 in x, False)

        x = torch.arange(1, 10).view(3, 3)
        val = torch.arange(1, 4)
        self.assertEqual(val in x, True)
        val += 10
        self.assertEqual(val in x, False)

    @staticmethod
    def _test_rot90(self, use_cuda=False):
        device = torch.device("cuda" if use_cuda else "cpu")
        data = torch.arange(1, 5, device=device).view(2, 2)
        self.assertEqual(torch.tensor([1, 2, 3, 4]).view(2, 2), data.rot90(0, [0, 1]))
        self.assertEqual(torch.tensor([2, 4, 1, 3]).view(2, 2), data.rot90(1, [0, 1]))
        self.assertEqual(torch.tensor([4, 3, 2, 1]).view(2, 2), data.rot90(2, [0, 1]))
        self.assertEqual(torch.tensor([3, 1, 4, 2]).view(2, 2), data.rot90(3, [0, 1]))

        # test for default args k=1, dims=[0, 1]
        self.assertEqual(data.rot90(), data.rot90(1, [0, 1]))

        # test for reversed order of dims
        self.assertEqual(data.rot90(3, [0, 1]), data.rot90(1, [1, 0]))

        # test for modulo of k
        self.assertEqual(data.rot90(5, [0, 1]), data.rot90(1, [0, 1]))
        self.assertEqual(data.rot90(3, [0, 1]), data.rot90(-1, [0, 1]))
        self.assertEqual(data.rot90(-5, [0, 1]), data.rot90(-1, [0, 1]))

        # test for dims out-of-range error
        self.assertRaises(RuntimeError, lambda: data.rot90(1, [0, -3]))
        self.assertRaises(RuntimeError, lambda: data.rot90(1, [0, 2]))

        # test tensor with more than 2D
        data = torch.arange(1, 9, device=device).view(2, 2, 2)
        self.assertEqual(torch.tensor([2, 4, 1, 3, 6, 8, 5, 7]).view(2, 2, 2), data.rot90(1, [1, 2]))
        self.assertEqual(data.rot90(1, [1, -1]), data.rot90(1, [1, 2]))

        # test for errors
        self.assertRaises(RuntimeError, lambda: data.rot90(1, [0, 3]))
        self.assertRaises(RuntimeError, lambda: data.rot90(1, [1, 1]))
        self.assertRaises(RuntimeError, lambda: data.rot90(1, [0, 1, 2]))
        self.assertRaises(RuntimeError, lambda: data.rot90(1, [0]))

    def test_rot90(self):
        self._test_rot90(self, use_cuda=False)

    def test_storage(self):
        v = torch.randn(3, 5)
        self.assertEqual(v.storage()[0], v.data[0][0])
        self.assertEqual(v.storage()[14], v.data[2][4])

    def test_nonzero(self):
        devices = torch.testing.get_all_device_types()
        num_srcs = [
            12, 12, 12, 12, 12, 125,
        ]

        types = [
            'torch.ByteTensor',
            'torch.CharTensor',
            'torch.ShortTensor',
            'torch.IntTensor',
            'torch.FloatTensor',
            'torch.DoubleTensor',
            'torch.LongTensor',
        ]

        shapes = [
            torch.Size((12,)),
            torch.Size((12, 1)),
            torch.Size((1, 12)),
            torch.Size((6, 2)),
            torch.Size((3, 2, 2)),
            torch.Size((5, 5, 5)),
        ]

        def is_lexicographically_sorted(inds):
            """Check sorted ascending with
            i -> j -> k changing slowest to fastest"""
            assert inds.size(1) == 3
            if inds.size(0) > 1:
                i0, j0, k0 = inds[:-1].t()
                i1, j1, k1 = inds[+1:].t()
                i_ok = (i1 >= i0)
                j_ok = (j1 >= j0) | (i1 > i0)
                k_ok = (k1 >= k0) | (j1 > j0) | (i1 > i0)
                lex = torch.stack((i_ok, j_ok, k_ok), dim=1)
                return lex
            return torch.full_like(inds, 1)

        def gen_nontrivial_input(num_src, dtype, device):
            while True:
                tensor = torch.rand(num_src).mul(2).floor().type(dtype).to(device)
                if tensor.sum() > 0:
                    return tensor

        for device in devices:
            for dtype in types:
                for shape, num_src in zip(shapes, num_srcs):
                    tensor = gen_nontrivial_input(num_src, dtype, device)
                    tensor = tensor.clone().resize_(shape)
                    dst1 = torch.nonzero(tensor)
                    dst2 = tensor.nonzero()
                    dst3 = torch.LongTensor().to(device)
                    torch.nonzero(tensor, out=dst3)
                    if len(shape) == 1:
                        dst = []
                        for i in range(num_src):
                            if tensor[i] != 0:
                                dst += [i]
                        dst = torch.LongTensor(dst).to(device)
                        self.assertEqual(dst1.select(1, 0), dst, 0)
                        self.assertEqual(dst2.select(1, 0), dst, 0)
                        self.assertEqual(dst3.select(1, 0), dst, 0)
                    elif len(shape) == 2:
                        # This test will allow through some False positives. It only checks
                        # that the elements flagged positive are indeed non-zero.
                        for i in range(dst1.size(0)):
                            self.assertNotEqual(tensor[dst1[i, 0], dst1[i, 1]].item(), 0)
                    elif len(shape) == 3:
                        # This test will allow through some False positives. It only checks
                        # that the elements flagged positive are indeed non-zero.
                        for i in range(dst1.size(0)):
                            self.assertNotEqual(tensor[dst1[i, 0], dst1[i, 1], dst1[i, 2]].item(), 0)
                        lex = is_lexicographically_sorted(dst1)
                        self.assertEqual(torch.ones_like(lex), lex)

    def test_nonzero_empty(self):
        for device in torch.testing.get_all_device_types():
            x = torch.randn(0, 2, 0, 5, 0, device=device)
            y = torch.nonzero(x)
            self.assertEqual(0, y.numel())
            self.assertEqual(torch.Size([0, 5]), y.shape)

            x = torch.tensor(0.5, device=device)
            y = torch.nonzero(x)
            self.assertEqual(torch.Size([1, 0]), y.shape)

            x = torch.zeros((), device=device)
            y = torch.nonzero(x)
            self.assertEqual(torch.Size([0, 0]), y.shape)

    def test_deepcopy(self):
        from copy import deepcopy
        a = torch.randn(5, 5)
        b = torch.randn(5, 5)
        c = a.view(25)
        q = [a, [a.storage(), b.storage()], b, c]
        w = deepcopy(q)
        self.assertEqual(w[0], q[0], 0)
        self.assertEqual(w[1][0], q[1][0], 0)
        self.assertEqual(w[1][1], q[1][1], 0)
        self.assertEqual(w[1], q[1], 0)
        self.assertEqual(w[2], q[2], 0)

        # Check that deepcopy preserves sharing
        w[0].add_(1)
        for i in range(a.numel()):
            self.assertEqual(w[1][0][i], q[1][0][i] + 1)
        self.assertEqual(w[3], c + 1)
        w[2].sub_(1)
        for i in range(a.numel()):
            self.assertEqual(w[1][1][i], q[1][1][i] - 1)

    def test_deepcopy_scalar(self):
        from copy import deepcopy
        a = torch.tensor(5)
        self.assertEqual(a.size(), deepcopy(a).size())
        self.assertEqual(a, deepcopy(a))

    def test_deepcopy_parameter(self):
        from copy import deepcopy
        l = torch.nn.Linear(10, 1)
        s = l.state_dict(keep_vars=True)
        self.assertEqual(torch.nn.Parameter, type(s['weight']))
        self.assertEqual(torch.nn.Parameter, type(s['bias']))

        s2 = deepcopy(s)
        self.assertEqual(torch.nn.Parameter, type(s2['weight']))
        self.assertEqual(torch.nn.Parameter, type(s2['bias']))

    def test_pickle(self):
        if sys.version_info[0] == 2:
            import cPickle as pickle
        else:
            import pickle
        a = torch.randn(5, 5)
        serialized = pickle.dumps(a)
        b = pickle.loads(serialized)
        self.assertEqual(a, b)

    def test_pickle_parameter(self):
        if sys.version_info[0] == 2:
            import cPickle as pickle
        else:
            import pickle
        a = torch.nn.Parameter(torch.randn(5, 5))
        serialized = pickle.dumps(a)
        b = pickle.loads(serialized)
        self.assertTrue(isinstance(b, torch.nn.Parameter))
        self.assertEqual(a.requires_grad, b.requires_grad)
        self.assertEqual(a, b)

    def test_pickle_parameter_no_requires_grad(self):
        if sys.version_info[0] == 2:
            import cPickle as pickle
        else:
            import pickle
        a = torch.nn.Parameter(torch.randn(5, 5), requires_grad=False)
        serialized = pickle.dumps(a)
        b = pickle.loads(serialized)
        self.assertTrue(isinstance(b, torch.nn.Parameter))
        self.assertEqual(a.requires_grad, b.requires_grad)
        self.assertEqual(a, b)

    def test_pickle_dtype(self):
        t = torch.float32
        serialized = pickle.dumps(t)
        b = pickle.loads(serialized)
        self.assertTrue(isinstance(b, torch.dtype))
        self.assertEqual(id(b), id(t))

    def test_norm_fastpaths(self):
        x = torch.randn(3, 5)

        # slow path
        result = torch.norm(x, 4.5, 1)
        expected = torch.pow(x.abs().pow(4.5).sum(1), 1.0 / 4.5)
        self.assertEqual(result, expected)

        # fast 0-norm
        result = torch.norm(x, 0, 1)
        expected = (x != 0).type_as(x).sum(1)
        self.assertEqual(result, expected)

        # fast 1-norm
        result = torch.norm(x, 1, 1)
        expected = x.abs().sum(1)
        self.assertEqual(result, expected)

        # fast 2-norm
        result = torch.norm(x, 2, 1)
        expected = torch.sqrt(x.pow(2).sum(1))
        self.assertEqual(result, expected)

        # fast 3-norm
        result = torch.norm(x, 3, 1)
        expected = torch.pow(x.pow(3).abs().sum(1), 1.0 / 3.0)
        self.assertEqual(result, expected)

    @staticmethod
    def _test_bernoulli(self, t_dtype, p_dtype, device):
        for trivial_p in ([0, 1], [1, 0, 1, 1, 0, 1]):
            x = torch.tensor(trivial_p, dtype=p_dtype, device=device)
            self.assertEqual(x.bernoulli().tolist(), trivial_p)

        def isBinary(t):
            return torch.ne(t, 0).mul_(torch.ne(t, 1)).sum().item() == 0

        p = torch.rand(5, 5, dtype=p_dtype, device=device)
        self.assertTrue(isBinary(p.bernoulli()))

        p = torch.rand(5, dtype=p_dtype, device=device).expand(5, 5)
        self.assertTrue(isBinary(p.bernoulli()))

        p = torch.rand(5, 5, dtype=p_dtype, device=device)
        torch.bernoulli(torch.rand_like(p), out=p)
        self.assertTrue(isBinary(p))

        p = torch.rand(5, dtype=p_dtype, device=device).expand(5, 5)
        torch.bernoulli(torch.rand_like(p), out=p)
        self.assertTrue(isBinary(p))

        t = torch.empty(10, 10, dtype=t_dtype, device=device)

        t.fill_(2)
        t.bernoulli_(0.5)
        self.assertTrue(isBinary(t))

        p = torch.rand(10, dtype=p_dtype, device=device).expand(10, 10)
        t.fill_(2)
        t.bernoulli_(p)
        self.assertTrue(isBinary(t))

        t.fill_(2)
        torch.bernoulli(torch.rand_like(t, dtype=p_dtype), out=t)
        self.assertTrue(isBinary(t))

        t.fill_(2)
        t.bernoulli_(torch.rand_like(t, dtype=p_dtype))
        self.assertTrue(isBinary(t))

    def test_bernoulli(self):
        self._test_bernoulli(self, torch.float32, torch.float64, 'cpu')
        # test that it works with integral tensors
        self._test_bernoulli(self, torch.uint8, torch.float64, 'cpu')

    def test_normal(self):
        q = torch.Tensor(100, 100)
        q.normal_()
        self.assertEqual(q.mean(), 0, 0.2)
        self.assertEqual(q.std(), 1, 0.2)

        q.normal_(2, 3)
        self.assertEqual(q.mean(), 2, 0.3)
        self.assertEqual(q.std(), 3, 0.3)

        q = torch.Tensor(100, 100)
        q_row1 = q[0:1].clone()
        q[99:100].normal_()
        self.assertEqual(q[99:100].mean(), 0, 0.2)
        self.assertEqual(q[99:100].std(), 1, 0.2)
        self.assertEqual(q[0:1].clone(), q_row1)

        mean = torch.Tensor(100, 100)
        std = torch.Tensor(100, 100)
        mean[:50] = 0
        mean[50:] = 1
        std[:, :50] = 4
        std[:, 50:] = 1

        r = torch.normal(mean)
        self.assertEqual(r[:50].mean(), 0, 0.2)
        self.assertEqual(r[50:].mean(), 1, 0.2)
        self.assertEqual(r.std(), 1, 0.2)

        r = torch.normal(mean, 3)
        self.assertEqual(r[:50].mean(), 0, 0.2)
        self.assertEqual(r[50:].mean(), 1, 0.2)
        self.assertEqual(r.std(), 3, 0.2)

        r = torch.normal(2, std)
        self.assertEqual(r.mean(), 2, 0.2)
        self.assertEqual(r[:, :50].std(), 4, 0.3)
        self.assertEqual(r[:, 50:].std(), 1, 0.2)

        r = torch.normal(mean, std)
        self.assertEqual(r[:50].mean(), 0, 0.2)
        self.assertEqual(r[50:].mean(), 1, 0.2)
        self.assertEqual(r[:, :50].std(), 4, 0.3)
        self.assertEqual(r[:, 50:].std(), 1, 0.2)

    def test_sobolengine_unscrambled_lowdim(self):
        engine_1d = torch.quasirandom.SobolEngine(1)
        expected_1d = torch.tensor([0.5, 0.75, 0.25, 0.375, 0.875, 0.625, 0.125, 0.1875, 0.6875, 0.9375])
        actual_1d = engine_1d.draw(10)
        self.assertEqual(actual_1d.view(-1), expected_1d)
        self.assertEqual(actual_1d.size(), torch.Size([10, 1]))

        # Test out kwarg
        engine_1d.reset()
        actual_1d_out = torch.Tensor().float()
        engine_1d.draw(10, out=actual_1d_out)
        self.assertEqual(actual_1d.view(-1), expected_1d)

        engine_3d = torch.quasirandom.SobolEngine(3)
        expected_3d = torch.tensor([0.5, 0.75, 0.25, 0.625, 0.125, 0.375, 0.875, 0.3125, 0.8125, 0.5625])
        actual_3d = engine_3d.draw(10)
        self.assertEqual(actual_3d[:, 2], expected_3d)
        self.assertEqual(actual_3d[:, 0], expected_1d)
        self.assertEqual(actual_3d.size(), torch.Size([10, 3]))

        engine_3d = torch.quasirandom.SobolEngine(3)
        draws = torch.cat([engine_3d.draw() for _ in range(0, 10)])
        self.assertEqual(draws, actual_3d)

        engine_3d = torch.quasirandom.SobolEngine(3).fast_forward(5)
        draws = engine_3d.draw(5)
        self.assertEqual(draws, actual_3d[5:])
        engine_3d.reset()
        self.assertEqual(engine_3d.draw(3), actual_3d[:3])
        engine_3d.fast_forward(2)
        self.assertEqual(engine_3d.draw(5), actual_3d[5:])

    def test_sobolengine_unscrambled_highdim(self):
        from collections import Counter
        engine = torch.quasirandom.SobolEngine(1111)
        count1 = dict(Counter(engine.draw().view(-1).tolist()))
        count2 = dict(Counter(engine.draw().view(-1).tolist()))
        count3 = dict(Counter(engine.draw().view(-1).tolist()))
        self.assertTrue(count1 == {0.5: 1111})
        self.assertTrue(count2 == {0.25: 580, 0.75: 531})
        self.assertTrue(count3 == {0.25: 531, 0.75: 580})

        engine = torch.quasirandom.SobolEngine(1111)
        draws = engine.draw(1000)
        self.assertTrue(torch.all(draws <= 1))
        self.assertTrue(torch.all(draws >= 0))

    def test_sobolengine_scrambled_lowdim(self):
        engine_1d = torch.quasirandom.SobolEngine(1, scramble=True, seed=1729)
        expected_1d = [0.16478512, 0.43221009, 0.84261382, 0.99750268, 0.27460563,
                       0.01084163, 0.73373985, 0.65039611, 0.12329865, 0.35587373]
        actual_1d = engine_1d.draw(10)
        self.assertEqual(actual_1d.flatten(), torch.tensor(expected_1d))
        self.assertEqual(actual_1d.size(), torch.Size([10, 1]))

        engine_3d = torch.quasirandom.SobolEngine(3, scramble=True, seed=1729)
        expected_3d = [0.32642800, 0.17881306, 0.68837059, 0.46492538, 0.91789097,
                       0.58075899, 0.03642474, 0.68229187, 0.20051685, 0.30083340]
        actual_3d = engine_3d.draw(10)
        self.assertEqual(actual_3d[:, 2], torch.tensor(expected_3d))
        self.assertEqual(actual_3d.size(), torch.Size([10, 3]))

        engine_3d = torch.quasirandom.SobolEngine(3, scramble=True, seed=1729)
        draws = torch.cat([engine_3d.draw() for _ in range(0, 10)])
        self.assertEqual(draws, actual_3d)

        engine_3d = torch.quasirandom.SobolEngine(3, scramble=True, seed=1729)
        engine_3d.fast_forward(5)
        draws = engine_3d.draw(5)
        self.assertEqual(draws, actual_3d[5:])
        engine_3d.reset()
        self.assertEqual(engine_3d.draw(3), actual_3d[:3])
        engine_3d.fast_forward(2)
        self.assertEqual(engine_3d.draw(5), actual_3d[5:])

    def test_sobolengine_scrambled_highdim(self):
        engine = torch.quasirandom.SobolEngine(1111, scramble=True)
        draws = engine.draw(1000)
        self.assertTrue(torch.all(draws <= 1))
        self.assertTrue(torch.all(draws >= 0))

    def test_parsing_int64(self):
        # accepts integer arguments
        x = torch.cumsum(torch.ones(5, 5), 0)
        self.assertEqual(x, torch.cumsum(torch.ones(5, 5), torch.tensor(0)))
        # doesn't accept floating point variables
        self.assertRaises(TypeError, lambda: torch.cumsum(torch.ones(5, 5), torch.tensor(0.)))

    def test_parsing_double(self):
        # accepts floating point and integer arguments
        x = torch.randn(2, 3)
        torch.isclose(x, x, 1, 1)
        self.assertTrue(torch.isclose(x, x, 1, 1).all())
        self.assertTrue(torch.isclose(x, x, 1.5, 1.).all())
        # accepts floating point and integer tensors
        self.assertTrue(torch.isclose(x, x, torch.tensor(1), torch.tensor(1)).all())
        self.assertTrue(torch.isclose(x, x, torch.tensor(1.5), torch.tensor(1.)).all())
        # doesn't accept variables with requires_grad
        self.assertRaises(TypeError,
                          lambda: torch.isclose(x, x, torch.tensor(1.5), torch.tensor(1., requires_grad=True)).all())

    def test_parsing_intlist(self):
        #  parse with integer variables
        self.assertEqual(torch.Size([3, 4]), torch.ones((torch.tensor(3), torch.tensor(4))).shape)
        self.assertEqual(torch.Size([3, 4]), torch.ones(torch.tensor(3), torch.tensor(4)).shape)
        # parse with numpy integers
        if TEST_NUMPY:
            self.assertEqual(torch.Size([3, 4]), torch.ones((np.array(3), np.int64(4))).shape)
            self.assertEqual(torch.Size([3, 4]), torch.ones(np.array(3), np.int64(4)).shape)
            self.assertEqual(torch.Size([3, 4]), torch.ones((np.int64(3), np.array(4))).shape)
            self.assertEqual(torch.Size([3, 4]), torch.ones(np.int64(3), np.array(4)).shape)

        # fail parse with float variables
        self.assertRaises(TypeError, lambda: torch.ones((torch.tensor(3.), torch.tensor(4))))
        # fail parse with numpy floats
        if TEST_NUMPY:
            self.assertRaises(TypeError, lambda: torch.ones((np.float(3.), torch.tensor(4))))
            self.assertRaises(TypeError, lambda: torch.ones((np.array(3.), torch.tensor(4))))

        # fail parse with > 1 element variables
        self.assertRaises(TypeError, lambda: torch.ones(torch.tensor(3, 3)))
        self.assertRaises(TypeError, lambda: torch.ones((torch.tensor(3, 3))))
        if TEST_NUMPY:
            self.assertRaises(TypeError, lambda: torch.ones(np.array(3, 3)))
            self.assertRaises(TypeError, lambda: torch.ones((np.array(3, 3))))

        # fail parse with additional positional args after intlist arg
        self.assertRaisesRegex(TypeError,
                               "received an invalid combination of arguments",
                               lambda: torch.LongTensor((6, 0), 1, 1, 0))
        self.assertRaisesRegex(TypeError,
                               "missing 1 required positional arguments",
                               lambda: torch.tensor().new_zeros((5, 5), 0))

    def _test_serialization_data(self):
        a = [torch.randn(5, 5).float() for i in range(2)]
        b = [a[i % 2] for i in range(4)]  # 0-3
        b += [a[0].storage()]  # 4
        b += [a[0].reshape(-1)[1:4].storage()]  # 5
        b += [torch.arange(1, 11).int()]  # 6
        t1 = torch.FloatTensor().set_(a[0].reshape(-1)[1:4].clone().storage(), 0, (3,), (1,))
        t2 = torch.FloatTensor().set_(a[0].reshape(-1)[1:4].clone().storage(), 0, (3,), (1,))
        b += [(t1.storage(), t1.storage(), t2.storage())]  # 7
        b += [a[0].reshape(-1)[0:2].storage()]  # 8
        return b

    def _test_serialization_assert(self, b, c):
        self.assertEqual(b, c, 0)
        self.assertTrue(isinstance(c[0], torch.FloatTensor))
        self.assertTrue(isinstance(c[1], torch.FloatTensor))
        self.assertTrue(isinstance(c[2], torch.FloatTensor))
        self.assertTrue(isinstance(c[3], torch.FloatTensor))
        self.assertTrue(isinstance(c[4], torch.FloatStorage))
        c[0].fill_(10)
        self.assertEqual(c[0], c[2], 0)
        self.assertEqual(c[4], torch.FloatStorage(25).fill_(10), 0)
        c[1].fill_(20)
        self.assertEqual(c[1], c[3], 0)
        # I have to do it in this roundabout fashion, because there's no
        # way to slice storages
        for i in range(4):
            self.assertEqual(c[4][i + 1], c[5][i])

        # check that serializing the same storage view object unpickles
        # it as one object not two (and vice versa)
        views = c[7]
        self.assertEqual(views[0]._cdata, views[1]._cdata)
        self.assertEqual(views[0], views[2])
        self.assertNotEqual(views[0]._cdata, views[2]._cdata)

        rootview = c[8]
        self.assertEqual(rootview.data_ptr(), c[0].data_ptr())

    def test_serialization(self):
        # Test serialization with a real file
        b = self._test_serialization_data()
        for use_name in (False, True):
            # Passing filename to torch.save(...) will cause the file to be opened twice,
            # which is not supported on Windows
            if sys.platform == "win32" and use_name:
                continue
            with tempfile.NamedTemporaryFile() as f:
                handle = f if not use_name else f.name
                torch.save(b, handle)
                f.seek(0)
                c = torch.load(handle)
            self._test_serialization_assert(b, c)
        # test non-ascii encoding of bytes arrays/strings
        # The following bytes are produced by serializing
        #   [b'\xc5\xbc\xc4\x85\xc4\x85\xc3\xb3\xc5\xbc\xc4\x85\xc5\xbc', torch.zeros(1, dtype=torch.float), 2]
        # in Python 2.7.12 and PyTorch 0.4.1, where the first element contains
        # bytes of some utf-8 characters (i.e., `utf8_str.encode('utf-8')`).
        serialized = (
            b'\x80\x02\x8a\nl\xfc\x9cF\xf9 j\xa8P\x19.\x80\x02M\xe9\x03.'
            b'\x80\x02}q\x01(U\x10protocol_versionq\x02M\xe9\x03U\n'
            b'type_sizesq\x03}q\x04(U\x03intq\x05K\x04U\x05shortq\x06K\x02U'
            b'\x04longq\x07K\x04uU\rlittle_endianq\x08\x88u.\x80\x02]q'
            b'\x01(U\x0e\xc5\xbc\xc4\x85\xc4\x85\xc3\xb3\xc5\xbc\xc4\x85'
            b'\xc5\xbcq\x02ctorch._utils\n_rebuild_tensor_v2\nq\x03((U'
            b'\x07storageq\x04ctorch\nFloatStorage\nq\x05U\x0845640624q'
            b'\x06U\x03cpuq\x07\x8a\x01\x01NtQK\x00K\x01\x85K\x01\x85'
            b'\x89NtRq\x08K\x02e.\x80\x02]q\x01U\x0845640624q\x02a.\x01\x00'
            b'\x00\x00\x00\x00\x00\x00\x00\x00\x00\x00'
        )
        buf = io.BytesIO(serialized)
        utf8_bytes = b'\xc5\xbc\xc4\x85\xc4\x85\xc3\xb3\xc5\xbc\xc4\x85\xc5\xbc'
        utf8_str = utf8_bytes.decode('utf-8')
        if PY3:
            with self.assertRaisesRegex(UnicodeDecodeError, "'ascii' codec can't decode byte"):
                loaded = torch.load(buf)
            buf.seek(0)
            loaded_utf8 = torch.load(buf, encoding='utf-8')
            self.assertEqual(loaded_utf8, [utf8_str, torch.zeros(1, dtype=torch.float), 2])
            buf.seek(0)
            loaded_bytes = torch.load(buf, encoding='bytes')
        else:
            loaded_bytes = torch.load(buf)
        self.assertEqual(loaded_bytes, [utf8_bytes, torch.zeros(1, dtype=torch.float), 2])

    def test_serialization_filelike(self):
        # Test serialization (load and save) with a filelike object
        b = self._test_serialization_data()
        with BytesIOContext() as f:
            torch.save(b, f)
            f.seek(0)
            c = torch.load(f)
        self._test_serialization_assert(b, c)

    def test_serialization_gzip(self):
        # Test serialization with gzip file
        b = self._test_serialization_data()
        f1 = tempfile.NamedTemporaryFile(delete=False)
        f2 = tempfile.NamedTemporaryFile(delete=False)
        torch.save(b, f1)
        with open(f1.name, 'rb') as f_in, gzip.open(f2.name, 'wb') as f_out:
            shutil.copyfileobj(f_in, f_out)

        with gzip.open(f2.name, 'rb') as f:
            c = torch.load(f)
        self._test_serialization_assert(b, c)

    def test_serialization_offset(self):
        a = torch.randn(5, 5)
        b = torch.randn(2, 2)
        m = torch.nn.Conv2d(1, 1, (1, 3))
        i, j = 41, 43
        with tempfile.NamedTemporaryFile() as f:
            pickle.dump(i, f)
            torch.save(a, f)
            pickle.dump(j, f)
            torch.save(b, f)
            torch.save(m, f)
            f.seek(0)
            i_loaded = pickle.load(f)
            a_loaded = torch.load(f)
            j_loaded = pickle.load(f)
            b_loaded = torch.load(f)
            m_loaded = torch.load(f)
        self.assertTrue(torch.equal(a, a_loaded))
        self.assertTrue(torch.equal(b, b_loaded))
        self.assertTrue(m.kernel_size == m_loaded.kernel_size)
        self.assertEqual(i, i_loaded)
        self.assertEqual(j, j_loaded)

    def test_serialization_offset_filelike(self):
        a = torch.randn(5, 5)
        b = torch.randn(2, 3)
        i, j = 41, 43
        with BytesIOContext() as f:
            pickle.dump(i, f)
            torch.save(a, f)
            pickle.dump(j, f)
            torch.save(b, f)
            f.seek(0)
            i_loaded = pickle.load(f)
            a_loaded = torch.load(f)
            j_loaded = pickle.load(f)
            b_loaded = torch.load(f)
        self.assertTrue(torch.equal(a, a_loaded))
        self.assertTrue(torch.equal(b, b_loaded))
        self.assertEqual(i, i_loaded)
        self.assertEqual(j, j_loaded)

    def test_serialization_offset_gzip(self):
        a = torch.randn(5, 5)
        i = 41
        f1 = tempfile.NamedTemporaryFile(delete=False)
        f2 = tempfile.NamedTemporaryFile(delete=False)
        with open(f1.name, 'wb') as f:
            pickle.dump(i, f)
            torch.save(a, f)
        with open(f1.name, 'rb') as f_in, gzip.open(f2.name, 'wb') as f_out:
            shutil.copyfileobj(f_in, f_out)

        with gzip.open(f2.name, 'rb') as f:
            j = pickle.load(f)
            b = torch.load(f)
        self.assertTrue(torch.equal(a, b))
        self.assertEqual(i, j)

    def test_half_tensor(self):
        x = torch.randn(5, 5).float()
        y = torch.randn(5, 5).float()
        xh, yh = x.half(), y.half()

        self.assertEqual(x.half().float(), x, 1e-3)

        z = torch.Tensor(5, 5)
        self.assertEqual(z.copy_(xh), x, 1e-3)

        with tempfile.NamedTemporaryFile() as f:
            torch.save(xh, f)
            f.seek(0)
            xh2 = torch.load(f)
            self.assertEqual(xh.float(), xh2.float())

    def test_serialize_device(self):
        device_str = ['cpu', 'cpu:0', 'cuda', 'cuda:0']
        device_obj = [torch.device(d) for d in device_str]
        for device in device_obj:
            device_copied = copy.deepcopy(device)
            self.assertEqual(device, device_copied)

    @unittest.skipIf(not torch.cuda.is_available(), 'no CUDA')
    def test_half_tensor_cuda(self):
        x = torch.randn(5, 5).half()
        self.assertEqual(x.cuda(), x)

        xc = x.cuda()
        with tempfile.NamedTemporaryFile() as f:
            torch.save(xc, f)
            f.seek(0)
            xc2 = torch.load(f)
            self.assertIsInstance(xc2, type(xc))
            self.assertEqual(xc.float(), xc2.float())

    def _test_serialization_cuda(self, filecontext_lambda):
        device_count = torch.cuda.device_count()
        t0 = torch.cuda.FloatTensor(5).fill_(1)
        torch.cuda.set_device(device_count - 1)
        tn = torch.cuda.FloatTensor(3).fill_(2)
        torch.cuda.set_device(0)
        b = (t0, tn)
        with filecontext_lambda() as f:
            torch.save(b, f)
            f.seek(0)
            c = torch.load(f)
            self.assertEqual(b, c, 0)
            u0, un = c
            self.assertEqual(u0.get_device(), 0)
            self.assertEqual(un.get_device(), device_count - 1)

    @unittest.skipIf(not torch.cuda.is_available(), 'no CUDA')
    def test_serialization_cuda(self):
        self._test_serialization_cuda(tempfile.NamedTemporaryFile)

    @unittest.skipIf(not torch.cuda.is_available(), 'no CUDA')
    def test_serialization_cuda_filelike(self):
        self._test_serialization_cuda(BytesIOContext)

    def test_serialization_backwards_compat(self):
        a = [torch.arange(1 + i, 26 + i).view(5, 5).float() for i in range(2)]
        b = [a[i % 2] for i in range(4)]
        b += [a[0].storage()]
        b += [a[0].reshape(-1)[1:4].clone().storage()]
        path = download_file('https://download.pytorch.org/test_data/legacy_serialized.pt')
        c = torch.load(path)
        self.assertEqual(b, c, 0)
        self.assertTrue(isinstance(c[0], torch.FloatTensor))
        self.assertTrue(isinstance(c[1], torch.FloatTensor))
        self.assertTrue(isinstance(c[2], torch.FloatTensor))
        self.assertTrue(isinstance(c[3], torch.FloatTensor))
        self.assertTrue(isinstance(c[4], torch.FloatStorage))
        c[0].fill_(10)
        self.assertEqual(c[0], c[2], 0)
        self.assertEqual(c[4], torch.FloatStorage(25).fill_(10), 0)
        c[1].fill_(20)
        self.assertEqual(c[1], c[3], 0)

        # test some old tensor serialization mechanism
        class OldTensorBase(object):
            def __init__(self, new_tensor):
                self.new_tensor = new_tensor

            def __getstate__(self):
                return (self.new_tensor.storage(),
                        self.new_tensor.storage_offset(),
                        tuple(self.new_tensor.size()),
                        self.new_tensor.stride())

        class OldTensorV1(OldTensorBase):
            def __reduce__(self):
                return (torch.Tensor, (), self.__getstate__())

        class OldTensorV2(OldTensorBase):
            def __reduce__(self):
                return (_rebuild_tensor, self.__getstate__())

        x = torch.randn(30).as_strided([2, 3], [9, 3], 2)
        for old_cls in [OldTensorV1, OldTensorV2]:
            with tempfile.NamedTemporaryFile() as f:
                old_x = old_cls(x)
                torch.save(old_x, f)
                f.seek(0)
                load_x = torch.load(f)
                self.assertEqual(x.storage(), load_x.storage())
                self.assertEqual(x.storage_offset(), load_x.storage_offset())
                self.assertEqual(x.size(), load_x.size())
                self.assertEqual(x.stride(), load_x.stride())

    # unique_key is necessary because on Python 2.7, if a warning passed to
    # the warning module is the same, it is not raised again.
    def _test_serialization_container(self, unique_key, filecontext_lambda):
        tmpmodule_name = 'tmpmodule{}'.format(unique_key)

        def import_module(name, filename):
            if sys.version_info >= (3, 5):
                import importlib.util
                spec = importlib.util.spec_from_file_location(name, filename)
                module = importlib.util.module_from_spec(spec)
                spec.loader.exec_module(module)
            else:
                import imp
                module = imp.load_source(name, filename)
            sys.modules[module.__name__] = module
            return module

        with filecontext_lambda() as checkpoint:
            fname = get_file_path_2(os.path.dirname(__file__), 'data', 'network1.py')
            module = import_module(tmpmodule_name, fname)
            torch.save(module.Net(), checkpoint)

            # First check that the checkpoint can be loaded without warnings
            checkpoint.seek(0)
            with warnings.catch_warnings(record=True) as w:
                loaded = torch.load(checkpoint)
                self.assertTrue(isinstance(loaded, module.Net))
                if can_retrieve_source:
                    self.assertEquals(len(w), 0)

            # Replace the module with different source
            fname = get_file_path_2(os.path.dirname(__file__), 'data', 'network2.py')
            module = import_module(tmpmodule_name, fname)
            checkpoint.seek(0)
            with warnings.catch_warnings(record=True) as w:
                loaded = torch.load(checkpoint)
                self.assertTrue(isinstance(loaded, module.Net))
                if can_retrieve_source:
                    self.assertEquals(len(w), 1)
                    self.assertTrue(w[0].category, 'SourceChangeWarning')

    def test_serialization_container(self):
        self._test_serialization_container('file', tempfile.NamedTemporaryFile)

    def test_serialization_container_filelike(self):
        self._test_serialization_container('filelike', BytesIOContext)

    def test_serialization_map_location(self):
        test_file_path = download_file('https://download.pytorch.org/test_data/gpu_tensors.pt')

        def map_location(storage, loc):
            return storage

        def load_bytes():
            with open(test_file_path, 'rb') as f:
                return io.BytesIO(f.read())

        fileobject_lambdas = [lambda: test_file_path, load_bytes]
        cpu_map_locations = [
            map_location,
            {'cuda:0': 'cpu'},
            'cpu',
            torch.device('cpu'),
        ]
        gpu_0_map_locations = [
            {'cuda:0': 'cuda:0'},
            'cuda',
            'cuda:0',
            torch.device('cuda'),
            torch.device('cuda', 0)
        ]
        gpu_last_map_locations = [
            'cuda:{}'.format(torch.cuda.device_count() - 1),
        ]

        def check_map_locations(map_locations, tensor_class, intended_device):
            for fileobject_lambda in fileobject_lambdas:
                for map_location in map_locations:
                    tensor = torch.load(fileobject_lambda(), map_location=map_location)

                    self.assertEqual(tensor.device, intended_device)
                    self.assertIsInstance(tensor, tensor_class)
                    self.assertEqual(tensor, tensor_class([[1.0, 2.0], [3.0, 4.0]]))

        check_map_locations(cpu_map_locations, torch.FloatTensor, torch.device('cpu'))
        if torch.cuda.is_available():
            check_map_locations(gpu_0_map_locations, torch.cuda.FloatTensor, torch.device('cuda', 0))
            check_map_locations(
                gpu_last_map_locations,
                torch.cuda.FloatTensor,
                torch.device('cuda', torch.cuda.device_count() - 1)
            )

    @unittest.skipIf(torch.cuda.is_available(), "Testing torch.load on CPU-only machine")
    @unittest.skipIf(not PY3, "Test tensors were serialized using python 3")
    def test_load_nonexistent_device(self):
        # Setup: create a serialized file object with a 'cuda:0' restore location
        # The following was generated by saving a torch.randn(2, device='cuda') tensor.
        serialized = (b'\x80\x02\x8a\nl\xfc\x9cF\xf9 j\xa8P\x19.\x80\x02M\xe9'
                      b'\x03.\x80\x02}q\x00(X\x10\x00\x00\x00protocol_versionq'
                      b'\x01M\xe9\x03X\r\x00\x00\x00little_endianq\x02\x88X\n'
                      b'\x00\x00\x00type_sizesq\x03}q\x04(X\x05\x00\x00\x00shortq'
                      b'\x05K\x02X\x03\x00\x00\x00intq\x06K\x04X\x04\x00\x00\x00'
                      b'longq\x07K\x04uu.\x80\x02ctorch._utils\n_rebuild_tensor_v2'
                      b'\nq\x00((X\x07\x00\x00\x00storageq\x01ctorch\nFloatStorage'
                      b'\nq\x02X\x0e\x00\x00\x0094919395964320q\x03X\x06\x00\x00'
                      b'\x00cuda:0q\x04K\x02Ntq\x05QK\x00K\x02\x85q\x06K\x01\x85q'
                      b'\x07\x89Ntq\x08Rq\t.\x80\x02]q\x00X\x0e\x00\x00\x00'
                      b'94919395964320q\x01a.\x02\x00\x00\x00\x00\x00\x00\x00\xbb'
                      b'\x1f\x82\xbe\xea\x81\xd1>')

        buf = io.BytesIO(serialized)

        error_msg = r'Attempting to deserialize object on a CUDA device'
        with self.assertRaisesRegex(RuntimeError, error_msg):
            _ = torch.load(buf)

    def test_serialization_filelike_api_requirements(self):
        filemock = FilelikeMock(b'', has_readinto=False)
        tensor = torch.randn(3, 5)
        torch.save(tensor, filemock)
        expected_superset = {'write', 'flush'}
        self.assertTrue(expected_superset.issuperset(filemock.calls))

        # Reset between save and load
        filemock.seek(0)
        filemock.calls.clear()

        _ = torch.load(filemock)
        expected_superset = {'read', 'readline', 'seek', 'tell'}
        self.assertTrue(expected_superset.issuperset(filemock.calls))

    def _test_serialization_filelike(self, tensor, mock, desc):
        f = mock(b'')
        torch.save(tensor, f)
        f.seek(0)
        data = mock(f.read())

        msg = 'filelike serialization with {}'

        b = torch.load(data)
        self.assertTrue(torch.equal(tensor, b), msg.format(desc))

    def test_serialization_filelike_missing_attrs(self):
        # Test edge cases where filelike objects are missing attributes.
        # The Python io docs suggests that these attributes should really exist
        # and throw io.UnsupportedOperation, but that isn't always the case.
        mocks = [
            ('no readinto', lambda x: FilelikeMock(x)),
            ('has readinto', lambda x: FilelikeMock(x, has_readinto=True)),
            ('no fileno', lambda x: FilelikeMock(x, has_fileno=False)),
        ]

        to_serialize = torch.randn(3, 10)
        for desc, mock in mocks:
            self._test_serialization_filelike(to_serialize, mock, desc)

    def test_serialization_filelike_stress(self):
        a = torch.randn(11 * (2 ** 9) + 1, 5 * (2 ** 9))

        # This one should call python read multiple times
        self._test_serialization_filelike(a, lambda x: FilelikeMock(x, has_readinto=False),
                                          'read() stress test')
        self._test_serialization_filelike(a, lambda x: FilelikeMock(x, has_readinto=True),
                                          'readinto() stress test')

    def test_serialization_filelike_uses_readinto(self):
        # For maximum effiency, when reading a file-like object,
        # ensure the C API calls readinto instead of read.
        a = torch.randn(5, 4)

        f = io.BytesIO()
        torch.save(a, f)
        f.seek(0)
        data = FilelikeMock(f.read(), has_readinto=True)

        b = torch.load(data)
        self.assertTrue(data.was_called('readinto'))

    def test_serialization_storage_slice(self):
        # Generated using:
        #
        # t = torch.zeros(2);
        # s1 = t.storage()[:1]
        # s2 = t.storage()[1:]
        # torch.save((s1, s2), 'foo.ser')
        #
        # with PyTorch 0.3.1
        serialized = (b'\x80\x02\x8a\nl\xfc\x9cF\xf9 j\xa8P\x19.\x80\x02M\xe9\x03'
                      b'.\x80\x02}q\x00(X\n\x00\x00\x00type_sizesq\x01}q\x02(X\x03'
                      b'\x00\x00\x00intq\x03K\x04X\x05\x00\x00\x00shortq\x04K\x02X'
                      b'\x04\x00\x00\x00longq\x05K\x04uX\x10\x00\x00\x00protocol_versionq'
                      b'\x06M\xe9\x03X\r\x00\x00\x00little_endianq\x07\x88u.\x80\x02'
                      b'(X\x07\x00\x00\x00storageq\x00ctorch\nFloatStorage\nq\x01X\x0e'
                      b'\x00\x00\x0094279043900432q\x02X\x03\x00\x00\x00cpuq\x03K\x02'
                      b'X\x0e\x00\x00\x0094279029750368q\x04K\x00K\x01\x87q\x05tq\x06'
                      b'Q(h\x00h\x01X\x0e\x00\x00\x0094279043900432q\x07h\x03K\x02X'
                      b'\x0e\x00\x00\x0094279029750432q\x08K\x01K\x01\x87q\ttq\nQ'
                      b'\x86q\x0b.\x80\x02]q\x00X\x0e\x00\x00\x0094279043900432q'
                      b'\x01a.\x02\x00\x00\x00\x00\x00\x00\x00\x00\x00\x00\x00'
                      b'\x00\x00\x00\x00')

        buf = io.BytesIO(serialized)
        (s1, s2) = torch.load(buf)
        self.assertEqual(s1[0], 0)
        self.assertEqual(s2[0], 0)
        self.assertEqual(s1.data_ptr() + 4, s2.data_ptr())

    def test_load_error_msg(self):
        expected_err_msg = (".*You can only torch.load from a file that is seekable. " +
                            "Please pre-load the data into a buffer like io.BytesIO and " +
                            "try to load from it instead.")

        resource = FilelikeMock(data=b"data")
        delattr(resource, "tell")
        delattr(resource, "seek")
        self.assertRaisesRegex(AttributeError, expected_err_msg, lambda: torch.load(resource))

    def test_from_buffer(self):
        a = bytearray([1, 2, 3, 4])
        self.assertEqual(torch.ByteStorage.from_buffer(a).tolist(), [1, 2, 3, 4])
        shorts = torch.ShortStorage.from_buffer(a, 'big')
        self.assertEqual(shorts.size(), 2)
        self.assertEqual(shorts.tolist(), [258, 772])
        ints = torch.IntStorage.from_buffer(a, 'little')
        self.assertEqual(ints.size(), 1)
        self.assertEqual(ints[0], 67305985)
        f = bytearray([0x40, 0x10, 0x00, 0x00])
        floats = torch.FloatStorage.from_buffer(f, 'big')
        self.assertEqual(floats.size(), 1)
        self.assertEqual(floats[0], 2.25)

        f = bytearray([0x00, 0x01, 0x02, 0x03, 0x04, 0x05, 0x10, 0x40])
        bools = torch.BoolStorage.from_buffer(f, 'big')
        self.assertEqual(bools.size(), 8)
        self.assertEqual(bools.tolist(), [False, True, True, True, True, True, True, True])
        self.assertEqual(bools.type(), 'torch.BoolStorage')

        f = bytearray(b'\x80\x02\x8a\nl\xfc\x9cF\xf9 j\xa8P\x19.\x80\x02M\xe9')
        bools = torch.BoolStorage.from_buffer(f, 'big')
        self.assertEqual(bools.size(), 19)

        f = bytearray(b'\0x4A')
        bools = torch.BoolStorage.from_buffer(f, 'big')
        self.assertEqual(bools.size(), 4)
        self.assertEqual(bools.tolist(), [False, True, True, True])

    def test_storage_casts(self):
        storage = torch.IntStorage([-1, 0, 1, 2, 3, 4])
        self.assertEqual(storage.size(), 6)
        self.assertEqual(storage.tolist(), [-1, 0, 1, 2, 3, 4])
        self.assertEqual(storage.type(), 'torch.IntStorage')
        self.assertIs(storage.dtype, torch.int32)

        floatStorage = storage.float()
        self.assertEqual(floatStorage.size(), 6)
        self.assertEqual(floatStorage.tolist(), [-1, 0, 1, 2, 3, 4])
        self.assertEqual(floatStorage.type(), 'torch.FloatStorage')
        self.assertEqual(floatStorage.int().tolist(), [-1, 0, 1, 2, 3, 4])
        self.assertIs(floatStorage.dtype, torch.float32)

        halfStorage = storage.half()
        self.assertEqual(halfStorage.size(), 6)
        self.assertEqual(halfStorage.tolist(), [-1, 0, 1, 2, 3, 4])
        self.assertEqual(halfStorage.type(), 'torch.HalfStorage')
        self.assertEqual(halfStorage.int().tolist(), [-1, 0, 1, 2, 3, 4])
        self.assertIs(halfStorage.dtype, torch.float16)

        longStorage = storage.long()
        self.assertEqual(longStorage.size(), 6)
        self.assertEqual(longStorage.tolist(), [-1, 0, 1, 2, 3, 4])
        self.assertEqual(longStorage.type(), 'torch.LongStorage')
        self.assertEqual(longStorage.int().tolist(), [-1, 0, 1, 2, 3, 4])
        self.assertIs(longStorage.dtype, torch.int64)

        shortStorage = storage.short()
        self.assertEqual(shortStorage.size(), 6)
        self.assertEqual(shortStorage.tolist(), [-1, 0, 1, 2, 3, 4])
        self.assertEqual(shortStorage.type(), 'torch.ShortStorage')
        self.assertEqual(shortStorage.int().tolist(), [-1, 0, 1, 2, 3, 4])
        self.assertIs(shortStorage.dtype, torch.int16)

        doubleStorage = storage.double()
        self.assertEqual(doubleStorage.size(), 6)
        self.assertEqual(doubleStorage.tolist(), [-1.0, 0.0, 1.0, 2.0, 3.0, 4.0])
        self.assertEqual(doubleStorage.type(), 'torch.DoubleStorage')
        self.assertEqual(doubleStorage.int().tolist(), [-1, 0, 1, 2, 3, 4])
        self.assertIs(doubleStorage.dtype, torch.float64)

        charStorage = storage.char()
        self.assertEqual(charStorage.size(), 6)
        self.assertEqual(charStorage.tolist(), [-1.0, 0.0, 1.0, 2.0, 3.0, 4.0])
        self.assertEqual(charStorage.type(), 'torch.CharStorage')
        self.assertEqual(charStorage.int().tolist(), [-1, 0, 1, 2, 3, 4])
        self.assertIs(charStorage.dtype, torch.int8)

        byteStorage = storage.byte()
        self.assertEqual(byteStorage.size(), 6)
        self.assertEqual(byteStorage.tolist(), [255, 0, 1, 2, 3, 4])
        self.assertEqual(byteStorage.type(), 'torch.ByteStorage')
        self.assertEqual(byteStorage.int().tolist(), [255, 0, 1, 2, 3, 4])
        self.assertIs(byteStorage.dtype, torch.uint8)

        boolStorage = storage.bool()
        self.assertEqual(boolStorage.size(), 6)
        self.assertEqual(boolStorage.tolist(), [True, False, True, True, True, True])
        self.assertEqual(boolStorage.type(), 'torch.BoolStorage')
        self.assertEqual(boolStorage.int().tolist(), [1, 0, 1, 1, 1, 1])
        self.assertIs(boolStorage.dtype, torch.bool)

    def test_storage_device(self):
        devices = ['cpu'] if not torch.cuda.is_available() else ['cpu', 'cuda']
        for device in devices:
            x = torch.tensor([], device=device)
            self.assertEqual(x.dtype, x.storage().dtype)

    @unittest.skipIf(torch.cuda.device_count() < 2, 'less than 2 GPUs detected')
    def test_storage_multigpu(self):
        devices = ['cuda:0', 'cuda:1']
        for device in devices:
            x = torch.tensor([], device=device)
            self.assertEqual(x.dtype, x.storage().dtype)

    @unittest.skipIf(IS_WINDOWS, "TODO: need to fix this test case for Windows")
    def test_from_file(self):
        size = 10000
        with tempfile.NamedTemporaryFile() as f:
            s1 = torch.FloatStorage.from_file(f.name, True, size)
            t1 = torch.FloatTensor(s1).copy_(torch.randn(size))

            # check mapping
            s2 = torch.FloatStorage.from_file(f.name, True, size)
            t2 = torch.FloatTensor(s2)
            self.assertEqual(t1, t2, 0)

            # check changes to t1 from t2
            rnum = random.uniform(-1, 1)
            t1.fill_(rnum)
            self.assertEqual(t1, t2, 0)

            # check changes to t2 from t1
            rnum = random.uniform(-1, 1)
            t2.fill_(rnum)
            self.assertEqual(t1, t2, 0)

    @unittest.skipIf(IS_WINDOWS, "TODO: need to fix this test case for Windows")
    def test_torch_from_file(self):
        size = 10000
        with tempfile.NamedTemporaryFile() as f:
            s1 = torch.from_file(f.name, True, size, dtype=torch.float)
            t1 = torch.FloatTensor(s1).copy_(torch.randn(size))

            # check mapping
            s2 = torch.from_file(f.name, True, size, dtype=torch.float)
            t2 = torch.FloatTensor(s2)
            self.assertEqual(t1, t2, 0)

            # check changes to t1 from t2
            rnum = random.uniform(-1, 1)
            t1.fill_(rnum)
            self.assertEqual(t1, t2, 0)

            # check changes to t2 from t1
            rnum = random.uniform(-1, 1)
            t2.fill_(rnum)
            self.assertEqual(t1, t2, 0)

    def test_print(self):
        default_type = torch.Tensor().type()
        for t in torch._tensor_classes:
            if t == torch.HalfTensor:
                continue  # HalfTensor does not support fill
            if t.is_sparse:
                continue
            if t.is_cuda and not torch.cuda.is_available():
                continue
            obj = t(100, 100).fill_(1)
            obj.__repr__()
            str(obj)
        # test half tensor
        obj = torch.rand(100, 100, device='cpu').half()
        obj.__repr__()
        str(obj)
        for t in torch._storage_classes:
            if t.is_cuda and not torch.cuda.is_available():
                continue
            if t == torch.BoolStorage or t == torch.cuda.BoolStorage:
                obj = t(100).fill_(True)
            else:
                obj = t(100).fill_(1)
            obj.__repr__()
            str(obj)

        # test big integer
        x = torch.tensor(2341234123412341)
        self.assertEqual(x.__repr__(), str(x))
        self.assertExpectedInline(str(x), '''tensor(2341234123412341)''')

        # test scientific notation
        x = torch.tensor([1e28, 1e-28])
        self.assertEqual(x.__repr__(), str(x))
        self.assertExpectedInline(str(x), '''tensor([1.0000e+28, 1.0000e-28])''')

        # test scientific notation using set_printoptions
        x = torch.tensor([1e2, 1e-2])
        torch.set_printoptions(sci_mode=True)
        self.assertEqual(x.__repr__(), str(x))
        self.assertExpectedInline(str(x), '''tensor([1.0000e+02, 1.0000e-02])''')
        torch.set_printoptions(sci_mode=False)
        self.assertEqual(x.__repr__(), str(x))
        self.assertExpectedInline(str(x), '''tensor([  100.0000,     0.0100])''')
        torch.set_printoptions(sci_mode=None)  # reset to the default value

        # test no leading space if all elements positive
        x = torch.tensor([1, 2])
        self.assertEqual(x.__repr__(), str(x))
        self.assertExpectedInline(str(x), '''tensor([1, 2])''')

        # test for leading space if there are negative elements
        x = torch.tensor([1, -2])
        self.assertEqual(x.__repr__(), str(x))
        self.assertExpectedInline(str(x), '''tensor([ 1, -2])''')

        # test inf and nan
        x = torch.tensor([4, inf, 1.5, -inf, 0, nan, 1])
        self.assertEqual(x.__repr__(), str(x))
        self.assertExpectedInline(str(x), '''tensor([4.0000,    inf, 1.5000,   -inf, 0.0000,    nan, 1.0000])''')

        # test dtype
        torch.set_default_dtype(torch.float)
        x = torch.tensor([1e-324, 1e-323, 1e-322, 1e307, 1e308, 1e309], dtype=torch.float64)
        self.assertEqual(x.__repr__(), str(x))
        expected_str = '''\
tensor([ 0.0000e+00, 9.8813e-324, 9.8813e-323, 1.0000e+307, 1.0000e+308,
                inf], dtype=torch.float64)'''
        self.assertExpectedInline(str(x), expected_str)

        # test changing default dtype
        torch.set_default_dtype(torch.float64)
        self.assertEqual(x.__repr__(), str(x))
        expected_str = '''\
tensor([ 0.0000e+00, 9.8813e-324, 9.8813e-323, 1.0000e+307, 1.0000e+308,
                inf])'''
        self.assertExpectedInline(str(x), expected_str)

        # test summary
        x = torch.zeros(10000)
        self.assertEqual(x.__repr__(), str(x))
        self.assertExpectedInline(str(x), '''tensor([0., 0., 0.,  ..., 0., 0., 0.])''')

        # test internal summary function
        x = torch.rand(1, 20, 5, 30)
        summary = torch._tensor_str.get_summarized_data(x)
        self.assertEqual(summary.shape, (1, 6, 5, 6))
        first_and_last = [0, 1, 2, -3, -2, -1]
        self.assertEqual(summary, x[:, first_and_last][..., first_and_last])

        # test device
        if torch.cuda.is_available():
            x = torch.tensor([123], device='cuda:0')
            self.assertEqual(x.__repr__(), str(x))
            self.assertExpectedInline(str(x), '''tensor([123], device='cuda:0')''')

            # test changing default to cuda
            torch.set_default_tensor_type(torch.cuda.FloatTensor)
            self.assertEqual(x.__repr__(), str(x))
            self.assertExpectedInline(str(x), '''tensor([123])''')
        torch.set_default_tensor_type(default_type)

        # test integral floats and requires_grad
        x = torch.tensor([123.], requires_grad=True)
        self.assertEqual(x.__repr__(), str(x))
        self.assertExpectedInline(str(x), '''tensor([123.], requires_grad=True)''')

        # test non-contiguous print
        # sliced tensor should have > PRINT_OPTS.threshold elements
        x = torch.ones(100, 2, 2, 10)
        y = x.as_strided(size=(100, 2, 10), stride=(2 * 2 * 10, 2 * 10, 1))
        self.assertEqual(str(y), y.__repr__())
        expected_str = '''\
tensor([[[1., 1., 1.,  ..., 1., 1., 1.],
         [1., 1., 1.,  ..., 1., 1., 1.]],

        [[1., 1., 1.,  ..., 1., 1., 1.],
         [1., 1., 1.,  ..., 1., 1., 1.]],

        [[1., 1., 1.,  ..., 1., 1., 1.],
         [1., 1., 1.,  ..., 1., 1., 1.]],

        ...,

        [[1., 1., 1.,  ..., 1., 1., 1.],
         [1., 1., 1.,  ..., 1., 1., 1.]],

        [[1., 1., 1.,  ..., 1., 1., 1.],
         [1., 1., 1.,  ..., 1., 1., 1.]],

        [[1., 1., 1.,  ..., 1., 1., 1.],
         [1., 1., 1.,  ..., 1., 1., 1.]]])\
'''

        self.assertExpectedInline(str(y), expected_str)

        # test print 0-dim tensor: there's no 0-dim in Numpy, we match arrayprint style
        x = torch.tensor(0.00002)
        self.assertEqual(x.__repr__(), str(x))
        self.assertExpectedInline(str(x), '''tensor(2.0000e-05)''')

        # [Numpy] test print float in sci_mode when min < 0.0001.
        x = torch.tensor([0.00002])
        self.assertEqual(x.__repr__(), str(x))
        self.assertExpectedInline(str(x), '''tensor([2.0000e-05])''')

        # [Numpy] test print float in sci_mode when max > 1e8.
        # TODO: Pytorch uses fixed precision to print, while Numpy uses dragon4_scientific
        # to do automatic trimming and padding.
        x = torch.tensor([123456789.])
        self.assertEqual(x.__repr__(), str(x))
        self.assertExpectedInline(str(x), '''tensor([1.2346e+08])''')

        # [Numpy] test print float in sci_mode when max / min > 1000.
        x = torch.tensor([0.01, 11])
        self.assertEqual(x.__repr__(), str(x))
        self.assertExpectedInline(str(x), '''tensor([1.0000e-02, 1.1000e+01])''')

        # [Numpy] test print int max / min > 1000, no sci_mode
        x = torch.tensor([1, 1010])
        self.assertEqual(x.__repr__(), str(x))
        self.assertExpectedInline(str(x), '''tensor([   1, 1010])''')

        # [Numpy] test print int > 1e8, no sci_mode
        x = torch.tensor([1000000000])  # 1e9
        self.assertEqual(x.__repr__(), str(x))
        self.assertExpectedInline(str(x), '''tensor([1000000000])''')

        # [Numpy] test printing float in int_mode
        x = torch.tensor([1., 1000.])
        self.assertEqual(x.__repr__(), str(x))
        self.assertExpectedInline(str(x), '''tensor([   1., 1000.])''')

        # [Numpy] test printing float in int_mode in sci format when max / min > 1000.
        x = torch.tensor([1., 1010.])
        self.assertEqual(x.__repr__(), str(x))
        self.assertExpectedInline(str(x), '''tensor([1.0000e+00, 1.0100e+03])''')

    def test_sizeof(self):
        sizeof_empty = torch.randn(0).storage().__sizeof__()
        sizeof_10 = torch.randn(10).storage().__sizeof__()
        sizeof_100 = torch.randn(100).storage().__sizeof__()
        self.assertEqual((sizeof_100 - sizeof_empty) // (sizeof_10 - sizeof_empty), 10)
        self.assertEqual((sizeof_100 - sizeof_empty) % (sizeof_10 - sizeof_empty), 0)

        sizeof_empty = torch.randn(0).type(torch.ByteTensor).storage().__sizeof__()
        sizeof_10 = torch.randn(10).type(torch.ByteTensor).storage().__sizeof__()
        sizeof_100 = torch.randn(100).type(torch.ByteTensor).storage().__sizeof__()
        self.assertEqual((sizeof_100 - sizeof_empty) // (sizeof_10 - sizeof_empty), 10)
        self.assertEqual((sizeof_100 - sizeof_empty) % (sizeof_10 - sizeof_empty), 0)

    def test_unsqueeze(self):
        x = torch.randn(2, 3, 4)
        y = x.unsqueeze(1)
        self.assertEqual(y, x.view(2, 1, 3, 4))
        y = x.clone().unsqueeze_(2)
        self.assertEqual(y, x.view(2, 3, 1, 4))

        x = x[:, 1]
        self.assertFalse(x.is_contiguous())
        y = x.unsqueeze(1)
        self.assertEqual(y, x.contiguous().view(2, 1, 4))
        y = x.clone().unsqueeze_(2)
        self.assertEqual(y, x.contiguous().view(2, 4, 1))

    def test_iter(self):
        x = torch.randn(5, 5)
        for i, sub in enumerate(x):
            self.assertEqual(sub, x[i])

        x = torch.Tensor()
        self.assertEqual(list(x), [])

    def test_accreal_type(self):
        x = torch.ones(2, 3, 4)
        self.assertIsInstance(x.double().sum().item(), float)
        self.assertIsInstance(x.float().sum().item(), float)
        self.assertIsInstance(x.long().sum().item(), int)
        self.assertIsInstance(x.int().sum().item(), int)
        self.assertIsInstance(x.short().sum().item(), int)
        self.assertIsInstance(x.char().sum().item(), int)
        self.assertIsInstance(x.byte().sum().item(), int)

    def test_assertEqual(self):
        x = torch.FloatTensor([0])
        self.assertEqual(x, 0)
        xv = torch.autograd.Variable(x)
        self.assertEqual(xv, 0)
        self.assertEqual(x, xv)
        self.assertEqual(xv, x)

    def test_new(self):
        x = torch.autograd.Variable(torch.Tensor())
        y = torch.autograd.Variable(torch.randn(4, 4))
        z = torch.autograd.Variable(torch.IntTensor([1, 2, 3]))
        self.assertEqual(x.new().shape, [0])
        self.assertEqual(x.new(), x)
        self.assertEqual(x.new(1, 2).shape, [1, 2])
        self.assertEqual(x.new(torch.Size([3, 4])).shape, [3, 4])
        self.assertEqual(x.new([3, 4]).shape, [2])
        self.assertEqual(x.new([3, 4]).tolist(), [3, 4])
        self.assertEqual(x.new((3, 4)).tolist(), [3, 4])
        if TEST_NUMPY:
            self.assertEqual(x.new([np.int32(3), np.float64(4)]).tolist(), [3, 4])
            self.assertEqual(x.new(np.array((3, 4))).tolist(), [3, 4])
        self.assertEqual(x.new([z[2], z[0] + 3]).tolist(), [3, 4])
        self.assertEqual(x.new(size=(3, 4)).shape, [3, 4])
        self.assertEqual(x.new(()).shape, [0])
        self.assertEqual(x.new(y.storage()).data_ptr(), y.data_ptr())
        self.assertEqual(x.new(y).data_ptr(), y.data_ptr())
        self.assertIsNot(x.new(y), y)

        self.assertRaises(TypeError, lambda: x.new(z))
        # TypeError would be better
        self.assertRaises(RuntimeError, lambda: x.new(z.storage()))

    def test_empty_like(self):
        x = torch.autograd.Variable(torch.Tensor())
        y = torch.autograd.Variable(torch.randn(4, 4))
        z = torch.autograd.Variable(torch.IntTensor([1, 2, 3]))
        for a in (x, y, z):
            self.assertEqual(torch.empty_like(a).shape, a.shape)
            self.assertEqual(torch.empty_like(a).type(), a.type())

    def test_empty_strided(self):
        for device in torch.testing.get_all_device_types():
            for shape in [(2, 3, 4), (0, 2, 0)]:
                # some of these cases are pretty strange, just verifying that if as_strided
                # allows them then empty_strided can as well.
                for strides in [(12, 4, 1), (2, 4, 6), (0, 0, 0)]:
                    empty_strided = torch.empty_strided(shape, strides, device=device)
                    # as_strided checks the storage size is big enough to support such a strided tensor;
                    # instead of repeating this calculation, we just use empty_strided which does the same
                    # calculation when setting the storage size.
                    as_strided = torch.empty(empty_strided.storage().size(),
                                             device=device).as_strided(shape, strides)
                    self.assertEqual(empty_strided.shape, as_strided.shape)
                    self.assertEqual(empty_strided.stride(), as_strided.stride())

    @unittest.skipIf(not torch.cuda.is_available(), 'no CUDA')
    def test_pin_memory(self):
        x = torch.randn(3, 5)
        self.assertFalse(x.is_pinned())
        pinned = x.pin_memory()
        self.assertTrue(pinned.is_pinned())
        self.assertEqual(pinned, x)
        self.assertNotEqual(pinned.data_ptr(), x.data_ptr())

    @unittest.skipIf(not torch.cuda.is_available(), 'no CUDA')
    def test_pin_memory_from_constructor(self):

        def _get_like(t, **kwargs):
            return [
                torch.rand_like(t, **kwargs),
                torch.randn_like(t, **kwargs),
                torch.empty_like(t, **kwargs),
                torch.full_like(t, 4, **kwargs),
                torch.zeros_like(t, **kwargs),
                torch.ones_like(t, **kwargs),
            ]

        def _get_tensors(**kwargs):
            return [
                torch.tensor([10, 11], **kwargs),
                torch.randn(3, 5, **kwargs),
                torch.rand(3, **kwargs),
                # torch.randint(3, 5, **kwargs), // unsupported
                torch.zeros(3, **kwargs),
                torch.randperm(3, **kwargs),
                torch.empty(6, **kwargs),
                torch.ones(6, **kwargs),
                torch.eye(6, **kwargs),
                torch.arange(3, 5, **kwargs)]

        pinned_tensors = _get_tensors(pin_memory=True) + _get_like(torch.empty(5, dtype=torch.float64), pin_memory=True)
        for x in pinned_tensors:
            self.assertTrue(x.is_pinned())

        tensors = _get_tensors() + _get_like(torch.empty(5, dtype=torch.float64, pin_memory=True))
        for x in tensors:
            self.assertFalse(x.is_pinned())

    @unittest.skipIf(not TEST_NUMPY, "Numpy not found")
    def test_numpy_unresizable(self):
        x = np.zeros((2, 2))
        y = torch.from_numpy(x)
        with self.assertRaises(ValueError):
            x.resize((5, 5))

        z = torch.randn(5, 5)
        w = z.numpy()
        with self.assertRaises(RuntimeError):
            z.resize_(10, 10)
        with self.assertRaises(ValueError):
            w.resize((10, 10))

    @unittest.skipIf(not TEST_NUMPY, "Numpy not found")
    def test_to_numpy(self):
        def get_castable_tensor(shape, tp):
            dtype = tp.dtype
            if dtype.is_floating_point:
                dtype_info = torch.finfo(dtype)
                # can't directly use min and max, because for double, max - min
                # is greater than double range and sampling always gives inf.
                low = max(dtype_info.min, -1e10)
                high = min(dtype_info.max, 1e10)
                t = torch.empty(shape, dtype=torch.float64).uniform_(low, high)
            else:
                # can't directly use min and max, because for int64_t, max - min
                # is greater than int64_t range and triggers UB.
                dtype_info = torch.iinfo(dtype)
                low = max(dtype_info.min, int(-1e10))
                high = min(dtype_info.max, int(1e10))
                dtype_info = torch.iinfo(dtype)
                t = torch.empty(shape, dtype=torch.int64).random_(low, high)
            return t.to(dtype)

        types = [
            torch.ByteTensor,
            torch.CharTensor,
            torch.ShortTensor,
            torch.IntTensor,
            torch.HalfTensor,
            torch.FloatTensor,
            torch.DoubleTensor,
            torch.LongTensor,
        ]
        for tp in types:
            # 1D
            sz = 10
            x = get_castable_tensor(sz, tp)
            y = x.numpy()
            for i in range(sz):
                self.assertEqual(x[i], y[i])

            # 1D > 0 storage offset
            xm = get_castable_tensor(sz * 2, tp)
            x = xm.narrow(0, sz - 1, sz)
            self.assertTrue(x.storage_offset() > 0)
            y = x.numpy()
            for i in range(sz):
                self.assertEqual(x[i], y[i])

            def check2d(x, y):
                for i in range(sz1):
                    for j in range(sz2):
                        self.assertEqual(x[i][j], y[i][j])

            # empty
            x = torch.Tensor().type(tp)
            y = x.numpy()
            self.assertEqual(y.size, 0)

            # contiguous 2D
            sz1 = 3
            sz2 = 5
            x = get_castable_tensor((sz1, sz2), tp)
            y = x.numpy()
            check2d(x, y)
            self.assertTrue(y.flags['C_CONTIGUOUS'])

            # with storage offset
            xm = get_castable_tensor((sz1 * 2, sz2), tp)
            x = xm.narrow(0, sz1 - 1, sz1)
            y = x.numpy()
            self.assertTrue(x.storage_offset() > 0)
            check2d(x, y)
            self.assertTrue(y.flags['C_CONTIGUOUS'])

            # non-contiguous 2D
            x = get_castable_tensor((sz2, sz1), tp).t()
            y = x.numpy()
            check2d(x, y)
            self.assertFalse(y.flags['C_CONTIGUOUS'])

            # with storage offset
            xm = get_castable_tensor((sz2 * 2, sz1), tp)
            x = xm.narrow(0, sz2 - 1, sz2).t()
            y = x.numpy()
            self.assertTrue(x.storage_offset() > 0)
            check2d(x, y)

            # non-contiguous 2D with holes
            xm = get_castable_tensor((sz2 * 2, sz1 * 2), tp)
            x = xm.narrow(0, sz2 - 1, sz2).narrow(1, sz1 - 1, sz1).t()
            y = x.numpy()
            self.assertTrue(x.storage_offset() > 0)
            check2d(x, y)

            if tp != torch.HalfTensor:
                # check writeable
                x = get_castable_tensor((3, 4), tp)
                y = x.numpy()
                self.assertTrue(y.flags.writeable)
                y[0][1] = 3
                self.assertTrue(x[0][1] == 3)
                y = x.t().numpy()
                self.assertTrue(y.flags.writeable)
                y[0][1] = 3
                self.assertTrue(x[0][1] == 3)

    @unittest.skipIf(not TEST_NUMPY, "Numpy not found")
    def test_to_numpy_bool(self):
        x = torch.tensor([True, False], dtype=torch.bool)
        self.assertEqual(x.dtype, torch.bool)

        y = x.numpy()
        self.assertEqual(y.dtype, np.bool)
        for i in range(len(x)):
            self.assertEqual(x[i], y[i])

        x = torch.tensor([True], dtype=torch.bool)
        self.assertEqual(x.dtype, torch.bool)

        y = x.numpy()
        self.assertEqual(y.dtype, np.bool)
        self.assertEqual(x[0], y[0])

    def test_dlpack_conversion(self):
        x = torch.randn(1, 2, 3, 4).type('torch.FloatTensor')
        z = from_dlpack(to_dlpack(x))
        self.assertEqual(z, x)

    @unittest.skipIf(not torch.cuda.is_available(), "No CUDA")
    def test_dlpack_cuda(self):
        x = torch.randn(1, 2, 3, 4).cuda()
        z = from_dlpack(to_dlpack(x))
        self.assertEqual(z, x)

    @unittest.skipIf(not TEST_NUMPY, "Numpy not found")
    def test_from_numpy(self):
        dtypes = [
            np.double,
            np.float,
            np.float16,
            np.int64,
            np.int32,
            np.int16,
            np.int8,
            np.uint8,
            np.longlong,
            np.bool,
        ]
        for dtype in dtypes:
            array = np.array([1, 2, 3, 4], dtype=dtype)
            tensor_from_array = torch.from_numpy(array)
            # TODO: change to tensor equality check once HalfTensor
            # implements `==`
            for i in range(len(array)):
                self.assertEqual(tensor_from_array[i], array[i])

        # check storage offset
        x = np.linspace(1, 125, 125)
        x.shape = (5, 5, 5)
        x = x[1]
        expected = torch.arange(1, 126).view(5, 5, 5)[1]
        self.assertEqual(torch.from_numpy(x), expected)

        # check noncontiguous
        x = np.linspace(1, 25, 25)
        x.shape = (5, 5)
        expected = torch.arange(1, 26).view(5, 5).t()
        self.assertEqual(torch.from_numpy(x.T), expected)

        # check noncontiguous with holes
        x = np.linspace(1, 125, 125)
        x.shape = (5, 5, 5)
        x = x[:, 1]
        expected = torch.arange(1, 126).view(5, 5, 5)[:, 1]
        self.assertEqual(torch.from_numpy(x), expected)

        # check zero dimensional
        x = np.zeros((0, 2))
        self.assertEqual(torch.from_numpy(x).shape, (0, 2))
        x = np.zeros((2, 0))
        self.assertEqual(torch.from_numpy(x).shape, (2, 0))

        # check ill-sized strides raise exception
        x = np.array([3., 5., 8.])
        x.strides = (3,)
        self.assertRaises(ValueError, lambda: torch.from_numpy(x))

    @unittest.skipIf(not TEST_NUMPY, "Numpy not found")
    def test_ctor_with_numpy_array(self):
        correct_dtypes = [
            np.double,
            np.float,
            np.float16,
            np.int64,
            np.int32,
            np.int16,
            np.int8,
            np.uint8,
            np.bool,
        ]

        incorrect_byteorder = '>' if sys.byteorder == 'little' else '<'
        incorrect_dtypes = map(lambda t: incorrect_byteorder + t, ['d', 'f'])

        for dtype in correct_dtypes:
            array = np.array([1, 2, 3, 4], dtype=dtype)

            # Upcast
            tensor = torch.DoubleTensor(array)
            for i in range(len(array)):
                self.assertEqual(tensor[i], array[i])

            if torch.cuda.is_available():
                tensor = torch.cuda.DoubleTensor(array)
                for i in range(len(array)):
                    self.assertEqual(tensor[i], array[i])

            # Downcast (sometimes)
            tensor = torch.FloatTensor(array)
            for i in range(len(array)):
                self.assertEqual(tensor[i], array[i])

            tensor = torch.HalfTensor(array)
            for i in range(len(array)):
                self.assertEqual(tensor[i], array[i])

            if torch.cuda.is_available():
                tensor = torch.cuda.FloatTensor(array)
                for i in range(len(array)):
                    self.assertEqual(tensor[i], array[i])

                tensor = torch.cuda.HalfTensor(array)
                for i in range(len(array)):
                    self.assertEqual(tensor[i], array[i])

    @unittest.skipIf(not TEST_NUMPY, "Numpy not found")
    def test_ctor_with_numpy_scalar_ctor(self):
        dtypes = [
            np.double,
            np.float,
            np.float16,
            np.int64,
            np.int32,
            np.int16,
            np.uint8,
            np.bool,
        ]
        for dtype in dtypes:
            self.assertEqual(dtype(42), torch.tensor(dtype(42)).item())

    @unittest.skipIf(not TEST_NUMPY, "Numpy not found")
    def test_numpy_index(self):
        i = np.int32([0, 1, 2])
        x = torch.randn(5, 5)
        for idx in i:
            self.assertFalse(isinstance(idx, int))
            self.assertEqual(x[idx], x[int(idx)])

    @unittest.skipIf(not TEST_NUMPY, "Numpy not found")
    def test_numpy_array_interface(self):
        types = [
            torch.DoubleTensor,
            torch.FloatTensor,
            torch.HalfTensor,
            torch.LongTensor,
            torch.IntTensor,
            torch.ShortTensor,
            torch.ByteTensor,
        ]
        dtypes = [
            np.float64,
            np.float32,
            np.float16,
            np.int64,
            np.int32,
            np.int16,
            np.uint8,
        ]
        for tp, dtype in zip(types, dtypes):
            if np.dtype(dtype).kind == 'u':
                x = torch.Tensor([1, 2, 3, 4]).type(tp)
                array = np.array([1, 2, 3, 4], dtype=dtype)
            else:
                x = torch.Tensor([1, -2, 3, -4]).type(tp)
                array = np.array([1, -2, 3, -4], dtype=dtype)

            # Test __array__ w/o dtype argument
            asarray = np.asarray(x)
            self.assertIsInstance(asarray, np.ndarray)
            self.assertEqual(asarray.dtype, dtype)
            for i in range(len(x)):
                self.assertEqual(asarray[i], x[i])

            # Test __array_wrap__, same dtype
            abs_x = np.abs(x)
            abs_array = np.abs(array)
            self.assertIsInstance(abs_x, tp)
            for i in range(len(x)):
                self.assertEqual(abs_x[i], abs_array[i])

        # Test __array__ with dtype argument
        for dtype in dtypes:
            x = torch.IntTensor([1, -2, 3, -4])
            asarray = np.asarray(x, dtype=dtype)
            self.assertEqual(asarray.dtype, dtype)
            if np.dtype(dtype).kind == 'u':
                wrapped_x = np.array([1, -2, 3, -4], dtype=dtype)
                for i in range(len(x)):
                    self.assertEqual(asarray[i], wrapped_x[i])
            else:
                for i in range(len(x)):
                    self.assertEqual(asarray[i], x[i])

        # Test some math functions with float types
        float_types = [torch.DoubleTensor, torch.FloatTensor]
        float_dtypes = [np.float64, np.float32]
        for tp, dtype in zip(float_types, float_dtypes):
            x = torch.Tensor([1, 2, 3, 4]).type(tp)
            array = np.array([1, 2, 3, 4], dtype=dtype)
            for func in ['sin', 'sqrt', 'ceil']:
                ufunc = getattr(np, func)
                res_x = ufunc(x)
                res_array = ufunc(array)
                self.assertIsInstance(res_x, tp)
                for i in range(len(x)):
                    self.assertEqual(res_x[i], res_array[i])

        # Test functions with boolean return value
        for tp, dtype in zip(types, dtypes):
            x = torch.Tensor([1, 2, 3, 4]).type(tp)
            array = np.array([1, 2, 3, 4], dtype=dtype)
            geq2_x = np.greater_equal(x, 2)
            geq2_array = np.greater_equal(array, 2).astype('uint8')
            self.assertIsInstance(geq2_x, torch.ByteTensor)
            for i in range(len(x)):
                self.assertEqual(geq2_x[i], geq2_array[i])

    @unittest.skipIf(not TEST_NUMPY, "Numpy not found")
    def test_multiplication_numpy_scalar(self):
        for np_dtype in [np.float32, np.float64, np.int32, np.int64, np.int16, np.uint8]:
            for t_dtype in [torch.float, torch.double]:
                np_sc = np_dtype(2.0)
                t = torch.ones(2, requires_grad=True, dtype=t_dtype)
                r1 = t * np_sc
                self.assertIsInstance(r1, torch.Tensor)
                self.assertTrue(r1.dtype == t_dtype)
                self.assertTrue(r1.requires_grad)
                r2 = np_sc * t
                self.assertIsInstance(r2, torch.Tensor)
                self.assertTrue(r2.dtype == t_dtype)
                self.assertTrue(r2.requires_grad)

    def test_error_msg_type_translation(self):
        with self.assertRaisesRegex(
                RuntimeError,
                # message includes both Double and Long
                '(?=.*Double)(?=.*Long)'):

            # Calls model with a DoubleTensor input but LongTensor weights
            input = torch.autograd.Variable(torch.randn(1, 1, 1, 6).double())
            weight = torch.zeros(1, 1, 1, 3).long()
            model = torch.nn.Conv2d(1, 1, (1, 3), stride=1, padding=0, bias=False)
            model.weight.data = weight
            out = model(input)

    def test_tensor_from_sequence(self):
        class MockSequence(object):
            def __init__(self, lst):
                self.lst = lst

            def __len__(self):
                return len(self.lst)

            def __getitem__(self, item):
                raise TypeError

        class GoodMockSequence(MockSequence):
            def __getitem__(self, item):
                return self.lst[item]

        bad_mock_seq = MockSequence([1.0, 2.0, 3.0])
        good_mock_seq = GoodMockSequence([1.0, 2.0, 3.0])
        with self.assertRaisesRegex(ValueError, 'could not determine the shape'):
            torch.Tensor(bad_mock_seq)
        self.assertEqual(torch.Tensor([1.0, 2.0, 3.0]), torch.Tensor(good_mock_seq))

    def test_comparison_ops(self):
        x = torch.randn(5, 5)
        y = torch.randn(5, 5)

        eq = x == y
        for idx in iter_indices(x):
            self.assertEqual(x[idx] == y[idx], eq[idx] == 1)

        ne = x != y
        for idx in iter_indices(x):
            self.assertEqual(x[idx] != y[idx], ne[idx] == 1)

        lt = x < y
        for idx in iter_indices(x):
            self.assertEqual(x[idx] < y[idx], lt[idx] == 1)

        le = x <= y
        for idx in iter_indices(x):
            self.assertEqual(x[idx] <= y[idx], le[idx] == 1)

        gt = x > y
        for idx in iter_indices(x):
            self.assertEqual(x[idx] > y[idx], gt[idx] == 1)

        ge = x >= y
        for idx in iter_indices(x):
            self.assertEqual(x[idx] >= y[idx], ge[idx] == 1)

    def test_bitwise_ops(self):
        x = torch.randn(5, 5).gt(0)
        y = torch.randn(5, 5).gt(0)

        and_result = x & y
        for idx in iter_indices(x):
            if and_result[idx]:
                self.assertTrue(x[idx] and y[idx])
            else:
                self.assertFalse(x[idx] and y[idx])

        or_result = x | y
        for idx in iter_indices(x):
            if or_result[idx]:
                self.assertTrue(x[idx] or y[idx])
            else:
                self.assertFalse(x[idx] or y[idx])

        xor_result = x ^ y
        for idx in iter_indices(x):
            if xor_result[idx]:
                self.assertTrue(x[idx] ^ y[idx])
            else:
                self.assertFalse(x[idx] ^ y[idx])

        invert_result = ~x
        for idx in iter_indices(x):
            self.assertEqual(1 - x[idx], invert_result[idx])

        x_clone = x.clone()
        x_clone &= y
        self.assertEqual(x_clone, and_result)

        x_clone = x.clone()
        x_clone |= y
        self.assertEqual(x_clone, or_result)

        x_clone = x.clone()
        x_clone ^= y
        self.assertEqual(x_clone, xor_result)

    def test_invert(self):
        x = torch.ByteTensor([0, 1, 1])
        self.assertEqual((~x).tolist(), [1, 0, 0])

    def test_apply(self):
        x = torch.arange(1, 6)
        res = x.clone().apply_(lambda k: k + k)
        self.assertEqual(res, x * 2)
        self.assertRaises(TypeError, lambda: x.apply_(lambda k: "str"))

    def test_map(self):
        x = torch.autograd.Variable(torch.randn(3, 3))
        y = torch.autograd.Variable(torch.randn(3))
        res = x.clone()
        res.map_(y, lambda a, b: a + b)
        self.assertEqual(res, x + y)
        self.assertRaisesRegex(TypeError, "not callable", lambda: res.map_(y, "str"))

    def test_map2(self):
        x = torch.autograd.Variable(torch.randn(3, 3))
        y = torch.autograd.Variable(torch.randn(3))
        z = torch.autograd.Variable(torch.randn(1, 3))
        res = x.clone()
        res.map2_(y, z, lambda a, b, c: a + b * c)
        self.assertEqual(res, x + y * z)
        z.requires_grad = True
        self.assertRaisesRegex(
            RuntimeError, "requires grad",
            lambda: res.map2_(y, z, lambda a, b, c: a + b * c))

    def test_Size(self):
        x = torch.Size([1, 2, 3])
        self.assertIsInstance(x, tuple)
        self.assertEqual(x[0], 1)
        self.assertEqual(x[1], 2)
        self.assertEqual(x[2], 3)
        self.assertEqual(len(x), 3)
        self.assertRaises(TypeError, lambda: torch.Size(torch.ones(3)))

        self.assertIsInstance(x * 2, torch.Size)
        self.assertIsInstance(x[:-1], torch.Size)
        self.assertIsInstance(x + x, torch.Size)

    def test_Size_scalar(self):
        three = torch.tensor(3)
        two = torch.tensor(2)
        x = torch.Size([0, 1, two, three, 4])
        for i in range(1, 5):
            self.assertEqual(x[i], i)

    def test_Size_iter(self):
        for sizes in [iter([1, 2, 3, 4, 5]), range(1, 6)]:
            x = torch.Size(sizes)
            for i in range(0, 5):
                self.assertEqual(x[i], i + 1)

    def test_t_not_2d_error(self):
        self.assertRaises(RuntimeError, lambda: torch.randn(2, 3, 4).t())
        self.assertRaises(RuntimeError, lambda: torch.randn(2, 3, 4).t_())

    # unit test for special case transposed copy (see ATen/native/Copy.cpp for details)
    @unittest.skipIf(not TEST_NUMPY, "Numpy not found")
    def test_big_transpose(self):
        t = torch.rand(456, 789)
        t1 = t.t().contiguous()
        t2 = torch.from_numpy(t.numpy().transpose())
        self.assertEqual(t1, t2)

    def test_inplace_division(self):
        t = torch.rand(5, 5)
        id_before = id(t)
        t /= 2
        id_after = id(t)
        self.assertEqual(id_before, id_after)

    def test_simple_scalar_cast(self):
        ok = [torch.Tensor([1.5]), torch.zeros(1, 1, 1, 1)]
        ok_values = [1.5, 0]

        not_ok = map(torch.Tensor, [[], [1, 2], [[1, 2], [3, 4]]])

        for tensor, value in zip(ok, ok_values):
            self.assertEqual(int(tensor), int(value))
            self.assertEqual(float(tensor), float(value))
            if sys.version_info[0] < 3:
                self.assertEqual(long(tensor), long(value))

        for tensor in not_ok:
            self.assertRaises(ValueError, lambda: int(tensor))
            self.assertRaises(ValueError, lambda: float(tensor))
            if sys.version_info[0] < 3:
                self.assertRaises(ValueError, lambda: long(tensor))

    def test_offset_scalar_cast(self):
        x = torch.Tensor([1, 2, 3])
        y = x[2:]
        self.assertEqual(int(y), 3)

    # skip this test for now as it affects all tests
    @unittest.skipIf(True, "flush_denormal not supported")
    def test_set_flush_denormal(self):
        tiny_float = 1e-42
        tiny_double = 1e-320
        float_tensor = torch.FloatTensor([1.0, tiny_float])
        double_tensor = torch.DoubleTensor([1.0, tiny_float, tiny_double])

        self.assertEqual(float_tensor[0], 1.0, prec=0.0)
        self.assertEqual(float_tensor[1], tiny_float, prec=tiny_float / 16)
        self.assertEqual(double_tensor[0], 1.0, prec=0.0)
        self.assertEqual(double_tensor[1], tiny_float, prec=0.0)
        self.assertEqual(double_tensor[2], tiny_double, prec=0.0)

        torch.set_flush_denormal(True)
        self.assertEqual(float_tensor[0], 1.0, prec=0.0)
        self.assertEqual(float_tensor[1], 0.0, prec=0.0)  # tiny_float to zero
        self.assertEqual(double_tensor[0], 1.0, prec=0.0)
        # tiny_float is not converted to zero in double type
        self.assertEqual(double_tensor[1], tiny_float, prec=0.0)
        self.assertEqual(double_tensor[2], 0.0, prec=0.0)  # tiny_double to zero
        torch.set_flush_denormal(False)

    def test_unique(self):
        def run_test(device):
            x = torch.tensor([1, 2, 3, 2, 8, 5, 2, 3], device=device)
            expected_unique = torch.tensor([1, 2, 3, 5, 8], device=device)
            expected_inverse = torch.tensor([0, 1, 2, 1, 4, 3, 1, 2], device=device)
            expected_counts = torch.tensor([1, 3, 2, 1, 1], device=device)

            x_unique = torch.unique(x)
            self.assertEqual(
                expected_unique.tolist(), sorted(x_unique.tolist()))

            x_unique, x_inverse = x.unique(return_inverse=True)
            self.assertEqual(
                expected_unique.tolist(), sorted(x_unique.tolist()))
            self.assertEqual(expected_inverse.numel(), x_inverse.numel())

            x_unique = x.unique(sorted=True)
            self.assertEqual(expected_unique, x_unique)

            x_unique, x_counts = torch.unique(x, sorted=True, return_counts=True)
            self.assertEqual(expected_counts, x_counts)

            x_unique, x_inverse = torch.unique(
                x, sorted=True, return_inverse=True)
            self.assertEqual(expected_unique, x_unique)
            self.assertEqual(expected_inverse, x_inverse)

            x_unique, x_inverse, x_counts = torch.unique(
                x, sorted=True, return_inverse=True, return_counts=True)
            self.assertEqual(expected_unique, x_unique)
            self.assertEqual(expected_inverse, x_inverse)
            self.assertEqual(expected_counts, x_counts)

            # Tests per-element unique on a higher rank tensor.
            y = x.view(2, 2, 2)
            y_unique, y_inverse = y.unique(sorted=True, return_inverse=True)
            self.assertEqual(expected_unique, y_unique)
            self.assertEqual(expected_inverse.view(y.size()), y_inverse)

            y_unique, y_inverse, y_counts = torch.unique(
                y, sorted=True, return_inverse=True, return_counts=True)
            self.assertEqual(expected_unique, y_unique)
            self.assertEqual(expected_inverse.view(y.size()), y_inverse)
            self.assertEqual(expected_counts, y_counts)

            # Tests unique on other types.
            int_unique, int_inverse, int_counts = torch.unique(
                torch.tensor([2, 1, 2], dtype=torch.int, device=device),
                sorted=True,
                return_inverse=True,
                return_counts=True
            )
            self.assertEqual(torch.tensor([1, 2], dtype=torch.int, device=device), int_unique)
            self.assertEqual(torch.tensor([1, 0, 1], dtype=torch.long, device=device), int_inverse)
            self.assertEqual(torch.tensor([1, 2], dtype=torch.long, device=device), int_counts)

            double_unique, double_inverse, double_counts = torch.unique(
                torch.tensor([2., 1.5, 2.1, 2.], dtype=torch.double, device=device),
                sorted=True,
                return_inverse=True,
                return_counts=True
            )
            self.assertEqual(torch.tensor([1.5, 2., 2.1], dtype=torch.double, device=device), double_unique)
            self.assertEqual(torch.tensor([1, 0, 2, 1], dtype=torch.long, device=device), double_inverse)
            self.assertEqual(torch.tensor([1, 2, 1], dtype=torch.long, device=device), double_counts)

            byte_unique, byte_inverse, byte_counts = torch.unique(
                torch.tensor([133, 7, 7, 7, 42, 128], dtype=torch.uint8, device=device),
                sorted=True,
                return_inverse=True,
                return_counts=True
            )
            self.assertEqual(torch.tensor([7, 42, 128, 133], dtype=torch.uint8, device=device), byte_unique)
            self.assertEqual(torch.tensor([3, 0, 0, 0, 1, 2], dtype=torch.long, device=device), byte_inverse)
            self.assertEqual(torch.tensor([3, 1, 1, 1], dtype=torch.long, device=device), byte_counts)

            # test consecutive version
            z = torch.tensor([1, 2, 2, 2, 5, 5, 2, 2, 3], device=device)
            expected_z_unique = torch.tensor([1, 2, 5, 2, 3], device=device)
            expected_z_inverse = torch.tensor([0, 1, 1, 1, 2, 2, 3, 3, 4], device=device)
            expected_z_counts = torch.tensor([1, 3, 2, 2, 1], device=device)

            z_unique = torch.unique_consecutive(z)
            self.assertEqual(z_unique, expected_z_unique)

            z_unique, z_inverse = torch.unique_consecutive(z, return_inverse=True)
            self.assertEqual(z_unique, expected_z_unique)
            self.assertEqual(z_inverse, expected_z_inverse)

            z_unique, z_counts = torch.unique_consecutive(z, return_counts=True)
            self.assertEqual(z_unique, expected_z_unique)
            self.assertEqual(z_counts, expected_z_counts)

            z_unique, z_inverse, z_counts = torch.unique_consecutive(z, return_inverse=True, return_counts=True)
            self.assertEqual(z_unique, expected_z_unique)
            self.assertEqual(z_inverse, expected_z_inverse)
            self.assertEqual(z_counts, expected_z_counts)

        run_test(torch.device('cpu'))
        if torch.cuda.is_available():
            run_test(torch.device('cuda'))

    def test_unique_dim(self):
        self.assertFalse(hasattr(torch, 'unique_dim'))

        def run_test(dtype=torch.float, device=torch.device('cpu')):
            x = torch.tensor([[[1., 1.],
                               [0., 1.],
                               [2., 1.],
                               [0., 1.]],
                              [[1., 1.],
                               [0., 1.],
                               [2., 1.],
                               [0., 1.]]],
                             dtype=dtype,
                             device=device)
            expected_unique_dim0 = torch.tensor([[[1., 1.],
                                                  [0., 1.],
                                                  [2., 1.],
                                                  [0., 1.]]],
                                                dtype=dtype,
                                                device=device)
            expected_inverse_dim0 = torch.tensor([0, 0])
            expected_counts_dim0 = torch.tensor([2])
            expected_unique_dim1 = torch.tensor([[[0., 1.],
                                                  [1., 1.],
                                                  [2., 1.]],
                                                 [[0., 1.],
                                                  [1., 1.],
                                                  [2., 1.]]],
                                                dtype=dtype,
                                                device=device)
            expected_inverse_dim1 = torch.tensor([1, 0, 2, 0])
            expected_counts_dim1 = torch.tensor([2, 1, 1])
            expected_unique_dim2 = torch.tensor([[[1., 1.],
                                                  [0., 1.],
                                                  [2., 1.],
                                                  [0., 1.]],
                                                 [[1., 1.],
                                                  [0., 1.],
                                                  [2., 1.],
                                                  [0., 1.]]],
                                                dtype=dtype,
                                                device=device)
            expected_inverse_dim2 = torch.tensor([0, 1])
            expected_counts_dim2 = torch.tensor([1, 1])

            # dim0
            x_unique = torch.unique(x, dim=0)
            self.assertEqual(expected_unique_dim0, x_unique)

            x_unique, x_inverse = torch.unique(
                x,
                return_inverse=True,
                dim=0)
            self.assertEqual(expected_unique_dim0, x_unique)
            self.assertEqual(expected_inverse_dim0, x_inverse)

            x_unique, x_counts = torch.unique(
                x,
                return_inverse=False,
                return_counts=True,
                dim=0)
            self.assertEqual(expected_unique_dim0, x_unique)
            self.assertEqual(expected_counts_dim0, x_counts)

            x_unique, x_inverse, x_counts = torch.unique(
                x,
                return_inverse=True,
                return_counts=True,
                dim=0)
            self.assertEqual(expected_unique_dim0, x_unique)
            self.assertEqual(expected_inverse_dim0, x_inverse)
            self.assertEqual(expected_counts_dim0, x_counts)

            # dim1
            x_unique = torch.unique(x, dim=1)
            self.assertEqual(expected_unique_dim1, x_unique)

            x_unique, x_inverse = torch.unique(
                x,
                return_inverse=True,
                dim=1)
            self.assertEqual(expected_unique_dim1, x_unique)
            self.assertEqual(expected_inverse_dim1, x_inverse)

            x_unique, x_counts = torch.unique(
                x,
                return_inverse=False,
                return_counts=True,
                dim=1)
            self.assertEqual(expected_unique_dim1, x_unique)
            self.assertEqual(expected_counts_dim1, x_counts)

            x_unique, x_inverse, x_counts = torch.unique(
                x,
                return_inverse=True,
                return_counts=True,
                dim=1)
            self.assertEqual(expected_unique_dim1, x_unique)
            self.assertEqual(expected_inverse_dim1, x_inverse)
            self.assertEqual(expected_counts_dim1, x_counts)

            # dim2
            x_unique = torch.unique(x, dim=2)
            self.assertEqual(expected_unique_dim2, x_unique)

            x_unique, x_inverse = torch.unique(
                x,
                return_inverse=True,
                dim=2)
            self.assertEqual(expected_unique_dim2, x_unique)
            self.assertEqual(expected_inverse_dim2, x_inverse)

            x_unique, x_counts = torch.unique(
                x,
                return_inverse=False,
                return_counts=True,
                dim=2)
            self.assertEqual(expected_unique_dim2, x_unique)
            self.assertEqual(expected_counts_dim2, x_counts)

            x_unique, x_inverse, x_counts = torch.unique(
                x,
                return_inverse=True,
                return_counts=True,
                dim=2)
            self.assertEqual(expected_unique_dim2, x_unique)
            self.assertEqual(expected_inverse_dim2, x_inverse)
            self.assertEqual(expected_counts_dim2, x_counts)

            # test consecutive version
            y = torch.tensor(
                [[0, 1],
                 [0, 1],
                 [0, 1],
                 [1, 2],
                 [1, 2],
                 [3, 4],
                 [0, 1],
                 [0, 1],
                 [3, 4],
                 [1, 2]],
                dtype=dtype,
                device=device
            )
            expected_y_unique = torch.tensor(
                [[0, 1],
                 [1, 2],
                 [3, 4],
                 [0, 1],
                 [3, 4],
                 [1, 2]],
                dtype=dtype,
                device=device
            )
            expected_y_inverse = torch.tensor([0, 0, 0, 1, 1, 2, 3, 3, 4, 5], dtype=dtype, device=device)
            expected_y_counts = torch.tensor([3, 2, 1, 2, 1, 1], dtype=dtype, device=device)
            y_unique, y_inverse, y_counts = torch.unique_consecutive(y, return_inverse=True, return_counts=True, dim=0)
            self.assertEqual(expected_y_inverse, y_inverse)
            self.assertEqual(expected_y_counts, y_counts)

        run_test(torch.float)
        run_test(torch.double)
        run_test(torch.long)
        run_test(torch.uint8)
        if torch.cuda.is_available():
            run_test(torch.float, torch.device('cuda'))
            run_test(torch.double, torch.device('cuda'))
            run_test(torch.long, torch.device('cuda'))
            run_test(torch.uint8, torch.device('cuda'))

    def test_show_config(self):
        # We can't usefully test the output; just make sure this doesn't crash
        torch.__config__.show()

    def test_parallel_info(self):
        torch.__config__.parallel_info()

    @staticmethod
    def _test_bincount(self, device):
        # negative input throws
        with self.assertRaisesRegex(RuntimeError, '1-d non-negative integral'):
            torch.bincount(torch.tensor([1, -1], device=device))
        # n-d input, with n > 1 throws
        with self.assertRaisesRegex(RuntimeError, '1-d non-negative integral'):
            torch.bincount(torch.tensor([[1, 2], [3, 4]], device=device))
        # floating input type throws
        with self.assertRaisesRegex(RuntimeError, 'not implemented'):
            torch.bincount(torch.tensor([1., 0.3], device=device))
        # minlength < 0 throws
        with self.assertRaisesRegex(RuntimeError, 'minlength should be >= 0'):
            torch.bincount(torch.tensor([1, 3], device=device),
                           torch.tensor([.2, .2], device=device),
                           minlength=-1)
        # input and weights dim mismatch
        with self.assertRaisesRegex(RuntimeError, 'same length'):
            torch.bincount(torch.tensor([1, 0], device=device),
                           torch.tensor([1., 0.3, 0.5], device=device))
        # 1-d input with no elements and default minlength
        self.assertEqual(torch.bincount(torch.tensor([], device=device, dtype=torch.long)),
                         torch.zeros(0, dtype=torch.long, device=device))
        # 1-d input with no elements and specified minlength
        self.assertEqual(torch.bincount(torch.tensor([], device=device, dtype=torch.long), minlength=10),
                         torch.zeros(10, dtype=torch.long, device=device))

        # test tensor method without weights
        long_counts = torch.tensor(
            [0, 3, 2, 1, 3], dtype=torch.uint8, device=device).bincount()
        self.assertEqual(
            torch.tensor([1, 1, 1, 2], dtype=torch.int64, device=device),
            long_counts)
        # test minlength functionality
        int_counts = torch.bincount(
            torch.tensor([1, 1, 1, 1], device=device), minlength=5)
        self.assertEqual(
            torch.tensor([0, 4, 0, 0, 0], dtype=torch.int64, device=device),
            int_counts)
        # test weights
        byte_counts = torch.bincount(
            torch.tensor([0, 1, 1, 1, 4], device=device),
            torch.tensor([.1, .2, .3, .4, .5], device=device))
        self.assertEqual(
            torch.tensor([0.1, 0.9, 0, 0, 0.5], device=device), byte_counts)
        byte_counts = torch.bincount(
            torch.tensor([0, 1, 1, 1, 4], device=device),
            torch.tensor([1, 2, 3, 4, 5], dtype=torch.int8, device=device))
        self.assertEqual(
            torch.tensor([1, 9, 0, 0, 5], device=device), byte_counts)
        # test non-contiguous inputs and weights
        inputs = torch.tensor([[0, 0], [3, 1], [2, 1], [1, 1], [3, 4]], device=device)
        weights = torch.tensor([[.1, 1], [.2, 2], [.3, 3], [.4, 4], [.5, 5]], device=device)
        for i in [0, 1]:
            assert not inputs[:, i].is_contiguous(), "Inputs are supposed to be non-contiguous"
            assert not weights[:, i].is_contiguous(), "Weights are supposed to be non-contiguous"
        # inputs are non-contiguous but weights are contiguous
        self.assertEqual(inputs[:, 0].bincount(), torch.tensor([1, 1, 1, 2]))
        # inputs and weights are non-contiguous
        self.assertEqual(inputs[:, 1].bincount(weights[:, 1]), torch.tensor([1, 9, 0, 0, 5]))
        # weights are non-contiguous but inputs are contiguous
        self.assertEqual(inputs[:, 1].contiguous().bincount(weights[:, 1]),
                         torch.tensor([1, 9, 0, 0, 5]))

        # test bincount on non-contiguous slices
        all0s = torch.zeros((32, 2), dtype=torch.int64, device=device)
        self.assertEqual(all0s[:, 0].bincount(), torch.tensor([32]))

        all1s = torch.ones((32, 2), dtype=torch.int64, device=device)
        self.assertEqual(all1s[:, 0].bincount(), torch.tensor([0, 32]))

        # test large number of bins - global memory use
        big_exp = torch.zeros(10000000, device=device)
        big_exp[-1] = 50.0
        big_w = torch.tensor([.5] * 100, device=device)
        big_out = torch.tensor([9999999] * 100, device=device).bincount(big_w)
        self.assertEqual(big_exp, big_out)
        # test large input size
        big_exp = torch.zeros(2, device=device)
        big_exp[1] = 1000000
        big_out = torch.ones(1000000, dtype=torch.int8, device=device).bincount()
        self.assertEqual(big_exp, big_out)

    @slowTest
    def test_slow_test(self):
        # Just a smoketest to make sure our slowTest decorator works.
        pass

    def test_bincount_cpu(self):
        self._test_bincount(self, device='cpu')

    def test_is_nonzero(self):
        self.assertExpectedRaises(RuntimeError, lambda: torch.tensor([]).is_nonzero(), subname="empty")
        self.assertExpectedRaises(RuntimeError, lambda: torch.tensor([0, 0]).is_nonzero(), subname="multiple")
        self.assertFalse(torch.tensor(0).is_nonzero())
        self.assertTrue(torch.tensor(1).is_nonzero())
        self.assertFalse(torch.tensor([0]).is_nonzero())
        self.assertTrue(torch.tensor([1]).is_nonzero())
        self.assertFalse(torch.tensor([[0]]).is_nonzero())
        self.assertTrue(torch.tensor([[1]]).is_nonzero())

    def test_meshgrid(self):
        a = torch.tensor(1)
        b = torch.tensor([1, 2, 3])
        c = torch.tensor([1, 2])
        grid_a, grid_b, grid_c = torch.meshgrid([a, b, c])
        self.assertEqual(grid_a.shape, torch.Size([1, 3, 2]))
        self.assertEqual(grid_b.shape, torch.Size([1, 3, 2]))
        self.assertEqual(grid_c.shape, torch.Size([1, 3, 2]))
        grid_a2, grid_b2, grid_c2 = torch.meshgrid(a, b, c)
        self.assertEqual(grid_a2.shape, torch.Size([1, 3, 2]))
        self.assertEqual(grid_b2.shape, torch.Size([1, 3, 2]))
        self.assertEqual(grid_c2.shape, torch.Size([1, 3, 2]))
        expected_grid_a = torch.ones(1, 3, 2, dtype=torch.int64)
        expected_grid_b = torch.tensor([[[1, 1],
                                         [2, 2],
                                         [3, 3]]])
        expected_grid_c = torch.tensor([[[1, 2],
                                         [1, 2],
                                         [1, 2]]])
        self.assertTrue(grid_a.equal(expected_grid_a))
        self.assertTrue(grid_b.equal(expected_grid_b))
        self.assertTrue(grid_c.equal(expected_grid_c))
        self.assertTrue(grid_a2.equal(expected_grid_a))
        self.assertTrue(grid_b2.equal(expected_grid_b))
        self.assertTrue(grid_c2.equal(expected_grid_c))

    # NB: we must not be built with CUDA; if we are built with CUDA but no CUDA
    # is available, we get a different error.
    @unittest.skipIf(torch.backends.cuda.is_built() or IS_SANDCASTLE, "CUDA is built, can't test CUDA not built error")
    def test_cuda_not_built(self):
        msg = "Torch not compiled with CUDA enabled"
        self.assertRaisesRegex(AssertionError, msg, lambda: torch.cuda.current_device())
        self.assertRaisesRegex(AssertionError, msg, lambda: torch.tensor([1], device="cuda"))
        self.assertRaisesRegex(AssertionError, msg, lambda: torch.tensor([1]).cuda())
        self.assertRaisesRegex(AssertionError, msg, lambda: torch.cuda.FloatTensor())
        self.assertRaisesRegex(AssertionError, msg, lambda: torch.tensor([1]).to(device="cuda"))

    def test_cast_binary_op(self):
        # Scalar
        a = torch.tensor(2)
        b = torch.tensor(3)
        a_copy = a.clone()
        b_copy = b.clone()

        self.assertEqual(torch.tensor(6), a.float() * b)

        self.assertEqual(a.type(), a_copy.type())
        self.assertEqual(a.data.type(), a_copy.data.type())
        self.assertEqual(b.type(), b_copy.type())
        self.assertEqual(b.data.type(), b_copy.type())

    def test_cartesian_prod(self):
        a = torch.tensor([1])
        b = torch.tensor([1, 2, 3])
        c = torch.tensor([1, 2])
        prod = torch.cartesian_prod(a, b, c)
        expected = torch.tensor(list(product([a], b, c)))
        self.assertEqual(expected, prod)

        # test 0 size input
        d = torch.empty(0, dtype=b.dtype)
        prod = torch.cartesian_prod(a, b, c, d)
        expected = torch.empty(0, 4, dtype=b.dtype)
        self.assertEqual(expected, prod)

        # test single input
        prod = torch.cartesian_prod(b)
        self.assertEqual(b, prod)

    def test_combinations(self):
        a = torch.tensor([1, 2, 3])

        c = torch.combinations(a, r=1)
        expected = torch.tensor(list(combinations(a, r=1)))
        self.assertEqual(c, expected)

        c = torch.combinations(a, r=1, with_replacement=True)
        expected = torch.tensor(list(combinations_with_replacement(a, r=1)))
        self.assertEqual(c, expected)

        c = torch.combinations(a)
        expected = torch.tensor(list(combinations(a, r=2)))
        self.assertEqual(c, expected)

        c = torch.combinations(a, with_replacement=True)
        expected = torch.tensor(list(combinations_with_replacement(a, r=2)))
        self.assertEqual(c, expected)

        c = torch.combinations(a, r=3)
        expected = torch.tensor(list(combinations(a, r=3)))
        self.assertEqual(c, expected)

        c = torch.combinations(a, r=4)
        expected = torch.empty(0, 4, dtype=a.dtype)
        self.assertEqual(c, expected)

        c = torch.combinations(a, r=5)
        expected = torch.empty(0, 5, dtype=a.dtype)
        self.assertEqual(c, expected)

        # test empty imput
        a = torch.empty(0)
        c1 = torch.combinations(a)
        c2 = torch.combinations(a, with_replacement=True)
        expected = torch.empty(0, 2, dtype=a.dtype)
        self.assertEqual(c1, expected)
        self.assertEqual(c2, expected)

    def test_has_internal_overlap(self):
        OVERLAP_NO = 0
        OVERLAP_YES = 1
        OVERLAP_TOO_HARD = 2

        # Check for contiguous tensors
        a = torch.randn(3, 3)
        self.assertEqual(torch._debug_has_internal_overlap(a), OVERLAP_NO)

        # Checks for zero strides
        b = torch.randn(1, 3)
        b_expanded = b.expand(4, 3)
        self.assertEqual(torch._debug_has_internal_overlap(b_expanded), OVERLAP_YES)

    @staticmethod
    def unary_check_mem_overlap(self, inplace_op, value=-0.5, device='cpu'):
        tensor = torch.tensor(value, device=device).expand(3, 3)
        with self.assertRaisesRegex(RuntimeError, 'single memory location'):
            inplace_op(tensor)

    @staticmethod
    def binary_check_mem_overlap(self, inplace_op, value=-0.5, device='cpu'):
        if isinstance(inplace_op, str):
            inplace_op = getattr(torch.Tensor, inplace_op)
        tensor = torch.tensor(value, device=device).expand(3, 3)
        other = torch.rand_like(tensor)
        with self.assertRaisesRegex(RuntimeError, 'single memory location'):
            inplace_op(tensor, other)

    @staticmethod
    def _test_inplace_unary_mem_overlap(self, device='cpu'):
        TestTorch.unary_check_mem_overlap(self, lambda t: t.acos_(), device=device)
        TestTorch.unary_check_mem_overlap(self, lambda t: t.asin_(), device=device)
        TestTorch.unary_check_mem_overlap(self, lambda t: t.atan_(), device=device)
        TestTorch.unary_check_mem_overlap(self, lambda t: t.ceil_(), device=device)
        TestTorch.unary_check_mem_overlap(self, lambda t: t.cos_(), device=device)
        TestTorch.unary_check_mem_overlap(self, lambda t: t.erf_(), device=device)
        TestTorch.unary_check_mem_overlap(self, lambda t: t.erfc_(), device=device)
        TestTorch.unary_check_mem_overlap(self, lambda t: t.exp_(), device=device)
        TestTorch.unary_check_mem_overlap(self, lambda t: t.expm1_(), device=device)
        TestTorch.unary_check_mem_overlap(self, lambda t: t.floor_(), device=device)
        TestTorch.unary_check_mem_overlap(self, lambda t: t.log_(), device=device)
        TestTorch.unary_check_mem_overlap(self, lambda t: t.log10_(), device=device)
        TestTorch.unary_check_mem_overlap(self, lambda t: t.log1p_(), device=device)
        TestTorch.unary_check_mem_overlap(self, lambda t: t.log2_(), device=device)
        TestTorch.unary_check_mem_overlap(self, lambda t: t.round_(), device=device)
        TestTorch.unary_check_mem_overlap(self, lambda t: t.rsqrt_(), device=device)
        TestTorch.unary_check_mem_overlap(self, lambda t: t.sin_(), device=device)
        TestTorch.unary_check_mem_overlap(self, lambda t: t.sqrt_(), device=device)
        TestTorch.unary_check_mem_overlap(self, lambda t: t.tan_(), device=device)
        TestTorch.unary_check_mem_overlap(self, lambda t: t.tanh_(), device=device)
        TestTorch.unary_check_mem_overlap(self, lambda t: t.trunc_(), device=device)

    @staticmethod
    def _test_inplace_binary_mem_overlap(self, device='cpu'):
        binary_ops = ['add_', 'mul_', 'div_', 'sub_']
        for op in binary_ops:
            TestTorch.binary_check_mem_overlap(self, op, device=device)

    def test_inplace_unary_mem_overlap(self):
        return self._test_inplace_unary_mem_overlap(self)

    def test_inplace_binary_mem_overlap(self):
        return self._test_inplace_binary_mem_overlap(self)

    @unittest.expectedFailure
    def test_abs_unary_mem_overlap(self):
        self.unary_check_mem_overlap(lambda t: t.abs_())

    @unittest.expectedFailure
    def test_sinh_unary_mem_overlap(self):
        self.unary_check_mem_overlap(lambda t: t.sinh_())

    @unittest.expectedFailure
    def test_cosh_unary_mem_overlap(self):
        self.unary_check_mem_overlap(lambda t: t.cosh_())

    @unittest.skipIf(torch.cuda.device_count() < 2, 'only one GPU detected')
    def test_reverse_binary_ops_multiple_device(self):
        self.assertEqual(2 + torch.tensor(3), 2 + torch.tensor(3).to("cuda:1"))    # __radd__
        self.assertEqual(2 - torch.tensor(3), 2 - torch.tensor(3).to("cuda:1"))    # __rsub__
        self.assertEqual(2 * torch.tensor(3), 2 * torch.tensor(3).to("cuda:1"))    # __rmul__
        self.assertEqual(2 / torch.tensor(3), 2 / torch.tensor(3).to("cuda:1"))    # __rtruediv__
        self.assertEqual(2 // torch.tensor(3), 2 // torch.tensor(3).to("cuda:1"))  # __rfloordiv__

        with self.assertRaisesRegex(RuntimeError, "expected both inputs to be on same device"):
            torch.tensor(2).to("cuda:1") + torch.tensor(3).to("cuda:0")
        with self.assertRaisesRegex(RuntimeError, "expected both inputs to be on same device"):
            torch.tensor(2).to("cuda:1") - torch.tensor(3).to("cuda:0")
        with self.assertRaisesRegex(RuntimeError, "expected both inputs to be on same device"):
            torch.tensor(2).to("cuda:1") * torch.tensor(3).to("cuda:0")
        with self.assertRaisesRegex(RuntimeError, "expected both inputs to be on same device"):
            torch.tensor(2).to("cuda:1") / torch.tensor(3).to("cuda:0")
        with self.assertRaisesRegex(RuntimeError, "expected both inputs to be on same device"):
            torch.tensor(2).to("cuda:1") // torch.tensor(3).to("cuda:0")

    def test_allow_tensor_metadata_change(self):
        def do_test(t):
            with self.assertRaisesRegex(
                    RuntimeError,
                    "set_sizes_contiguous is not allowed on Tensor created from .data or .detach()"):
                t.resize_((2, 1))
            with self.assertRaisesRegex(
                    RuntimeError,
                    "set_storage is not allowed on Tensor created from .data or .detach()"):
                t.set_()
            with self.assertRaisesRegex(
                    RuntimeError,
                    "set_storage_offset is not allowed on Tensor created from .data or .detach()"):
                t.set_(t.storage(), 0, t.size(), list(t.stride()))

        do_test(torch.tensor([[1, 2]]).data)
        do_test(torch.tensor([[1, 2]]).detach())

    def test_c10_layer_norm(self):
        # test that we can call c10 ops and they return a reasonable result
        X = torch.rand(5, 5, dtype=torch.float)
        weight = torch.rand(*X.size()[1:], dtype=torch.float)
        bias = torch.rand(*X.size()[1:], dtype=torch.float)
        epsilon = 1e-4

        expected_norm = torch.nn.functional.layer_norm(
            X, X.size()[1:], weight=weight, bias=bias, eps=epsilon)
        actual_norm, actual_mean, actual_stdev = \
            torch.ops._caffe2.LayerNorm(torch.tensor(X), torch.tensor(
                weight), torch.tensor(bias), 1, epsilon, True)
        torch.testing.assert_allclose(expected_norm, actual_norm)

    def test_memory_format(self):
        x = torch.randn(10, 3, 32, 32)
        nhwc = x.contiguous(memory_format=torch.channels_last)
        self.assertFalse(nhwc.is_contiguous())
        self.assertTrue(nhwc.is_contiguous(memory_format=torch.channels_last))
        self.assertEqual(nhwc, x)


    @unittest.skipIf(not torch.cuda.is_available(), 'no CUDA')
    def test_memory_format_permute_cuda(self):
        x = torch.randn(10, 3, 32, 32)
        nhwc = x.contiguous(memory_format=torch.channels_last).cuda()
        y = nhwc.permute(0, 1, 3, 2).permute(0, 1, 3, 2)
        self.assertFalse(y.is_contiguous(memory_format=torch.channels_last))

    def test_subclass_tensors(self):
        # raise an error when trying to subclass FloatTensor
        with self.assertRaisesRegex(TypeError, "type 'torch.FloatTensor' is not an acceptable base type"):
            class Foo1(torch.FloatTensor):
                pass

        # but allow subclassing Tensor:
        class Foo2(torch.Tensor):
            def foo(self):
                return 5
        f = Foo2()
        self.assertEqual(f.foo(), 5)

    def test_ndim(self):
        a = torch.randn(1, 2, 3)
        self.assertEqual(3, a.ndim)
        b = torch.randn(())
        self.assertEqual(0, b.ndim)
        c = torch.randn(1, 0)
        self.assertEqual(2, c.ndim)

# Functions to test negative dimension wrapping
METHOD = 1
INPLACE_METHOD = 2
FUNCTIONAL = 4
DIM_ARG = None

def make_neg_dim_test(name, tensor_arg, arg_constr, types, extra_dim=0):
    def neg_dim_test(self):
        if isinstance(tensor_arg, list):
            assert METHOD not in types and INPLACE_METHOD not in types
            x = [torch.randn(arg) for arg in tensor_arg]
            ndim = len(tensor_arg[-1])
        else:
            x = torch.randn(*tensor_arg)
            ndim = len(tensor_arg)
        ndim += extra_dim

        n_dim_to_test = sum(map(lambda e: e is DIM_ARG, arg_constr()))

        for dims_val in combinations(range(ndim), n_dim_to_test):
            arg = arg_constr()
            arg_neg = copy.deepcopy(arg)
            idx = 0
            for i, v in enumerate(arg):
                if v is DIM_ARG:
                    arg[i] = dims_val[idx]
                    arg_neg[i] = dims_val[idx] - ndim
                    idx += 1

            if METHOD in types:
                a = getattr(x, name)(*arg)
                b = getattr(x, name)(*arg_neg)
                self.assertEqual(a, b)

            if INPLACE_METHOD in types:
                a = x.clone()
                getattr(a, name + '_')(*arg)
                b = x.clone()
                getattr(b, name + '_')(*arg_neg)
                self.assertEqual(a, b)

            if FUNCTIONAL in types:
                a = getattr(torch, name)(x, *arg)
                b = getattr(torch, name)(x, *arg_neg)
                self.assertEqual(a, b)

    return neg_dim_test


def idx_tensor(size, max_val):
    return torch.LongTensor(*size).random_(0, max_val - 1)


def add_neg_dim_tests():
    neg_dim_tests = [
        ('narrow', (10, 20, 30), lambda: [DIM_ARG, 0, 5], [METHOD]),
        ('transpose', (10, 20, 30), lambda: [DIM_ARG, DIM_ARG], [METHOD, INPLACE_METHOD, FUNCTIONAL]),
        ('size', (10, 20, 30), lambda: [DIM_ARG], [METHOD]),
        ('cat', [(2, 3, 4), (2, 3, 4)], lambda: [DIM_ARG], [FUNCTIONAL]),
        ('chunk', (10, 20, 30), lambda: [5, DIM_ARG], [METHOD, FUNCTIONAL]),
        ('gather', (10, 20), lambda: [DIM_ARG, idx_tensor((10, 20), 10)], [METHOD, FUNCTIONAL]),
        ('index_select', (10, 10), lambda: [DIM_ARG, idx_tensor((10,), 10)], [METHOD, FUNCTIONAL]),
        ('split', (10, 20), lambda: [5, DIM_ARG], [METHOD, FUNCTIONAL]),
        ('squeeze', (10, 1, 20, 1), lambda: [DIM_ARG], [METHOD, INPLACE_METHOD, FUNCTIONAL]),
        ('unbind', (2, 3, 4), lambda: [DIM_ARG], [FUNCTIONAL]),
        ('unsqueeze', (10, 20), lambda: [DIM_ARG], [METHOD, INPLACE_METHOD, FUNCTIONAL], 1),
        ('cumprod', (10, 20), lambda: [DIM_ARG], [METHOD, FUNCTIONAL]),
        ('cumsum', (10, 20), lambda: [DIM_ARG], [METHOD, FUNCTIONAL]),
        ('mean', (10, 20), lambda: [DIM_ARG], [METHOD, FUNCTIONAL]),
        ('median', (10, 20), lambda: [DIM_ARG], [METHOD, FUNCTIONAL]),
        ('mode', (10, 20), lambda: [DIM_ARG], [METHOD, FUNCTIONAL]),
        ('norm', (10, 20), lambda: [2, DIM_ARG], [METHOD, FUNCTIONAL]),
        ('prod', (10, 20), lambda: [DIM_ARG], [METHOD, FUNCTIONAL]),
        ('std', (10, 20), lambda: [DIM_ARG], [METHOD, FUNCTIONAL]),
        ('sum', (10, 20), lambda: [DIM_ARG], [METHOD, FUNCTIONAL]),
        ('var', (10, 20), lambda: [DIM_ARG], [METHOD, FUNCTIONAL]),
        ('kthvalue', (10, 20), lambda: [3, DIM_ARG], [METHOD, FUNCTIONAL]),
        ('max', (10, 20), lambda: [DIM_ARG], [METHOD, FUNCTIONAL]),
        ('min', (10, 20), lambda: [DIM_ARG], [METHOD, FUNCTIONAL]),
        ('sort', (10, 20), lambda: [DIM_ARG], [METHOD, FUNCTIONAL]),
        ('topk', (10, 20), lambda: [5, DIM_ARG], [METHOD, FUNCTIONAL]),
        ('renorm', (10, 20), lambda: [2, DIM_ARG, 1], [METHOD, INPLACE_METHOD, FUNCTIONAL]),
        ('index_add', (10, 10), lambda: [DIM_ARG, idx_tensor((10,), 10), torch.randn(10, 10)], [INPLACE_METHOD]),
        ('index_copy', (10, 10), lambda: [DIM_ARG, idx_tensor((10,), 10), torch.randn(10, 10)], [INPLACE_METHOD]),
        ('index_fill', (10, 10), lambda: [DIM_ARG, idx_tensor((10,), 10), 12], [INPLACE_METHOD]),
        ('scatter', (10, 10), lambda: [DIM_ARG, idx_tensor((10, 10), 10), torch.randn(10, 10)], [INPLACE_METHOD]),
        ('select', (10, 20), lambda: [DIM_ARG, 3], [METHOD]),
        ('unfold', (10, 20), lambda: [DIM_ARG, 5, 2], [METHOD]),
    ]

    for decl in neg_dim_tests:
        if len(decl) == 4:
            name, tensor_arg, arg_constr, types = decl
            extra_dim = 0
        elif len(decl) == 5:
            name, tensor_arg, arg_constr, types, extra_dim = decl

        test_name = 'test_' + name + '_neg_dim'

        assert not hasattr(_TestTorchMixin, test_name), "Duplicated test name: " + test_name
        setattr(_TestTorchMixin, test_name, make_neg_dim_test(name, tensor_arg, arg_constr, types, extra_dim))

add_neg_dim_tests()


class TestTorch(TestCase, _TestTorchMixin):
    pass

if __name__ == '__main__':
    run_tests()<|MERGE_RESOLUTION|>--- conflicted
+++ resolved
@@ -2733,11 +2733,7 @@
         r = torch.ones(num_elements, dtype=torch.float)
         scale = 1.0
         zero_point = 2
-<<<<<<< HEAD
-        qr = r.quantize_linear(scale, zero_point, torch.qint8)
-=======
         qr = r.quantize_linear(scale, zero_point, torch.quint8)
->>>>>>> d73caca2
         self.assertEqual(qr.q_scale(), scale)
         self.assertEqual(qr.q_zero_point(), zero_point)
         self.assertTrue(qr.is_quantized)
@@ -2755,11 +2751,7 @@
         # Scalar Tensor
         # item
         r = torch.ones(1, dtype=torch.float)
-<<<<<<< HEAD
-        qr = r.quantize_linear(scale, zero_point, torch.qint8)
-=======
         qr = r.quantize_linear(scale, zero_point, torch.quint8)
->>>>>>> d73caca2
         self.assertEqual(qr.item(), 1)
         self.assertEqual(qr[0].item(), 1)
         # assignment
@@ -2775,11 +2767,7 @@
                          "tensor([15.], size=(1,), dtype=torch.quint8, " +
                          "scale=1.0, zero_point=2)")
         empty_r = torch.ones((0, 1), dtype=torch.float)
-<<<<<<< HEAD
-        empty_qr = empty_r.quantize_linear(scale, zero_point, torch.qint8)
-=======
         empty_qr = empty_r.quantize_linear(scale, zero_point, torch.quint8)
->>>>>>> d73caca2
         self.assertEqual(str(empty_qr),
                          "tensor([], size=(0, 1), dtype=torch.quint8, " +
                          "scale=1.0, zero_point=2)")
@@ -2789,11 +2777,7 @@
         r = torch.from_numpy(r).float()
         scale = 2
         zero_point = 2
-<<<<<<< HEAD
-        qr = r.quantize_linear(scale, zero_point, torch.qint8)
-=======
         qr = r.quantize_linear(scale, zero_point, torch.quint8)
->>>>>>> d73caca2
         rqr = qr.dequantize()
         self.assertTrue(np.allclose(r.numpy(), rqr.numpy(), atol=2 / scale))
 
@@ -2820,15 +2804,6 @@
         rqr = qr.dequantize()
         self.assertTrue(np.allclose(r.numpy(), rqr.numpy(), atol=2 / scale))
 
-<<<<<<< HEAD
-    def test_qtensor_dequantize_linear(self):
-        t = torch.arange(-10, 10, dtype=torch.int8)
-        scale = 3
-        zero_point = 2
-        qt = torch.dequantize_linear(t, scale, zero_point, torch.float)
-
-=======
->>>>>>> d73caca2
 
     @unittest.skipIf(torch.cuda.device_count() < 2, 'fewer than 2 GPUs detected')
     def test_device_guard(self):
