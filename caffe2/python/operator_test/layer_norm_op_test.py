--- conflicted
+++ resolved
@@ -111,12 +111,7 @@
             outputs_to_check=[0, 1, 2],
         )
 
-<<<<<<< HEAD
-    @given(X=hu.tensors(n=1), **hu.gcs_cpu_only)
-=======
     @given(X=hu.tensor(min_dim=2), **hu.gcs_cpu_only)
-    @unittest.skip("Tensor interop enforcement needs fixing")
->>>>>>> 4d1e9033
     def test_layer_norm_op_c10(self, X, gc, dc):
         axis = np.random.randint(0, len(X.shape))
         epsilon = 1e-4
@@ -141,7 +136,6 @@
             outputs_to_check=[0, 1, 2],
         )
 
-<<<<<<< HEAD
     @given(X=hu.tensor(min_dim=2), **hu.gcs_cpu_only)
     def test_layer_norm_op_c10_preallocated_outputs(self, X, gc, dc):
         # This test case ensures that it works correctly when output tensors are preallocated.
@@ -164,10 +158,7 @@
         torch.testing.assert_allclose(expected_mean, actual_mean)
         torch.testing.assert_allclose(expected_stdev, actual_stdev)
 
-    @given(X=hu.tensors(n=1), **hu.gcs)
-=======
-    @given(X=hu.tensor(min_dim=2), **hu.gcs)
->>>>>>> 4d1e9033
+    @given(X=hu.tensor(min_dim=2), **hu.gcs)
     def test_layer_norm_op_pytorch(self, X, gc, dc):
         axis = np.random.randint(0, len(X.shape))
         epsilon = 1e-4
