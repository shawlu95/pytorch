--- conflicted
+++ resolved
@@ -347,12 +347,7 @@
 {
   HANDLE_TH_ERRORS
   auto& self_ = reinterpret_cast<THPVariable*>(self)->cdata;
-<<<<<<< HEAD
-  size_t element_size = self_.dtype().itemsize();
-  return THPUtils_packInt64(element_size);
-=======
   return THPUtils_packInt64(self_.element_size());
->>>>>>> abab9c1d
   END_HANDLE_TH_ERRORS
 }
 
