--- conflicted
+++ resolved
@@ -760,11 +760,7 @@
     orig_dirpath = dirpath
 
     dirpath = dirpath.replace('cuda', 'hip')
-<<<<<<< HEAD
-    root = root.replace('gpu', 'hip')
     root = root.replace('cuda', 'hip')
-=======
->>>>>>> b28bb9df
     root = root.replace('CUDA', 'HIP')
 
     if dirpath == orig_dirpath:
