--- conflicted
+++ resolved
@@ -232,39 +232,6 @@
 static inline bool isQIntType(ScalarType t) {
   // Don't forget to extend this when adding new QInt types
   return t == ScalarType:: QInt8 || t == ScalarType::QUInt8 || t == ScalarType::QInt32;
-<<<<<<< HEAD
-}
-
-static inline ScalarType toQIntType(ScalarType t) {
-  switch (t) {
-    case ScalarType::Byte:
-      return ScalarType::QUInt8;
-    case ScalarType::Char:
-      return ScalarType::QInt8;
-    case ScalarType::Int:
-      return ScalarType::QInt32;
-    default:
-      return t;
-  }
-}
-
-static inline ScalarType toUnderlying(ScalarType t) {
-  switch (t) {
-    case ScalarType::QUInt8:
-      return ScalarType::Byte;
-    case ScalarType::QInt8:
-      return ScalarType::Char;
-    case ScalarType::QInt32:
-      return ScalarType::Int;
-    default:
-      return t;
-  }
-}
-
-static inline bool isUnderlying(ScalarType type, ScalarType qtype) {
-  return type == toUnderlying(qtype);
-=======
->>>>>>> 85fad059
 }
 
 static inline ScalarType promoteTypes(ScalarType a, ScalarType b) {
